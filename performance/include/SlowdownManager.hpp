--- conflicted
+++ resolved
@@ -21,13 +21,10 @@
 #include "Helper.hpp"
 #include "kv_types.hpp"
 #include "sliver.hpp"
-<<<<<<< HEAD
 #include <queue>
 #include <mutex>
 #include <condition_variable>
 #include <functional>
-=======
->>>>>>> 54108b43
 #include "Logger.hpp"
 
 namespace concord::performance {
@@ -244,10 +241,7 @@
         concordUtils::Sliver k{key_data, keySize_};
         concordUtils::Sliver v{value_data, valueSize_};
         set.insert({k, v});
-<<<<<<< HEAD
         outRes.totalValueSize += v.size();
-=======
->>>>>>> 54108b43
       } else if (key_data) {
         concordUtils::Sliver k{key_data, keySize_};
         set.insert({k, concordUtils::Sliver{}});
@@ -264,7 +258,6 @@
   uint keyCount_ = 0;
   uint keySize_ = 0;
   uint valueSize_ = 0;
-<<<<<<< HEAD
 };
 
 class MessageDelayPolicy : public BasePolicy {
@@ -388,8 +381,6 @@
   std::priority_queue<DelayInfo, std::vector<DelayInfo>, Compare> delayQueue_;
   std::shared_ptr<std::thread> pollingThread_;
   bool done_ = false;
-=======
->>>>>>> 54108b43
 };
 
 class SlowdownManager {
@@ -497,12 +488,9 @@
             break;
           case SlowdownPolicyType::AddKeys:
             policies.push_back(make_shared<AddKeysPolicy>(p.get(), logger_));
-<<<<<<< HEAD
             break;
           case SlowdownPolicyType::MessageDelay:
             policies.push_back(MessageDelayPolicy::instance(p.get(), logger_));
-=======
->>>>>>> 54108b43
             break;
           default:
             throw runtime_error("unsupported policy");
@@ -566,14 +554,11 @@
   template <SlowdownPhase T>
   SlowDownResult Delay() {
     LOG_DEBUG(logger_, "slowdown was not built !!!");
-<<<<<<< HEAD
     return SlowDownResult();
   }
 
   template <SlowdownPhase T>
   SlowDownResult Delay(char *msg, size_t size, std::function<void(char *, size_t &)> &&f) {
-=======
->>>>>>> 54108b43
     return SlowDownResult();
   }
 
