dist: bionic
language: cpp
os: linux
before_install:
  - ./install.sh
compiler:
  - gcc
  - clang
env:
  global:
    # We purposefully leave asserts on by excluding -NDEBUG
    - CMAKE_CXX_FLAGS="-DCMAKE_CXX_FLAGS_RELEASE=-O3 -g"
    - USE_LOG4CPP=-DUSE_LOG4CPP=TRUE
    - USE_ROCKSDB=-DBUILD_ROCKSDB_STORAGE=TRUE
<<<<<<< HEAD
=======
    - USE_CONAN=-DUSE_CONAN=ON
>>>>>>> 81ecc851
  matrix:
    - DEBUG=-DCMAKE_BUILD_TYPE=DEBUG
    - RELEASE=-DCMAKE_BUILD_TYPE=RELEASE
script:
  - cd $TRAVIS_BUILD_DIR && mkdir build && cd build && cmake $CMAKE_CXX_FLAGS $DEBUG $RELEASE $USE_LOG4CPP $USE_ROCKSDB $USE_CONAN .. && make format-check && make -j $(getconf _NPROCESSORS_ONLN) && ctest --output-on-failure


cache:
  ccache: true
  pip: true
  directories:
    - $HOME/.conan/data<|MERGE_RESOLUTION|>--- conflicted
+++ resolved
@@ -12,10 +12,7 @@
     - CMAKE_CXX_FLAGS="-DCMAKE_CXX_FLAGS_RELEASE=-O3 -g"
     - USE_LOG4CPP=-DUSE_LOG4CPP=TRUE
     - USE_ROCKSDB=-DBUILD_ROCKSDB_STORAGE=TRUE
-<<<<<<< HEAD
-=======
     - USE_CONAN=-DUSE_CONAN=ON
->>>>>>> 81ecc851
   matrix:
     - DEBUG=-DCMAKE_BUILD_TYPE=DEBUG
     - RELEASE=-DCMAKE_BUILD_TYPE=RELEASE
