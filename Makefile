--- conflicted
+++ resolved
@@ -279,20 +279,6 @@
 .PHONY: test-single-suite
 test-single-suite: SHELL:=/bin/bash
 test-single-suite: ## Run a single test `make test-single-suite TEST_NAME=<test name> NUM_REPEATS=<number of repeats,default=1,optional> BREAK_ON_FAILURE=<TRUE|FALSE,optional>`. Example: `make test-single-suite TEST_NAME=timers_tests BREAK_ON_FAILURE=TRUE NUM_REPEATS=3`
-<<<<<<< HEAD
-	for (( i=1; i<=${NUM_REPEATS__}; i++ )); do \
-		echo "=== Starting iteration $${i}/${NUM_REPEATS__}"; \
-		docker run ${BASIC_RUN_PARAMS} \
-			${CONCORD_BFT_CONTAINER_SHELL} -c \
-			"mkdir -p ${CONCORD_BFT_CORE_DIR} && \
-			cd ${CONCORD_BFT_BUILD_DIR} && \
-			ctest ${CONCORD_BFT_ADDITIONAL_CTEST_RUN_PARAMS} -V -R ${TEST_NAME} --timeout ${CONCORD_BFT_CTEST_TIMEOUT} --output-on-failure"; RESULT=$$?; \
-		if [[ $${RESULT} -ne 0 ]] && [[ '${BREAK_ON_FAILURE__}' = 'TRUE' ]]; then \
-			echo 'Breaking on first failure!'; exit $${RESULT}; \
-		fi; \
-	done; \
-	echo "Test ${TEST_NAME} completed ${NUM_REPEATS__} iterations with success!"
-=======
 	num_failures=0; \
 	for (( i=1; i<=${NUM_REPEATS__}; i++ )); do \
 		echo "=== Starting iteration $${i}/${NUM_REPEATS__}"; \
@@ -306,7 +292,6 @@
 	done; \
 	echo "Test ${TEST_NAME} completed ${NUM_REPEATS__} iterations" \
 		"($$((${NUM_REPEATS__}-num_failures)) succeed, $${num_failures} failed)";
->>>>>>> fc0bbe62
 
 .PHONY: test-single-apollo-case
 test-single-apollo-case: ## Run a single Apollo test case: `make test-single-apollo-case TEST_FILE_NAME=<test file name> TEST_CASE_NAME=<test case name> NUM_REPEATS=<number of repeats,default=1,optional> BREAK_ON_FAILURE=<TRUE|FALSE,optional>`. Test suite file name should come without *.py. Test case is expected without a class name, and must be unique. Example: `make test-single-apollo-case BREAK_ON_FAILURE=TRUE NUM_REPEATS=100 TEST_FILE_NAME=test_skvbc_reconfiguration TEST_CASE_NAME=test_tls_exchange_client_replica_with_st`
