// UTT Client API
//
// Copyright (c) 2020-2022 VMware, Inc. All Rights Reserved.
//
// This product is licensed to you under the Apache 2.0 license (the "License").
// You may not use this product except in compliance with the Apache 2.0
// License.
//
// This product may include a number of subcomponents with separate copyright
// notices and license terms. Your use of these subcomponents is subject to the
// terms and conditions of the sub-component's license, as noted in the LICENSE
// file.

#include "PrivacyService.hpp"
#include <storage/FileBasedUserStorage.hpp>
#include <iostream>
#include <utt-client-api/ClientApi.hpp>
#include <utils/crypto.hpp>

using namespace utt::client::utils::crypto;
using namespace ::vmware::concord::privacy::wallet::api::v1;
namespace utt::walletservice {
PrivacyWalletService::PrivacyWalletService() : privacy_wallet_service_(std::make_unique<PrivacyWalletServiceImpl>()) {
  utt::client::Initialize();
}

PrivacyWalletService::~PrivacyWalletService() { std::cout << " Destroying privacy wallet service...\n"; }

void PrivacyWalletService::StartServer(const std::string& url) {
  grpc::ServerBuilder builder;
  builder.AddListeningPort(url, grpc::InsecureServerCredentials());
  builder.RegisterService(privacy_wallet_service_.get());
  grpc_server_ = builder.BuildAndStart();
  std::cout << "Server listening on " << url << std::endl;
}

void PrivacyWalletService::Wait() {
  // if (grpc_server_ != nullptr) {
  std::cout << "wait for server to terminate" << std::endl;
  grpc_server_->Wait();
  std::cout << "server wait terminated" << std::endl;
  //}
}
void PrivacyWalletService::Shutdown() {
  if (grpc_server_ != nullptr) {
    std::cout << "server shutdown" << std::endl;
    grpc_server_->Shutdown();
    std::cout << "server shutdown complete.." << std::endl;
  }
}

const std::string PrivacyWalletServiceImpl::wallet_db_path = "wallet-db";

::grpc::Status PrivacyWalletServiceImpl::PrivacyWalletService(::grpc::ServerContext* context,
                                                              const PrivacyWalletRequest* request,
                                                              PrivacyWalletResponse* response) {
  auto status = grpc::Status::OK;
  try {
    // TODO: cleanup after service is hardened...
<<<<<<< HEAD
=======
    std::cout << "Processing privacy app config request " << request->ShortDebugString() << std::endl;
>>>>>>> a1b4091a
    if (request->has_privacy_app_config()) {
      std::cout << "Processing privacy app config request" << request->ShortDebugString() << std::endl;
      return handleApplicationConfigRequest(context, request, response);
    } else if (request->has_privacy_wallet_config_request()) {
      // dont log sensitive key information, okay to log public key though..
      auto walletCfgRequest = request->privacy_wallet_config_request();
      std::cout << "Processing wallet config request for UserID: " << walletCfgRequest.user_id() << std::endl;
      std::cout << "User public key: " << walletCfgRequest.public_key() << std::endl;
      std::cout << "Configuration length: " << walletCfgRequest.public_application_config().length() << std::endl;
      return handleWalletConfigRequest(context, request, response);
    } else if (request->has_user_registration_request()) {
      std::cout << "Processing user registration request" << request->ShortDebugString() << std::endl;
      return handleUserRegistrationRequest(context, request, response);
    } else if (request->has_user_registration_update_request()) {
      std::cout << "Processing user registration update request" << request->ShortDebugString() << std::endl;
      return handleUserRegistrationUpdateRequest(context, request, response);
    } else if (request->has_claim_coins_request()) {
      std::cout << "Processing claim request" << TxType::TxType_Name(request->claim_coins_request().type())
                << std::endl;
      return handleUserClaimCoinsRequest(context, request, response);
    } else if (request->has_generate_mint_tx_request()) {
      std::cout << "Processing mint request" << request->ShortDebugString() << std::endl;
      return handleUserMintRequest(context, request, response);
    } else if (request->has_generate_burn_tx_request()) {
      std::cout << "Processing burn request" << request->ShortDebugString() << std::endl;
      return handleUserBurnRequest(context, request, response);
    } else if (request->has_generate_transfer_tx_request()) {
      // on real deployment it might be good idea not to expose receiver information or masquerade it..
      std::cout << "Processing transfer request" << request->ShortDebugString() << std::endl;
      return handleUserTransferRequest(context, request, response);
    } else if (request->has_get_state_request()) {
      std::cout << "Processing state request" << std::endl;
      return handleGetStateRequest(context, request, response);
    } else {
      std::cout << "unknown request: " << request->DebugString() << std::endl;
      status = grpc::Status(grpc::StatusCode::UNKNOWN, "Unknown error");
    }
    return status;
  } catch (const std::exception& e) {
    std::cout << "Failed to handle request:" << e.what() << std::endl;
    return grpc::Status(grpc::StatusCode::FAILED_PRECONDITION, e.what());
  }
}

// @FIXME - make this asynchronous..
::grpc::Status PrivacyWalletServiceImpl::handleApplicationConfigRequest(::grpc::ServerContext* /*context*/,
                                                                        const PrivacyWalletRequest* request,
                                                                        PrivacyWalletResponse* response) {
  auto status = grpc::Status::OK;
  // Generate a privacy config for a N=4 replica system tolerating F=1 failures
  utt::client::ConfigInputParams params;
  for (auto i = 0; i < request->privacy_app_config().validatorpublickey_size(); i++) {
    params.validatorPublicKeys.emplace_back(request->privacy_app_config().validatorpublickey(i));
  }
  params.threshold = uint16_t(request->privacy_app_config().numvalidators());
  params.useBudget = request->privacy_app_config().budget();  // F + 1
  auto config = utt::client::generateConfig(params);
  if (config.empty()) {
    std::cout << "failed to generate config!" << std::endl;
    status = grpc::Status(grpc::StatusCode::INTERNAL, "Failed to create config");
  } else {
    auto configResp = response->mutable_privacy_app_config_response();
    configResp->set_configuration(config.data(), config.size());
    std::cout << "Successfully send back application config!" << std::endl;
  }
  return status;
}

::grpc::Status PrivacyWalletServiceImpl::handleWalletConfigRequest(::grpc::ServerContext* /*context*/,
                                                                   const PrivacyWalletRequest* request,
                                                                   PrivacyWalletResponse* response) {
  if (wallet_) {
    std::string err_msg = "wallet is already configured";
    std::cout << err_msg << std::endl;
    response->set_err(err_msg);
    return grpc::Status(grpc::StatusCode::ALREADY_EXISTS, err_msg);
  }
  auto status = grpc::Status::OK;
  const auto& req = request->privacy_wallet_config_request();
  auto public_key = req.public_key();
  auto userId = req.user_id();
  utt::PublicConfig publicConfig(req.public_application_config().begin(), req.public_application_config().end());
  wallet_ = std::make_unique<Wallet>(
      userId, req.private_key(), public_key, PrivacyWalletServiceImpl::wallet_db_path, publicConfig);
  auto resp = response->mutable_privacy_wallet_config_response();
  resp->set_succ(true);
  return grpc::Status::OK;
}

::grpc::Status PrivacyWalletServiceImpl::handleUserRegistrationRequest(::grpc::ServerContext*,
                                                                       const PrivacyWalletRequest*,
                                                                       PrivacyWalletResponse* response) {
  if (!wallet_) {
    std::string err_msg = "wallet is not configured";
    std::cout << err_msg << std::endl;
    response->set_err(err_msg);
    return grpc::Status(grpc::StatusCode::NOT_FOUND, err_msg);
  }
  if (wallet_->isRegistered()) {
    std::string err_msg = "user is already registered";
    std::cout << err_msg << std::endl;
    response->set_err(err_msg);
    return grpc::Status(grpc::StatusCode::ALREADY_EXISTS, err_msg);
  }
  auto registration_input = wallet_->generateRegistrationInput();
  if (!registration_input.has_value()) {
    std::string err_msg = "error while generating registration input";
    std::cout << err_msg << std::endl;
    response->set_err(err_msg);
    return grpc::Status(grpc::StatusCode::INTERNAL, err_msg);
  }
  auto reg_response = response->mutable_user_registration_response();
  reg_response->set_rcm1(registration_input->rcm1.data(), registration_input->rcm1.size());
  reg_response->set_rcm1_sig(registration_input->rcm1_sig.data(), registration_input->rcm1_sig.size());
  reg_response->set_pid(wallet_->getUserId());
  return grpc::Status::OK;
}

::grpc::Status PrivacyWalletServiceImpl::handleUserRegistrationUpdateRequest(::grpc::ServerContext*,
                                                                             const PrivacyWalletRequest* request,
                                                                             PrivacyWalletResponse* response) {
  if (!wallet_) {
    std::string err_msg = "wallet is not configured";
    std::cout << err_msg << std::endl;
    response->set_err(err_msg);
    return grpc::Status(grpc::StatusCode::NOT_FOUND, err_msg);
  }

  if (wallet_->isRegistered()) {
    std::string err_msg = "user is already registered";
    std::cout << err_msg << std::endl;
    response->set_err(err_msg);
    return grpc::Status(grpc::StatusCode::ALREADY_EXISTS, err_msg);
  }

  const auto& req = request->user_registration_update_request();
  auto res = wallet_->updateRegistrationCommitment({req.rcm_sig().begin(), req.rcm_sig().end()},
                                                   {req.s2().begin(), req.s2().end()});
  if (!res) {
    std::string err_msg = "unable to update registration data";
    std::cout << err_msg << std::endl;
    response->set_err(err_msg);
    return grpc::Status(grpc::StatusCode::ABORTED, err_msg);
  }
  auto resp = response->mutable_user_registration_update_response();
  resp->set_succ(true);
  return grpc::Status::OK;
}

std::pair<utt::Transaction, utt::TxOutputSigs> PrivacyWalletServiceImpl::buildClaimCoinsData(
    const ClaimCoinsRequest& req) {
  utt::Transaction::Type type{utt::Transaction::Type::Undefined};
  switch (req.type()) {
    case TxType::MINT:
      type = utt::Transaction::Type::Mint;
      break;
    case TxType::BURN:
      type = utt::Transaction::Type::Burn;
      break;
    case TxType::TRANSFER:
      type = utt::Transaction::Type::Transfer;
      break;
    case TxType::BUDGET:
      type = utt::Transaction::Type::Budget;
      break;
    default:
      std::cout << "invalid transaction type" << std::endl;
      throw std::runtime_error("invalid transaction type");
  }
  utt::TxOutputSigs sigs{static_cast<size_t>(req.sigs().size())};
  for (int i = 0; i < req.sigs().size(); i++) {
    sigs[static_cast<size_t>(i)] = {req.sigs(i).begin(), req.sigs(i).end()};
  }
  return {utt::Transaction{type, {req.tx().begin(), req.tx().end()}, static_cast<uint32_t>(sigs.size())}, sigs};
}
::grpc::Status PrivacyWalletServiceImpl::handleUserClaimCoinsRequest(::grpc::ServerContext*,
                                                                     const PrivacyWalletRequest* request,
                                                                     PrivacyWalletResponse* response) {
  if (!wallet_) {
    std::string err_msg = "wallet is not configured";
    std::cout << err_msg << std::endl;
    response->set_err(err_msg);
    return grpc::Status(grpc::StatusCode::NOT_FOUND, err_msg);
  }
  if (!wallet_->isRegistered()) {
    std::string err_msg = "user is not registered";
    std::cout << err_msg << std::endl;
    response->set_err(err_msg);
    return grpc::Status(grpc::StatusCode::NOT_FOUND, err_msg);
  }
  try {
    auto data = buildClaimCoinsData(request->claim_coins_request());
    auto res = wallet_->claimCoins(data.first, data.second);
    if (!res) {
      std::string err_msg = "unable to claim coins";
      std::cout << err_msg << std::endl;
      response->set_err(err_msg);
      return grpc::Status(grpc::StatusCode::ABORTED, err_msg);
    }
  } catch (const std::exception& e) {
    std::cout << e.what() << std::endl;
    response->set_err(e.what());
    return grpc::Status(grpc::StatusCode::ABORTED, e.what());
  }
  if (response) {
    auto resp = response->mutable_claim_coins_response();
    resp->set_succ(true);
  }
  return grpc::Status::OK;
}

::grpc::Status PrivacyWalletServiceImpl::handleUserMintRequest(
    ::grpc::ServerContext*,
    const ::vmware::concord::privacy::wallet::api::v1::PrivacyWalletRequest* request,
    ::vmware::concord::privacy::wallet::api::v1::PrivacyWalletResponse* response) {
  if (!wallet_) {
    std::string err_msg = "wallet is not configured";
    std::cout << err_msg << std::endl;
    response->set_err(err_msg);
    return grpc::Status(grpc::StatusCode::NOT_FOUND, err_msg);
  }

  if (!wallet_->isRegistered()) {
    std::string err_msg = "user is not registered";
    std::cout << err_msg << std::endl;
    response->set_err(err_msg);
    return grpc::Status(grpc::StatusCode::NOT_FOUND, err_msg);
  }

  auto& mint_req = request->generate_mint_tx_request();
  auto res = wallet_->generateMintTx(mint_req.amount());
  auto tx_resp = response->mutable_generate_tx_response();
  tx_resp->set_tx(res.data_.data(), res.data_.size());
  tx_resp->set_final(true);
  tx_resp->set_num_of_output_coins(1);
  return grpc::Status::OK;
}

::grpc::Status PrivacyWalletServiceImpl::handleUserBurnRequest(
    ::grpc::ServerContext*,
    const ::vmware::concord::privacy::wallet::api::v1::PrivacyWalletRequest* request,
    ::vmware::concord::privacy::wallet::api::v1::PrivacyWalletResponse* response) {
  if (!wallet_) {
    std::string err_msg = "wallet is not configured";
    std::cout << err_msg << std::endl;
    response->set_err(err_msg);
    return grpc::Status(grpc::StatusCode::NOT_FOUND, err_msg);
  }

  if (!wallet_->isRegistered()) {
    std::string err_msg = "user is not registered";
    std::cout << err_msg << std::endl;
    response->set_err(err_msg);
    return grpc::Status(grpc::StatusCode::NOT_FOUND, err_msg);
  }

  auto& burn_req = request->generate_burn_tx_request();
  auto res = wallet_->generateBurnTx(burn_req.amount());
  auto tx_resp = response->mutable_generate_tx_response();
  tx_resp->set_tx(res.requiredTx_.data_.data(), res.requiredTx_.data_.size());
  tx_resp->set_final(res.isFinal_);
  tx_resp->set_num_of_output_coins(res.requiredTx_.numOutputs_);
  return grpc::Status::OK;
}

::grpc::Status PrivacyWalletServiceImpl::handleUserTransferRequest(
    ::grpc::ServerContext*,
    const ::vmware::concord::privacy::wallet::api::v1::PrivacyWalletRequest* request,
    ::vmware::concord::privacy::wallet::api::v1::PrivacyWalletResponse* response) {
  if (!wallet_) {
    std::string err_msg = "wallet is not configured";
    std::cout << err_msg << std::endl;
    response->set_err(err_msg);
    return grpc::Status(grpc::StatusCode::NOT_FOUND, err_msg);
  }

  if (!wallet_->isRegistered()) {
    std::string err_msg = "user is not registered";
    std::cout << err_msg << std::endl;
    response->set_err(err_msg);
    return grpc::Status(grpc::StatusCode::NOT_FOUND, err_msg);
  }

  auto& transfer_req = request->generate_transfer_tx_request();
  auto res = wallet_->generateTransferTx(
      transfer_req.amount(),
      {transfer_req.recipient_pid().begin(), transfer_req.recipient_pid().end()},
      {transfer_req.recipient_public_key().begin(), transfer_req.recipient_public_key().end()});
  auto tx_resp = response->mutable_generate_tx_response();
  tx_resp->set_tx(res.requiredTx_.data_.data(), res.requiredTx_.data_.size());
  tx_resp->set_final(res.isFinal_);
  tx_resp->set_num_of_output_coins(res.requiredTx_.numOutputs_);
  return grpc::Status::OK;
}

::grpc::Status PrivacyWalletServiceImpl::handleGetStateRequest(
    ::grpc::ServerContext*,
    const ::vmware::concord::privacy::wallet::api::v1::PrivacyWalletRequest*,
    ::vmware::concord::privacy::wallet::api::v1::PrivacyWalletResponse* response) {
  if (!wallet_) {
    std::string err_msg = "wallet is not configured";
    std::cout << err_msg << std::endl;
    response->set_err(err_msg);
    return grpc::Status(grpc::StatusCode::NOT_FOUND, err_msg);
  }

  if (!wallet_->isRegistered()) {
    std::string err_msg = "user is not registered";
    std::cout << err_msg << std::endl;
    response->set_err(err_msg);
    return grpc::Status(grpc::StatusCode::NOT_FOUND, err_msg);
  }

  auto state_resp = response->mutable_get_state_response();
  state_resp->set_budget(wallet_->getBudget());
  state_resp->set_balance(wallet_->getBalance());
  state_resp->set_user_id(wallet_->getUserId());
  for (const auto& coin : wallet_->getCoinsDescriptors()) {
    (*(state_resp->mutable_coins()))[coin.nullifier_] = coin.value_;
  }
  return grpc::Status::OK;
}
}  // namespace utt::walletservice<|MERGE_RESOLUTION|>--- conflicted
+++ resolved
@@ -56,11 +56,6 @@
                                                               PrivacyWalletResponse* response) {
   auto status = grpc::Status::OK;
   try {
-    // TODO: cleanup after service is hardened...
-<<<<<<< HEAD
-=======
-    std::cout << "Processing privacy app config request " << request->ShortDebugString() << std::endl;
->>>>>>> a1b4091a
     if (request->has_privacy_app_config()) {
       std::cout << "Processing privacy app config request" << request->ShortDebugString() << std::endl;
       return handleApplicationConfigRequest(context, request, response);
