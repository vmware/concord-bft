// Concord
//
// Copyright (c) 2018-2021 VMware, Inc. All Rights Reserved.
//
// This product is licensed to you under the Apache 2.0 license (the "License").  You may not use this product except in
// compliance with the Apache 2.0 License.
//
// This product may include a number of subcomponents with separate copyright notices and license terms. Your use of
// these subcomponents is subject to the terms and conditions of the subcomponent's license, as noted in the LICENSE
// file.

#pragma once

#include <stdint.h>
#include <set>
#include <string>
#include <ostream>
#include <vector>
#include <unordered_map>
#include <chrono>
#include "string.hpp"
#include "kvstream.h"

#include "Serializable.h"

namespace bftEngine {

#define CONFIG_PARAM_RO(param, type, default_val, description) \
  type param = default_val;                                    \
  type get##param() const { return param; }

#define CONFIG_PARAM(param, type, default_val, description) \
  CONFIG_PARAM_RO(param, type, default_val, description);   \
  void set##param(const type& val) { param = val; } /* NOLINT(bugprone-macro-parentheses) */

enum BatchingPolicy { BATCH_SELF_ADJUSTED, BATCH_BY_REQ_SIZE, BATCH_BY_REQ_NUM, BATCH_ADAPTIVE };

class ReplicaConfig : public concord::serialize::SerializableFactory<ReplicaConfig> {
 public:
  friend class concord::serialize::SerializableFactory<ReplicaConfig>;

  static ReplicaConfig& instance() {
    static ReplicaConfig config_;
    return config_;
  }

  CONFIG_PARAM(isReadOnly, bool, false, "Am I a read-only replica?");
  CONFIG_PARAM(numReplicas, uint16_t, 0, "number of regular replicas");
  CONFIG_PARAM(numRoReplicas, uint16_t, 0, "number of read-only replicas");
  CONFIG_PARAM(fVal, uint16_t, 0, "F value - max number of faulty/malicious replicas. fVal >= 1");
  CONFIG_PARAM(cVal, uint16_t, 0, "C value. cVal >=0");
  CONFIG_PARAM(replicaId,
               uint16_t,
               0,
               "unique identifier of the replica. "
               "The number of replicas in the system should be N = 3*fVal + 2*cVal + 1. "
               "In the current version, replicaId should be a number between 0 and  N-1. "
               "replicaId should also represent this replica in ICommunication.");
  CONFIG_PARAM(numOfClientProxies, uint16_t, 0, "number of objects that represent clients, numOfClientProxies >= 1");
  CONFIG_PARAM(numOfExternalClients, uint16_t, 0, "number of objects that represent external clients");
  CONFIG_PARAM(numOfClientServices, uint16_t, 0, "number of objects that represent client services");
  CONFIG_PARAM(sizeOfInternalThreadPool, uint16_t, 8, "number of threads in the internal replica thread pool");
  CONFIG_PARAM(statusReportTimerMillisec, uint16_t, 0, "how often the replica sends a status report to other replicas");
  CONFIG_PARAM(clientRequestRetransmissionTimerMilli,
               uint16_t,
               1000,
               "how often the replica tries to retransmit client request received by non primary");
  CONFIG_PARAM(concurrencyLevel,
               uint16_t,
               0,
               "number of consensus operations that can be executed in parallel "
               "1 <= concurrencyLevel <= 30");
  CONFIG_PARAM(numWorkerThreadsForBlockIO,
               uint16_t,
               0,
               "Number of workers threads to be used for blocks IO"
               "operations. When set to 0, std::thread::hardware_concurrency() is set by default");
  CONFIG_PARAM(viewChangeProtocolEnabled, bool, false, "whether the view change protocol enabled");
  CONFIG_PARAM(blockAccumulation, bool, false, "whether the block accumulation enabled");
  CONFIG_PARAM(viewChangeTimerMillisec, uint16_t, 0, "timeout used by the  view change protocol ");
  CONFIG_PARAM(autoPrimaryRotationEnabled, bool, false, "if automatic primary rotation is enabled");
  CONFIG_PARAM(autoPrimaryRotationTimerMillisec, uint16_t, 0, "timeout for automatic primary rotation");
  CONFIG_PARAM(preExecutionFeatureEnabled, bool, false, "enables the pre-execution feature");
  CONFIG_PARAM(batchedPreProcessEnabled,
               bool,
               false,
               "enables send/receive of batched PreProcess request/reply messages");
  CONFIG_PARAM(clientBatchingEnabled, bool, false, "enables the concord-client-batch feature");
  CONFIG_PARAM(clientBatchingMaxMsgsNbr, uint16_t, 10, "Maximum messages number in one client batch");
  CONFIG_PARAM(clientTransactionSigningEnabled,
               bool,
               false,
               "whether concord client requests are signed and should be verified");
  CONFIG_PARAM(preExecReqStatusCheckTimerMillisec,
               uint64_t,
               5000,
               "timeout for detection of timed out "
               "pre-execution requests");
  CONFIG_PARAM(preExecConcurrencyLevel,
               uint16_t,
               0,
               "Number of threads to be used by the PreProcessor to execute "
               "client requests. If equals to 0, a default of "
               "min(thread::hardware_concurrency(), numOfClients) is used ");

  CONFIG_PARAM(batchingPolicy, uint32_t, BATCH_SELF_ADJUSTED, "BFT consensus batching policy for requests");
  CONFIG_PARAM(batchFlushPeriod, uint32_t, 1000, "BFT consensus batching flush period");
  CONFIG_PARAM(maxNumOfRequestsInBatch, uint32_t, 100, "Maximum number of requests in BFT consensus batch");
  CONFIG_PARAM(maxBatchSizeInBytes, uint32_t, 33554432, "Maximum size of all requests in BFT consensus batch");
  CONFIG_PARAM(maxInitialBatchSize,
               uint32_t,
               350,
               "Initial value for a number of requests in the primary replica queue to trigger batching");
  CONFIG_PARAM(batchingFactorCoefficient,
               uint32_t,
               4,
               "Parameter used to heuristically compute the 'optimal' batch size");
  CONFIG_PARAM(adaptiveBatchingIncFactor, std::string, "0.1", "The increase/decrease rate");
  CONFIG_PARAM(adaptiveBatchingMaxIncCond, std::string, "0.95", "The max increase condition");
  CONFIG_PARAM(adaptiveBatchingMidIncCond, std::string, "0.9", "The mid increase condition");
  CONFIG_PARAM(adaptiveBatchingMinIncCond, std::string, "0.75", "The min increase condition");
  CONFIG_PARAM(adaptiveBatchingDecCond, std::string, "0.5", "The decrease condition");

  // Crypto system
  // RSA public keys of all replicas. map from replica identifier to a public key
  std::set<std::pair<uint16_t, const std::string>> publicKeysOfReplicas;

  // RSA public keys of all clients. Each public key holds set of distinct client (principal) ids which are expected to
  // sign with the matching private key
  std::set<std::pair<const std::string, std::set<uint16_t>>> publicKeysOfClients;
  std::unordered_map<uint16_t, std::set<uint16_t>> clientGroups;
  CONFIG_PARAM(clientsKeysPrefix, std::string, "", "the path to the client keys directory");
  CONFIG_PARAM(saveClinetKeyFile,
               bool,
               false,
               "if true, the replica will also updates the client key file on key exchange");
  CONFIG_PARAM(replicaPrivateKey, std::string, "", "RSA private key of the current replica");

  CONFIG_PARAM(certificatesRootPath, std::string, "", "the path to the certificates root directory");

  // Threshold crypto system
  CONFIG_PARAM(thresholdSystemType_, std::string, "", "type of threshold crypto system, [multisig-bls|threshold-bls]");
  CONFIG_PARAM(thresholdSystemSubType_, std::string, "", "sub-type of threshold crypto system [BN-254]");
  CONFIG_PARAM(thresholdPrivateKey_, std::string, "", "threshold crypto system bootstrap private key");
  CONFIG_PARAM(thresholdPublicKey_, std::string, "", "threshold crypto system bootstrap public key");
  std::vector<std::string> thresholdVerificationKeys_;

  // Reconfiguration credentials
  CONFIG_PARAM(pathToOperatorPublicKey_, std::string, "", "Path to the operator public key pem file");
  CONFIG_PARAM(operatorEnabled_, bool, true, "true if operator is enabled");
  // Pruning parameters
  CONFIG_PARAM(pruningEnabled_, bool, false, "Enable pruning");
  CONFIG_PARAM(numBlocksToKeep_, uint64_t, 0, "how much blocks to keep while pruning");

  CONFIG_PARAM(debugPersistentStorageEnabled, bool, false, "whether persistent storage debugging is enabled");
  CONFIG_PARAM(deleteMetricsDumpInterval, uint64_t, 300, "delete metrics dump interval (s)");

  // Messages
  CONFIG_PARAM(maxExternalMessageSize, uint32_t, 131072, "maximum size of external message");
  CONFIG_PARAM(maxReplyMessageSize, uint32_t, 8192, "maximum size of reply message");

  // StateTransfer
  CONFIG_PARAM(maxNumOfReservedPages, uint32_t, 2048, "maximum number of reserved pages managed by State Transfer");
  CONFIG_PARAM(sizeOfReservedPage, uint32_t, 4096, "size of reserved page used by State Transfer");

  CONFIG_PARAM(debugStatisticsEnabled, bool, false, "whether to periodically dump debug statistics");
  CONFIG_PARAM(metricsDumpIntervalSeconds, uint64_t, 600, "Metrics dump interval");

  // Keys Management
  CONFIG_PARAM(keyExchangeOnStart, bool, false, "whether to perform initial key exchange");
  CONFIG_PARAM(keyViewFilePath, std::string, ".", "TODO");
  // Configuration Management
  // Keys Management
  CONFIG_PARAM(configurationViewFilePath,
               std::string,
               ".",
               "The path where we write all previous configuration in a file");
  // Time Service
  CONFIG_PARAM(timeServiceEnabled, bool, false, "whether time service enabled");
  CONFIG_PARAM(timeServiceSoftLimitMillis,
               std::chrono::milliseconds,
               std::chrono::milliseconds{500},
               "if delta between primary's time is greater than the soft limit, a warning log message to be printed");
  CONFIG_PARAM(timeServiceHardLimitMillis,
               std::chrono::milliseconds,
               std::chrono::seconds{1} * 3,
               "if delta between primary's time is greater than the hard limit, the consesnus does not proceed");
  CONFIG_PARAM(timeServiceEpsilonMillis,
               std::chrono::milliseconds,
               std::chrono::milliseconds{1},
               "time provided to execution is max(consensus_time, last_time + timeServiceEpsilonMillis)");

  // Ticks Generator
  CONFIG_PARAM(ticksGeneratorPollPeriod,
               std::chrono::seconds,
               std::chrono::seconds{1},
               "wake up the ticks generator every ticksGeneratorPollPeriod seconds and fire pending ticks");

  CONFIG_PARAM(preExecutionResultAuthEnabled, bool, false, "if PreExecution result authentication is enabled");

  CONFIG_PARAM(prePrepareFinalizeAsyncEnabled, bool, true, "Enabling asynchronous preprepare finishing");

  CONFIG_PARAM(
      threadbagConcurrencyLevel1,
      uint32_t,
      40u,
      "Number of threads given to thread pool that is created for any request processing for the parent of validation");

  CONFIG_PARAM(
      threadbagConcurrencyLevel2,
      uint32_t,
      24u,
      "Number of threads given to thread pool that is created for any request processing for actual validation");

  CONFIG_PARAM(timeoutForPrimaryOnStartupSeconds,
               uint32_t,
               60,
               "timeout we ready to wait for primary to be ready on the system first startup");
  CONFIG_PARAM(waitForFullCommOnStartup, bool, false, "whether to wait for n/n communication on startup");
  CONFIG_PARAM(publishReplicasMasterKeyOnStartup,
               bool,
               false,
               "If true, replicas will publish their master key on startup");
  // Db checkpoint
  CONFIG_PARAM(dbCheckpointFeatureEnabled, bool, false, "Feature flag for rocksDb checkpoints");
  CONFIG_PARAM(maxNumberOfDbCheckpoints, uint32_t, 0u, "Max number of db checkpoints to be created");
  CONFIG_PARAM(dbCheckPointWindowSize, uint32_t, 300u, "Db checkpoint window size in bft sequence number");
  CONFIG_PARAM(dbCheckpointDirPath, std::string, "", "Db checkpoint directory path");
  CONFIG_PARAM(dbSnapshotIntervalSeconds,
               std::chrono::seconds,
               std::chrono::seconds{3600},
               "Interval time to create db snapshot in seconds");
  CONFIG_PARAM(dbCheckpointMonitorIntervalSeconds,
               std::chrono::seconds,
               std::chrono::seconds{60},
               "Time interval in seconds to monitor disk usage by db checkpoints");
  CONFIG_PARAM(dbCheckpointDiskSpaceThreshold,
               std::string,
               "0.5",
               "Free disk space threshold for db checkpoint cleanup");
  CONFIG_PARAM(enablePostExecutionSeparation, bool, true, "Post-execution thread separation feature flag");
  CONFIG_PARAM(postExecutionQueuesSize, uint16_t, 50, "Post-execution deferred message queues size");

  // Parameter to enable/disable waiting for transaction data to be persisted.
  CONFIG_PARAM(syncOnUpdateOfMetadata,
               bool,
               true,
               "When set to true this parameter will cause endWriteTran to block until "
               "the transaction is persisted every time we update the metadata.");

  CONFIG_PARAM(stateIterationMultiGetBatchSize,
               std::uint32_t,
               30u,
               "Amount of keys to get at once via multiGet when iterating state");

  CONFIG_PARAM(enableMultiplexChannel, bool, false, "whether multiplex communication channel is enabled")

  CONFIG_PARAM(adaptivePruningIntervalDuration,
               std::chrono::milliseconds,
               std::chrono::milliseconds{20000},
               "The polling frequency of pruning info in ms");

  CONFIG_PARAM(adaptivePruningIntervalPeriod,
               std::uint64_t,
               20,
               "Resetting the measurements and starting again after polling X times");

  CONFIG_PARAM(enableEventGroups, bool, false, "A flag to specify whether event groups are enabled or not.");

  // Parameter to enable/disable waiting for transaction data to be persisted.
  // Not predefined configuration parameters
  // Example of usage:
  // repclicaConfig.set(someTimeout, 6000);
  // uint32_t some_timeout = replicaConfig.get("someTimeout", 5000);
  // if set, will return a previously set value for someTimeout, 5000 otherwise

  template <typename T>
  void set(const std::string& param, const T& value) {
    config_params_[param] = std::to_string(value);
  }

  template <typename T>
  T get(const std::string& param, const T& defaultValue) const {
    if (auto it = config_params_.find(param); it != config_params_.end()) return concord::util::to<T>(it->second);
    return defaultValue;
  }
  inline std::set<std::pair<const std::string, std::set<uint16_t>>>* getPublicKeysOfClients() {
    return (clientTransactionSigningEnabled || !clientsKeysPrefix.empty()) ? &publicKeysOfClients : nullptr;
  }

 protected:
  ReplicaConfig() = default;
  // serializable functionality
  const std::string getVersion() const { return "1"; }

  void serializeDataMembers(std::ostream& outStream) const {
    serialize(outStream, isReadOnly);
    serialize(outStream, numReplicas);
    serialize(outStream, numRoReplicas);
    serialize(outStream, fVal);
    serialize(outStream, cVal);
    serialize(outStream, replicaId);
    serialize(outStream, numOfClientProxies);
    serialize(outStream, numOfExternalClients);
    serialize(outStream, numOfClientServices);
    serialize(outStream, statusReportTimerMillisec);
    serialize(outStream, concurrencyLevel);
    serialize(outStream, numWorkerThreadsForBlockIO);
    serialize(outStream, viewChangeProtocolEnabled);
    serialize(outStream, viewChangeTimerMillisec);
    serialize(outStream, autoPrimaryRotationEnabled);
    serialize(outStream, autoPrimaryRotationTimerMillisec);

    serialize(outStream, preExecutionFeatureEnabled);
    serialize(outStream, batchedPreProcessEnabled);
    serialize(outStream, clientBatchingEnabled);
    serialize(outStream, clientBatchingMaxMsgsNbr);
    serialize(outStream, clientTransactionSigningEnabled);
    serialize(outStream, preExecReqStatusCheckTimerMillisec);
    serialize(outStream, preExecConcurrencyLevel);
    serialize(outStream, batchingPolicy);
    serialize(outStream, batchFlushPeriod);
    serialize(outStream, maxNumOfRequestsInBatch);
    serialize(outStream, maxBatchSizeInBytes);
    serialize(outStream, maxInitialBatchSize);
    serialize(outStream, batchingFactorCoefficient);
    serialize(outStream, adaptiveBatchingIncFactor);
    serialize(outStream, adaptiveBatchingMaxIncCond);
    serialize(outStream, adaptiveBatchingMidIncCond);
    serialize(outStream, adaptiveBatchingMinIncCond);
    serialize(outStream, adaptiveBatchingDecCond);

    serialize(outStream, publicKeysOfReplicas);
    serialize(outStream, publicKeysOfClients);
    serialize(outStream, clientGroups);
    serialize(outStream, clientsKeysPrefix);
    serialize(outStream, saveClinetKeyFile);
    serialize(outStream, replicaPrivateKey);
    serialize(outStream, certificatesRootPath);
    serialize(outStream, thresholdSystemType_);
    serialize(outStream, thresholdSystemSubType_);
    serialize(outStream, thresholdPrivateKey_);
    serialize(outStream, thresholdPublicKey_);
    serialize(outStream, thresholdVerificationKeys_);

    serialize(outStream, pathToOperatorPublicKey_);
    serialize(outStream, operatorEnabled_);
    serialize(outStream, pruningEnabled_);
    serialize(outStream, numBlocksToKeep_);

    serialize(outStream, debugPersistentStorageEnabled);
    serialize(outStream, deleteMetricsDumpInterval);
    serialize(outStream, maxExternalMessageSize);
    serialize(outStream, maxReplyMessageSize);
    serialize(outStream, maxNumOfReservedPages);
    serialize(outStream, sizeOfReservedPage);
    serialize(outStream, debugStatisticsEnabled);
    serialize(outStream, metricsDumpIntervalSeconds);
    serialize(outStream, keyExchangeOnStart);
    serialize(outStream, blockAccumulation);
    serialize(outStream, sizeOfInternalThreadPool);
    serialize(outStream, keyViewFilePath);
    serialize(outStream, configurationViewFilePath);
    serialize(outStream, timeServiceEnabled);
    serialize(outStream, timeServiceHardLimitMillis);
    serialize(outStream, timeServiceSoftLimitMillis);
    serialize(outStream, timeServiceEpsilonMillis);
    serialize(outStream, ticksGeneratorPollPeriod);
    serialize(outStream, preExecutionResultAuthEnabled);
    serialize(outStream, prePrepareFinalizeAsyncEnabled);
    serialize(outStream, threadbagConcurrencyLevel1);
    serialize(outStream, threadbagConcurrencyLevel2);
    serialize(outStream, timeoutForPrimaryOnStartupSeconds);
    serialize(outStream, waitForFullCommOnStartup);
    serialize(outStream, publishReplicasMasterKeyOnStartup);
    serialize(outStream, dbCheckpointFeatureEnabled);
    serialize(outStream, maxNumberOfDbCheckpoints);
    serialize(outStream, dbCheckPointWindowSize);
    serialize(outStream, dbCheckpointDirPath);
    serialize(outStream, dbSnapshotIntervalSeconds);
    serialize(outStream, dbCheckpointMonitorIntervalSeconds);
    serialize(outStream, dbCheckpointDiskSpaceThreshold);
    serialize(outStream, enablePostExecutionSeparation);
    serialize(outStream, postExecutionQueuesSize);
    serialize(outStream, stateIterationMultiGetBatchSize);
    serialize(outStream, adaptivePruningIntervalDuration);
    serialize(outStream, adaptivePruningIntervalPeriod);
    serialize(outStream, config_params_);
    serialize(outStream, enableMultiplexChannel);
    serialize(outStream, enableEventGroups);
  }
  void deserializeDataMembers(std::istream& inStream) {
    deserialize(inStream, isReadOnly);
    deserialize(inStream, numReplicas);
    deserialize(inStream, numRoReplicas);
    deserialize(inStream, fVal);
    deserialize(inStream, cVal);
    deserialize(inStream, replicaId);
    deserialize(inStream, numOfClientProxies);
    deserialize(inStream, numOfExternalClients);
    deserialize(inStream, numOfClientServices);
    deserialize(inStream, statusReportTimerMillisec);
    deserialize(inStream, concurrencyLevel);
    deserialize(inStream, numWorkerThreadsForBlockIO);
    deserialize(inStream, viewChangeProtocolEnabled);
    deserialize(inStream, viewChangeTimerMillisec);
    deserialize(inStream, autoPrimaryRotationEnabled);
    deserialize(inStream, autoPrimaryRotationTimerMillisec);

    deserialize(inStream, preExecutionFeatureEnabled);
    deserialize(inStream, batchedPreProcessEnabled);
    deserialize(inStream, clientBatchingEnabled);
    deserialize(inStream, clientBatchingMaxMsgsNbr);
    deserialize(inStream, clientTransactionSigningEnabled);
    deserialize(inStream, preExecReqStatusCheckTimerMillisec);
    deserialize(inStream, preExecConcurrencyLevel);
    deserialize(inStream, batchingPolicy);
    deserialize(inStream, batchFlushPeriod);
    deserialize(inStream, maxNumOfRequestsInBatch);
    deserialize(inStream, maxBatchSizeInBytes);
    deserialize(inStream, maxInitialBatchSize);
    deserialize(inStream, batchingFactorCoefficient);
    deserialize(inStream, adaptiveBatchingIncFactor);
    deserialize(inStream, adaptiveBatchingMaxIncCond);
    deserialize(inStream, adaptiveBatchingMidIncCond);
    deserialize(inStream, adaptiveBatchingMinIncCond);
    deserialize(inStream, adaptiveBatchingDecCond);

    deserialize(inStream, publicKeysOfReplicas);
    deserialize(inStream, publicKeysOfClients);
    deserialize(inStream, clientGroups);
    deserialize(inStream, clientsKeysPrefix);
    deserialize(inStream, saveClinetKeyFile);
    deserialize(inStream, replicaPrivateKey);
    deserialize(inStream, certificatesRootPath);
    deserialize(inStream, thresholdSystemType_);
    deserialize(inStream, thresholdSystemSubType_);
    deserialize(inStream, thresholdPrivateKey_);
    deserialize(inStream, thresholdPublicKey_);
    deserialize(inStream, thresholdVerificationKeys_);

    deserialize(inStream, pathToOperatorPublicKey_);
    deserialize(inStream, operatorEnabled_);
    deserialize(inStream, pruningEnabled_);
    deserialize(inStream, numBlocksToKeep_);

    deserialize(inStream, debugPersistentStorageEnabled);
    deserialize(inStream, deleteMetricsDumpInterval);
    deserialize(inStream, maxExternalMessageSize);
    deserialize(inStream, maxReplyMessageSize);
    deserialize(inStream, maxNumOfReservedPages);
    deserialize(inStream, sizeOfReservedPage);
    deserialize(inStream, debugStatisticsEnabled);
    deserialize(inStream, metricsDumpIntervalSeconds);
    deserialize(inStream, keyExchangeOnStart);
    deserialize(inStream, blockAccumulation);
    deserialize(inStream, sizeOfInternalThreadPool);
    deserialize(inStream, keyViewFilePath);
    deserialize(inStream, configurationViewFilePath);
    deserialize(inStream, timeServiceEnabled);
    deserialize(inStream, timeServiceHardLimitMillis);
    deserialize(inStream, timeServiceSoftLimitMillis);
    deserialize(inStream, timeServiceEpsilonMillis);
    deserialize(inStream, ticksGeneratorPollPeriod);
    deserialize(inStream, preExecutionResultAuthEnabled);
    deserialize(inStream, prePrepareFinalizeAsyncEnabled);
    deserialize(inStream, threadbagConcurrencyLevel1);
    deserialize(inStream, threadbagConcurrencyLevel2);
    deserialize(inStream, timeoutForPrimaryOnStartupSeconds);
    deserialize(inStream, waitForFullCommOnStartup);
    deserialize(inStream, publishReplicasMasterKeyOnStartup);
    deserialize(inStream, dbCheckpointFeatureEnabled);
    deserialize(inStream, maxNumberOfDbCheckpoints);
    deserialize(inStream, dbCheckPointWindowSize);
    deserialize(inStream, dbCheckpointDirPath);
    deserialize(inStream, dbSnapshotIntervalSeconds);
    deserialize(inStream, dbCheckpointMonitorIntervalSeconds);
    deserialize(inStream, dbCheckpointDiskSpaceThreshold);
    deserialize(inStream, enablePostExecutionSeparation);
    deserialize(inStream, postExecutionQueuesSize);
    deserialize(inStream, stateIterationMultiGetBatchSize);
    deserialize(inStream, adaptivePruningIntervalDuration);
    deserialize(inStream, adaptivePruningIntervalPeriod);
    deserialize(inStream, config_params_);
    deserialize(inStream, enableMultiplexChannel);
    deserialize(inStream, enableEventGroups);
  }

 private:
  ReplicaConfig(const ReplicaConfig&) = delete;
  ReplicaConfig& operator=(const ReplicaConfig&) = delete;

  std::unordered_map<std::string, std::string> config_params_;

  friend std::ostream& operator<<(std::ostream&, const ReplicaConfig&);
};

template <>
inline void ReplicaConfig::set<std::string>(const std::string& param, const std::string& value) {
  config_params_[param] = value;
}

inline std::ostream& operator<<(std::ostream& os, const ReplicaConfig& rc) {
  os << KVLOG(rc.isReadOnly,
              rc.numReplicas,
              rc.numRoReplicas,
              rc.fVal,
              rc.cVal,
              rc.replicaId,
              rc.numOfClientProxies,
              rc.numOfExternalClients,
              rc.statusReportTimerMillisec,
              rc.concurrencyLevel,
              rc.numWorkerThreadsForBlockIO,
              rc.viewChangeProtocolEnabled,
              rc.viewChangeTimerMillisec,
              rc.autoPrimaryRotationEnabled,
              rc.autoPrimaryRotationTimerMillisec,
              rc.preExecutionFeatureEnabled);
  os << ",";
  os << KVLOG(rc.preExecReqStatusCheckTimerMillisec,
              rc.preExecConcurrencyLevel,
              rc.batchingPolicy,
              rc.batchFlushPeriod,
              rc.maxNumOfRequestsInBatch,
              rc.maxBatchSizeInBytes,
              rc.maxInitialBatchSize,
              rc.batchingFactorCoefficient,
              rc.debugPersistentStorageEnabled,
              rc.maxExternalMessageSize,
              rc.maxReplyMessageSize,
              rc.maxNumOfReservedPages,
              rc.sizeOfReservedPage,
              rc.debugStatisticsEnabled,
              rc.metricsDumpIntervalSeconds,
              rc.keyExchangeOnStart);
  os << ",";
  os << KVLOG(rc.blockAccumulation,
              rc.clientBatchingEnabled,
              rc.clientBatchingMaxMsgsNbr,
              rc.keyViewFilePath,
              rc.clientTransactionSigningEnabled,
              rc.adaptiveBatchingIncFactor,
              rc.adaptiveBatchingMaxIncCond,
              rc.adaptiveBatchingMidIncCond,
              rc.adaptiveBatchingMinIncCond,
              rc.adaptiveBatchingDecCond,
              rc.sizeOfInternalThreadPool,
              rc.timeServiceEnabled,
              rc.timeServiceSoftLimitMillis.count(),
              rc.timeServiceHardLimitMillis.count(),
              rc.timeServiceEpsilonMillis.count(),
              rc.batchedPreProcessEnabled);
  os << ",";
  os << KVLOG(rc.ticksGeneratorPollPeriod.count(),
              rc.preExecutionResultAuthEnabled,
              rc.prePrepareFinalizeAsyncEnabled,
              rc.threadbagConcurrencyLevel1,
              rc.threadbagConcurrencyLevel2,
              rc.enablePostExecutionSeparation,
              rc.postExecutionQueuesSize,
              rc.stateIterationMultiGetBatchSize,
              rc.numOfClientServices,
              rc.dbCheckpointFeatureEnabled,
              rc.maxNumberOfDbCheckpoints,
              rc.dbCheckPointWindowSize,
              rc.dbCheckpointDirPath,
              rc.adaptivePruningIntervalDuration.count(),
              rc.adaptivePruningIntervalPeriod,
              rc.dbSnapshotIntervalSeconds.count());
  os << ",";
<<<<<<< HEAD
  os << KVLOG(rc.dbSnapshotIntervalSeconds.count(),
              rc.dbCheckpointMonitorIntervalSeconds.count(),
=======
  os << KVLOG(rc.dbCheckpointMonitorIntervalSeconds.count(),
>>>>>>> 414ed379
              rc.dbCheckpointDiskSpaceThreshold,
              rc.enableMultiplexChannel,
              rc.enableEventGroups);
  os << ", ";
  for (auto& [param, value] : rc.config_params_) os << param << ": " << value << "\n";
  return os;
}

}  // namespace bftEngine<|MERGE_RESOLUTION|>--- conflicted
+++ resolved
@@ -569,12 +569,7 @@
               rc.adaptivePruningIntervalPeriod,
               rc.dbSnapshotIntervalSeconds.count());
   os << ",";
-<<<<<<< HEAD
-  os << KVLOG(rc.dbSnapshotIntervalSeconds.count(),
-              rc.dbCheckpointMonitorIntervalSeconds.count(),
-=======
   os << KVLOG(rc.dbCheckpointMonitorIntervalSeconds.count(),
->>>>>>> 414ed379
               rc.dbCheckpointDiskSpaceThreshold,
               rc.enableMultiplexChannel,
               rc.enableEventGroups);
