--- conflicted
+++ resolved
@@ -97,7 +97,7 @@
   Sliver pbd;
   if (get(PrunedBlocksDigests, pbd)) {
     std::istringstream iss(std::string(reinterpret_cast<const char*>(pbd.data()), pbd.length()));
-    std::vector<std::pair<BlockId, STDigest>> digests;
+    std::vector<std::pair<BlockId, Digest>> digests;
     deserializePrunedBlocksDigests(iss, digests);
     inmem_->setPrunedBlocksDigests(digests);
   }
@@ -175,29 +175,17 @@
  */
 void DBDataStore::serializeCheckpoint(std::ostream& os, const CheckpointDesc& desc) const {
   Serializable::serialize(os, desc.checkpointNum);
-<<<<<<< HEAD
-  Serializable::serialize(os, desc.lastBlock);
-  Serializable::serialize(os, desc.digestOfLastBlock.get(), DIGEST_SIZE);
+  Serializable::serialize(os, desc.maxBlockId);
+  Serializable::serialize(os, desc.digestOfMaxBlockId.get(), DIGEST_SIZE);
   Serializable::serialize(os, desc.digestOfResPagesDescriptor.get(), DIGEST_SIZE);
-}
-void DBDataStore::deserializeCheckpoint(std::istream& is, CheckpointDesc& desc) const {
-  Serializable::deserialize(is, desc.checkpointNum);
-  Serializable::deserialize(is, desc.lastBlock);
-  Serializable::deserialize(is, desc.digestOfLastBlock.getForUpdate(), DIGEST_SIZE);
-  Serializable::deserialize(is, desc.digestOfResPagesDescriptor.getForUpdate(), DIGEST_SIZE);
-=======
-  Serializable::serialize(os, desc.maxBlockId);
-  Serializable::serialize(os, desc.digestOfMaxBlockId.get(), BLOCK_DIGEST_SIZE);
-  Serializable::serialize(os, desc.digestOfResPagesDescriptor.get(), BLOCK_DIGEST_SIZE);
   Serializable::serialize(os, desc.rvbData);
 }
 void DBDataStore::deserializeCheckpoint(std::istream& is, CheckpointDesc& desc) const {
   Serializable::deserialize(is, desc.checkpointNum);
   Serializable::deserialize(is, desc.maxBlockId);
-  Serializable::deserialize(is, desc.digestOfMaxBlockId.getForUpdate(), BLOCK_DIGEST_SIZE);
-  Serializable::deserialize(is, desc.digestOfResPagesDescriptor.getForUpdate(), BLOCK_DIGEST_SIZE);
+  Serializable::deserialize(is, desc.digestOfMaxBlockId.getForUpdate(), DIGEST_SIZE);
+  Serializable::deserialize(is, desc.digestOfResPagesDescriptor.getForUpdate(), DIGEST_SIZE);
   Serializable::deserialize(is, desc.rvbData);
->>>>>>> 59182889
 }
 void DBDataStore::setCheckpointDesc(uint64_t checkpoint, const CheckpointDesc& desc) {
   LOG_DEBUG(logger(), toString(desc));
@@ -474,28 +462,28 @@
  */
 
 void DBDataStore::serializePrunedBlocksDigests(std::ostream& os,
-                                               const std::vector<std::pair<BlockId, STDigest>>& digests) const {
+                                               const std::vector<std::pair<BlockId, Digest>>& digests) const {
   Serializable::serialize(os, digests.size());
   for (size_t i{0}; i < digests.size(); ++i) {
     Serializable::serialize(os, digests[i].first);
-    Serializable::serialize(os, digests[i].second.get(), BLOCK_DIGEST_SIZE);
+    Serializable::serialize(os, digests[i].second.get(), DIGEST_SIZE);
   }
 }
 void DBDataStore::deserializePrunedBlocksDigests(std::istream& is,
-                                                 std::vector<std::pair<BlockId, STDigest>>& outDigests) const {
+                                                 std::vector<std::pair<BlockId, Digest>>& outDigests) const {
   size_t size{};
   Serializable::deserialize(is, size);
   for (size_t i{0}; i < size; ++i) {
-    std::pair<BlockId, STDigest> p;
+    std::pair<BlockId, Digest> p;
     BlockId blockId;
-    STDigest digest;
+    Digest digest;
     Serializable::deserialize(is, blockId);
-    Serializable::deserialize(is, digest.getForUpdate(), BLOCK_DIGEST_SIZE);
+    Serializable::deserialize(is, digest.getForUpdate(), DIGEST_SIZE);
     outDigests.emplace_back(std::make_pair(blockId, digest));
   }
 }
 
-void DBDataStore::setPrunedBlocksDigests(const std::vector<std::pair<BlockId, STDigest>>& digests) {
+void DBDataStore::setPrunedBlocksDigests(const std::vector<std::pair<BlockId, Digest>>& digests) {
   std::ostringstream oss;
   serializePrunedBlocksDigests(oss, digests);
   put(PrunedBlocksDigests, oss.str());
