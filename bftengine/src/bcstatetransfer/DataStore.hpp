--- conflicted
+++ resolved
@@ -71,8 +71,8 @@
   //////////////////////////////////////////////////////////////////////////
   // Range Validation Blocks
   //////////////////////////////////////////////////////////////////////////
-  virtual void setPrunedBlocksDigests(const std::vector<std::pair<BlockId, STDigest>>& prunedBlocksDigests) = 0;
-  virtual std::vector<std::pair<BlockId, STDigest>> getPrunedBlocksDigests() = 0;
+  virtual void setPrunedBlocksDigests(const std::vector<std::pair<BlockId, Digest>>& prunedBlocksDigests) = 0;
+  virtual std::vector<std::pair<BlockId, Digest>> getPrunedBlocksDigests() = 0;
 
   //////////////////////////////////////////////////////////////////////////
   // Checkpoints
@@ -87,16 +87,10 @@
     }
 
     uint64_t checkpointNum = 0;
-<<<<<<< HEAD
-    uint64_t lastBlock = 0;
-    Digest digestOfLastBlock;
+    uint64_t maxBlockId = 0;
+    Digest digestOfMaxBlockId;
     Digest digestOfResPagesDescriptor;
-=======
-    uint64_t maxBlockId = 0;
-    STDigest digestOfMaxBlockId;
-    STDigest digestOfResPagesDescriptor;
     std::vector<char> rvbData{};
->>>>>>> 59182889
   };
 
   virtual void setCheckpointDesc(uint64_t checkpoint, const CheckpointDesc& desc) = 0;
@@ -255,10 +249,10 @@
   uint64_t getLastStoredCheckpoint() override { return ds_->getLastStoredCheckpoint(); }
   uint64_t getFirstStoredCheckpoint() override { return ds_->getFirstStoredCheckpoint(); }
   uint64_t getFirstRequiredBlock() override { return ds_->getFirstRequiredBlock(); }
-  void setPrunedBlocksDigests(const std::vector<std::pair<BlockId, STDigest>>& prunedBlocksDigests) override {
+  void setPrunedBlocksDigests(const std::vector<std::pair<BlockId, Digest>>& prunedBlocksDigests) override {
     ds_->setPrunedBlocksDigests(prunedBlocksDigests);
   }
-  std::vector<std::pair<BlockId, STDigest>> getPrunedBlocksDigests() override { return ds_->getPrunedBlocksDigests(); }
+  std::vector<std::pair<BlockId, Digest>> getPrunedBlocksDigests() override { return ds_->getPrunedBlocksDigests(); }
   uint64_t getLastRequiredBlock() override { return ds_->getLastRequiredBlock(); }
   uint32_t numOfAllPendingResPage() override { return ds_->numOfAllPendingResPage(); }
   set<uint32_t> getNumbersOfPendingResPages() override { return ds_->getNumbersOfPendingResPages(); }
