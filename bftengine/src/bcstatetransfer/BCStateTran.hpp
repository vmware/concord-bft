// Concord
//
// Copyright (c) 2018 VMware, Inc. All Rights Reserved.
//
// This product is licensed to you under the Apache 2.0 license (the "License").
// You may not use this product except in compliance with the Apache 2.0
// License.
//
// This product may include a number of subcomponents with separate copyright
// notices and license terms. Your use of these subcomponents is subject to the
// terms and conditions of the subcomponent's license, as noted in the LICENSE
// file.

#pragma once

#include <set>
#include <map>
#include <chrono>
#include <random>
#include <cassert>
#include <iostream>
#include <string>
#include <array>
#include <cstdint>
#include <optional>

#include "Logger.hpp"
#include "SimpleBCStateTransfer.hpp"
#include "IStateTransfer.hpp"
#include "DataStore.hpp"
#include "MsgsCertificate.hpp"
#include "Messages.hpp"
#include "Metrics.hpp"
#include "SourceSelector.hpp"
#include "callback_registry.hpp"
#include "Handoff.hpp"
#include "SysConsts.hpp"
#include "throughput.hpp"
#include "diagnostics.h"
#include "performance_handler.h"
#include "Timers.hpp"
#include "TimeUtils.hpp"
#include "SimpleMemoryPool.hpp"
#include "messages/MessageBase.hpp"

using std::set;
using std::map;
using std::string;
using concordMetrics::StatusHandle;
using concordMetrics::GaugeHandle;
using concordMetrics::CounterHandle;
using concordMetrics::AtomicGaugeHandle;
using concordMetrics::AtomicCounterHandle;
using concord::util::Throughput;
using concord::diagnostics::Recorder;
using concord::diagnostics::AsyncTimeRecorder;
using concord::util::DurationTracker;

namespace bftEngine::bcst::impl {

class RVBManager;

class BCStateTran : public IStateTransfer {
  // The next friend declerations are used strictly for testing
  friend class BcStTestDelegator;

 public:
  //////////////////////////////////////////////////////////////////////////////
  // Ctor & Dtor (Initialization)
  //////////////////////////////////////////////////////////////////////////////
  BCStateTran(const Config& config, IAppState* const stateApi, DataStore* ds = nullptr);
  ~BCStateTran() override;
  static uint32_t calcMaxItemSize(uint32_t maxBlockSize, uint32_t maxNumberOfPages, uint32_t pageSize);
  static uint32_t calcMaxNumOfChunksInBlock(uint32_t maxItemSize,
                                            uint32_t maxBlockSize,
                                            uint32_t maxChunkSize,
                                            bool isVBlock);
  static set<uint16_t> generateSetOfReplicas(const int16_t numberOfReplicas);

  ///////////////////////////////////////////////////////////////////////////
  // IStateTransfer methods
  ///////////////////////////////////////////////////////////////////////////

  void init(uint64_t maxNumOfRequiredStoredCheckpoints,
            uint32_t numberOfRequiredReservedPages,
            uint32_t sizeOfReservedPage) override;
  void startRunning(IReplicaForStateTransfer* r) override;
  void stopRunning() override;
  bool isRunning() const override;

  void createCheckpointOfCurrentState(uint64_t checkpointNumber) override;

  void markCheckpointAsStable(uint64_t checkpointNumber) override;

  void getDigestOfCheckpoint(uint64_t checkpointNumber,
                             uint16_t sizeOfDigestBuffer,
                             uint64_t& outBlockId,
                             char* outStateDigest,
                             char* outFullStateDigest) override;

  static void computeDigestOfBlockImpl(const uint64_t blockNum,
                                       const char* block,
                                       const uint32_t blockSize,
                                       char* outDigest);
  void startCollectingState() override { startCollectingStateHandler_(); }

  bool isCollectingState() const override;

  uint32_t numberOfReservedPages() const override;

  uint32_t sizeOfReservedPage() const override;

  bool loadReservedPage(uint32_t reservedPageId, uint32_t copyLength, char* outReservedPage) const override;

  void saveReservedPage(uint32_t reservedPageId, uint32_t copyLength, const char* inReservedPage) override;
  void zeroReservedPage(uint32_t reservedPageId) override;

  logging::Logger& logger_;

  // Incoming Events queue - ST main thread is a consumer of timeouts and messages arriving from an external context
  void onTimer() override { timeoutHandler_(); };

  using LocalTimePoint = time_point<steady_clock>;
  static constexpr auto UNDEFINED_LOCAL_TIME_POINT = LocalTimePoint::max();
  void handleStateTransferMessage(char* msg, uint32_t msgLen, uint16_t senderId) override {
    incomingStateTransferMsgHandler_(msg, msgLen, senderId, UNDEFINED_LOCAL_TIME_POINT);
  };
  std::unique_ptr<concord::util::Handoff> incomingEventsQ_;

  // Post processing Queue - ST main thread is a producer and post processing thread is a consumer
  std::unique_ptr<concord::util::Handoff> postProcessingQ_;
  uint64_t postProcessingUpperBoundBlockId_;
  std::atomic<uint64_t> maxPostprocessedBlockId_;
  void postProcessNextBatch(uint64_t upperBoundBlockId);
  void triggerPostProcessing();

  std::string getStatus() override;

  void addOnTransferringCompleteCallback(
      std::function<void(uint64_t)>,
      StateTransferCallBacksPriorities priority = StateTransferCallBacksPriorities::DEFAULT) override;

  void addOnFetchingStateChangeCallback(std::function<void(uint64_t)>) override;

  void setEraseMetadataFlag() override { psd_->setEraseDataStoreFlag(); }
  void setReconfigurationEngine(
      std::shared_ptr<concord::client::reconfiguration::ClientReconfigurationEngine> cre) override {
    cre_ = cre;
  }

  std::shared_ptr<concord::client::reconfiguration::ClientReconfigurationEngine> getReconfigurationEngine() override {
    return cre_;
  }

 protected:
  // enter a new cycle internally
  void startCollectingStateInternal();

  // Bind events handlers according to runInSeparateThread configuration
  void bindEventsHandlers();

  // handling incoming State Transfer messages from other context
  std::function<void(char*, uint32_t, uint16_t, LocalTimePoint)> incomingStateTransferMsgHandler_;
  void handleStateTransferMessageImp(char* msg,
                                     uint32_t msgLen,
                                     uint16_t senderId,
                                     LocalTimePoint msgArrivalTime = UNDEFINED_LOCAL_TIME_POINT);
  void handleIncomingStateTransferMessage(char* msg, uint32_t msgLen, uint16_t senderId) {
    incomingEventsQ_->push(
        std::bind(&BCStateTran::handleStateTransferMessageImp, this, msg, msgLen, senderId, steady_clock::now()));
  }

  // handling incoming consensus messages from other context
  void peekConsensusMessage(const shared_ptr<ConsensusMsg>& msg);
  void handleIncomingConsensusMessage(const shared_ptr<ConsensusMsg>& msg) override {
    // TBD Filtering to drop too frequent messages
    // bind understands only shared_ptr natively
    if (config_.runInSeparateThread) {
      incomingEventsQ_->push(std::bind(&BCStateTran::peekConsensusMessage, this, std::move(msg)));
    } else {
      peekConsensusMessage(msg);
    }
  }

  // handling timeouts from other context
  std::function<void()> timeoutHandler_;
  void onTimerImp();
  void handleTimeout() { incomingEventsQ_->push(std::bind(&BCStateTran::onTimerImp, this)); }

  // handle start request (start State Transfer)
  std::function<void()> startCollectingStateHandler_;
  void onStartCollectingStateImp();
  void handoffStartCollectingState() {
    incomingEventsQ_->push(std::bind(&BCStateTran::onStartCollectingStateImp, this));
  }

  ///////////////////////////////////////////////////////////////////////////
  // Constants
  ///////////////////////////////////////////////////////////////////////////
  static constexpr uint64_t kMaxNumOfStoredCheckpoints = 10;
  static constexpr uint16_t kMaxVBlocksInCache = 28;                    // TBD
  static constexpr uint32_t kResetCount_AskForCheckpointSummaries = 4;  // TBD

  ///////////////////////////////////////////////////////////////////////////
  // External interfaces
  ///////////////////////////////////////////////////////////////////////////

  IAppState* const as_;
  std::shared_ptr<DataStore> psd_;
  ///////////////////////////////////////////////////////////////////////////
  // Management and general data
  ///////////////////////////////////////////////////////////////////////////
  const Config config_;
  const set<uint16_t> replicas_;
  const uint32_t maxVBlockSize_;
  const uint32_t maxItemSize_;
  const uint32_t maxNumOfChunksInAppBlock_;
  const uint32_t maxNumOfChunksInVBlock_;

  uint64_t maxNumOfStoredCheckpoints_;
  uint64_t numberOfReservedPages_;
  uint32_t cycleCounter_;
  uint32_t internalCycleCounter_;

  std::atomic<bool> running_ = false;
  IReplicaForStateTransfer* replicaForStateTransfer_ = nullptr;

  std::unique_ptr<char[]> buffer_;  // general use buffer

  // random generator
  std::random_device randomDevice_;
  std::mt19937 randomGen_;

  ///////////////////////////////////////////////////////////////////////////
  // Unique message IDs
  ///////////////////////////////////////////////////////////////////////////

  uint64_t uniqueMsgSeqNum();
  bool checkValidityAndSaveMsgSeqNum(uint16_t replicaId, uint64_t msgSeqNum);

  // used to computed my last msg sequence number
  uint64_t lastMilliOfUniqueFetchID_ = 0;
  uint32_t lastCountOfUniqueFetchID_ = 0;
  uint64_t lastMsgSeqNum_ = 0;

  // msg sequence number from other replicas
  // map from replica id to its last MsgSeqNum
  map<uint16_t, uint64_t> lastMsgSeqNumOfReplicas_;

  ///////////////////////////////////////////////////////////////////////////
  // State
  ///////////////////////////////////////////////////////////////////////////

  // Public for testing and status
 public:
  enum class FetchingState { NotFetching, GettingCheckpointSummaries, GettingMissingBlocks, GettingMissingResPages };
  static string stateName(FetchingState fs);
  // TODO - should be renamed to evaluateFetchingState
  FetchingState getFetchingState();
  bool isFetching() const;

  inline std::string getSequenceNumber(uint16_t replicaId, uint64_t seqNum, uint16_t = 0, uint64_t = 0);

  ///////////////////////////////////////////////////////////////////////////
  // Send messages
  ///////////////////////////////////////////////////////////////////////////
 protected:
  void sendToAllOtherReplicas(char* msg, uint32_t msgSize);

  void sendAskForCheckpointSummariesMsg();

  void trySendFetchBlocksMsg(int16_t lastKnownChunkInLastRequiredBlock, string&& reason);

  void sendFetchResPagesMsg(int16_t lastKnownChunkInLastRequiredBlock);

  ///////////////////////////////////////////////////////////////////////////
  // Message handlers
  ///////////////////////////////////////////////////////////////////////////

  bool onMessage(const AskForCheckpointSummariesMsg* m, uint32_t msgLen, uint16_t replicaId);
  bool onMessage(const CheckpointSummaryMsg* m, uint32_t msgLen, uint16_t replicaId);
  bool onMessage(const FetchBlocksMsg* m, uint32_t msgLen, uint16_t replicaId);
  bool onMessage(const FetchResPagesMsg* m, uint32_t msgLen, uint16_t replicaId);
  bool onMessage(const RejectFetchingMsg* m, uint32_t msgLen, uint16_t replicaId);
  bool onMessage(const ItemDataMsg* m, uint32_t msgLen, uint16_t replicaId, LocalTimePoint msgArrivalTime);

  ///////////////////////////////////////////////////////////////////////////
  // cache that holds virtual blocks
  ///////////////////////////////////////////////////////////////////////////

  struct DescOfVBlockForResPages {
    uint64_t checkpointNum;
    uint64_t lastCheckpointKnownToRequester;

    // TOOD(GG): TBD
    bool operator<(const DescOfVBlockForResPages& rhs) const {
      if (checkpointNum != rhs.checkpointNum)
        return (checkpointNum < rhs.checkpointNum);
      else
        return (lastCheckpointKnownToRequester < rhs.lastCheckpointKnownToRequester);
    }
  };

  // map from DescOfVBlockForResPages to the virtual block
  map<DescOfVBlockForResPages, char*> cacheOfVirtualBlockForResPages;

  char* getVBlockFromCache(const DescOfVBlockForResPages& desc) const;
  void setVBlockInCache(const DescOfVBlockForResPages& desc, char* vBlock);
  char* createVBlock(const DescOfVBlockForResPages& desc);

  ///////////////////////////////////////////////////////////////////////////
  // The following is only used when the state is
  // FetchingState::GettingCheckpointSummaries
  ///////////////////////////////////////////////////////////////////////////

  uint64_t lastTimeSentAskForCheckpointSummariesMsg = 0;
  uint16_t retransmissionNumberOfAskForCheckpointSummariesMsg = 0;

  typedef MsgsCertificate<CheckpointSummaryMsg, false, false, true, CheckpointSummaryMsg> CheckpointSummaryMsgCert;

  // map from checkpintNum to CheckpointSummaryMsgCert
  map<uint64_t, CheckpointSummaryMsgCert*> summariesCerts;

  // map from replica Id to number of accepted CheckpointSummaryMsg messages
  map<uint16_t, uint16_t> numOfSummariesFromOtherReplicas;

  void clearInfoAboutGettingCheckpointSummary();

  void verifyEmptyInfoAboutGettingCheckpointSummary();

  ///////////////////////////////////////////////////////////////////////////
  // The following is only used when the state is GettingMissingBlocks
  // or GettingMissingResPages
  ///////////////////////////////////////////////////////////////////////////

  SourceSelector sourceSelector_;

  static const uint64_t ID_OF_VBLOCK_RES_PAGES = UINT64_MAX;

<<<<<<< HEAD
  uint64_t nextRequiredBlock_ = 0;
  uint64_t nextCommittedBlockId_ = 0;
  Digest digestOfNextRequiredBlock;
  bool posponedSendFetchBlocksMsg_;
=======
  struct BlocksBatchDesc {
    uint64_t minBlockId = 0;
    uint64_t maxBlockId = 0;
    uint64_t nextBlockId = 0;
    uint64_t upperBoundBlockId = 0;  // Dynamic upper limit to the next batch

    bool operator==(const BlocksBatchDesc& rhs) const;
    bool operator!=(const BlocksBatchDesc& rhs) const { return !(this->operator==(rhs)); }
    bool operator<=(const BlocksBatchDesc& rhs) const { return (*this < rhs) || (*this == rhs); }
    bool operator<(const BlocksBatchDesc& rhs) const;

    void reset();
    bool isValid() const;
    bool isMinBlockId(uint64_t blockId) const { return blockId == minBlockId; };
    bool isMaxBlockId(uint64_t blockId) const { return blockId == maxBlockId; };
    std::string toString() const;
  };
  friend std::ostream& operator<<(std::ostream&, const BCStateTran::BlocksBatchDesc&);

  BlocksBatchDesc fetchState_;
  BlocksBatchDesc commitState_;

  DataStore::CheckpointDesc targetCheckpointDesc_;
  STDigest digestOfNextRequiredBlock_;
  bool postponedSendFetchBlocksMsg_;

  inline bool isMinBlockIdInFetchRange(uint64_t blockId) const;
  inline bool isMaxBlockIdInFetchRange(uint64_t blockId) const;
  inline bool isLastFetchedBlockIdInCycle(uint64_t blockId) const;
  inline bool isMaxFetchedBlockIdInCycle(uint64_t blockId) const;
  inline bool isRvbBlockId(uint64_t blockId) const;
  inline uint64_t prevRvbBlockId(uint64_t block_id) const;
  inline uint64_t nextRvbBlockId(uint64_t block_id) const;
>>>>>>> 59182889

  struct compareItemDataMsg {
    bool operator()(const ItemDataMsg* l, const ItemDataMsg* r) const {
      if (l->blockNumber != r->blockNumber)
        return (l->blockNumber > r->blockNumber);
      else
        return (l->chunkNumber < r->chunkNumber);
    }
  };

  set<ItemDataMsg*, compareItemDataMsg> pendingItemDataMsgs;
  uint32_t totalSizeOfPendingItemDataMsgs = 0;

  void stReset(DataStoreTransaction* txn,
               bool resetRvbm = false,
               bool resetStoredCp = false,
               bool resetDataStore = false);
  void clearAllPendingItemsData();
  void clearPendingItemsData(uint64_t fromBlock, uint64_t untilBlock);
  bool getNextFullBlock(uint64_t requiredBlock,
                        bool& outBadDataDetected,
                        int16_t& outLastChunkInRequiredBlock,
                        char* outBlock,
                        uint32_t& outBlockSize,
                        bool isVBLock);

<<<<<<< HEAD
  bool checkBlock(uint64_t blockNum, const Digest& expectedBlockDigest, char* block, uint32_t blockSize) const;
=======
  BlocksBatchDesc computeNextBatchToFetch(uint64_t minRequiredBlockId);
  bool checkBlock(uint64_t blockNum, char* block, uint32_t blockSize) const;
>>>>>>> 59182889

  bool checkVirtualBlockOfResPages(const Digest& expectedDigestOfResPagesDescriptor,
                                   char* vblock,
                                   uint32_t vblockSize) const;

  void processData(bool lastInBatch = false, uint32_t rvbDigestsSize = 0);
  void cycleEndSummary();
  void onGettingMissingBlocksEnd(DataStoreTransaction* txn);
  set<uint16_t> allOtherReplicas();
  void SetAllReplicasAsPreferred();

  ///////////////////////////////////////////////////////////////////////////
  // Helper methods
  ///////////////////////////////////////////////////////////////////////////

  DataStore::CheckpointDesc createCheckpointDesc(uint64_t checkpointNumber, const Digest& digestOfResPagesDescriptor);

  Digest checkpointReservedPages(uint64_t checkpointNumber, DataStoreTransaction* txn);

  void deleteOldCheckpoints(uint64_t checkpointNumber, DataStoreTransaction* txn);
  void srcInitialize();

  ///////////////////////////////////////////////////////////////////////////
  // Consistency
  ///////////////////////////////////////////////////////////////////////////

  void checkConsistency(bool checkAllBlocks, bool duringInit = false);
  void checkConfig();
  void checkFirstAndLastCheckpoint(uint64_t firstStoredCheckpoint, uint64_t lastStoredCheckpoint);
  void checkReachableBlocks(uint64_t genesisBlockNum, uint64_t lastReachableBlockNum);
  void checkUnreachableBlocks(uint64_t lastReachableBlockNum, uint64_t lastBlockNum, bool duringInit);
  void checkBlocksBeingFetchedNow(bool checkAllBlocks, uint64_t lastReachableBlockNum, uint64_t lastBlockNum);
  void checkStoredCheckpoints(uint64_t firstStoredCheckpoint, uint64_t lastStoredCheckpoint);

 public:
  ///////////////////////////////////////////////////////////////////////////
  // Compute digests
  ///////////////////////////////////////////////////////////////////////////

  static void computeDigestOfPage(
      const uint32_t pageId, const uint64_t checkpointNumber, const char* page, uint32_t pageSize, Digest& outDigest);

  static void computeDigestOfPagesDescriptor(const DataStore::ResPagesDescriptor* pagesDesc, Digest& outDigest);

  static void computeDigestOfBlock(const uint64_t blockNum,
                                   const char* block,
                                   const uint32_t blockSize,
                                   Digest* outDigest);

  static BlockDigest computeDigestOfBlock(const uint64_t blockNum, const char* block, const uint32_t blockSize);

  // A wrapper function to get a block from the IAppState and compute its digest.
  //
  // SIDE EFFECT: This function mutates buffer_ and resets it to 0 after the fact.
  Digest getBlockAndComputeDigest(uint64_t currBlock);

 protected:
  ///////////////////////////////////////////////////////////////////////////
  // Asynchronous Operations - Blocks IO
  ///////////////////////////////////////////////////////////////////////////

  class BlockIOContext {
   public:
    static size_t sizeOfBlockData;
    BlockIOContext() {
      ConcordAssert(sizeOfBlockData != 0);
      blockData.reset(new char[sizeOfBlockData]);
    }
    uint64_t blockId = 0;
    uint32_t actualBlockSize = 0;
    std::unique_ptr<char[]> blockData;
    std::future<bool> future;
  };

  using BlockIOContextPtr = std::shared_ptr<BlockIOContext>;
  // Must be less than config_.refreshTimerMs
  static constexpr uint32_t finalizePutblockTimeoutMilli_ = 5;
  concord::util::SimpleMemoryPool<BlockIOContext> ioPool_;
  std::deque<BlockIOContextPtr> ioContexts_;
  // used to control the trigger of oneShotTimer self requests
  bool oneShotTimerFlag_;

  // returns number of jobs pushed to queue
  uint16_t getBlocksConcurrentAsync(uint64_t nextBlockId, uint64_t firstRequiredBlock, uint16_t numBlocks);

  void clearIoContexts() {
    for (auto& ctx : ioContexts_) ioPool_.free(ctx);
    ioContexts_.clear();
  }

  // lastBlock: is true if we put the oldest block (firstRequiredBlock)
  //
  // waitPolicy:
  // NO_WAIT: if caller would like to exit immediately if the next future is not ready
  // (job not ended yet).
  // WAIT_SINGLE_JOB: if caller would like to wait for a single job to finish and exit immediately if the next job is
  // not ready. WAIT_ALL_JOBS - wait for all jobs to finalize.
  //
  // In any case of an early exit (before all jobs are finalized), a ONESHOT timer is invoked to check the future again
  // soon. return: true if done procesing all futures, and false if the front one was not std::future_status::ready
  enum class PutBlockWaitPolicy { NO_WAIT, WAIT_SINGLE_JOB, WAIT_ALL_JOBS };

  bool finalizePutblockAsync(PutBlockWaitPolicy waitPolicy, DataStoreTransaction* txn);
  //////////////////////////////////////////////////////////////////////////
  // Range Validation
  //////////////////////////////////////////////////////////////////////////
  struct rvbm_deleter {
    void operator()(RVBManager*) const;
  };
  std::unique_ptr<RVBManager, rvbm_deleter> rvbm_;

 public:
  // Calls into RVB manager on an external thread context. Reports of the last agreed prunable block. Relevant only for
  // replica in consensus.
  void reportLastAgreedPrunableBlockId(uint64_t lastAgreedPrunableBlockId) override;
  //////////////////////////////////////////////////////////////////////////
  // Metrics
  ///////////////////////////////////////////////////////////////////////////
 public:
  void SetAggregator(std::shared_ptr<concordMetrics::Aggregator> a);

 private:
  void loadMetrics();
  std::chrono::seconds last_metrics_dump_time_;
  std::chrono::seconds metrics_dump_interval_in_sec_;
  concordMetrics::Component metrics_component_;
  struct Metrics {
    StatusHandle fetching_state_;

    GaugeHandle checkpoint_being_fetched_;
    GaugeHandle last_stored_checkpoint_;
    GaugeHandle number_of_reserved_pages_;
    GaugeHandle size_of_reserved_page_;
    GaugeHandle last_msg_seq_num_;
    GaugeHandle next_required_block_;
    GaugeHandle next_commited_block_id_;
    GaugeHandle num_pending_item_data_msgs_;
    GaugeHandle total_size_of_pending_item_data_msgs_;
    AtomicGaugeHandle last_block_;
    GaugeHandle last_reachable_block_;

    CounterHandle sent_ask_for_checkpoint_summaries_msg_;
    CounterHandle sent_checkpoint_summary_msg_;

    CounterHandle sent_fetch_blocks_msg_;
    CounterHandle sent_fetch_res_pages_msg_;
    CounterHandle sent_reject_fetch_msg_;
    CounterHandle sent_item_data_msg_;

    CounterHandle received_ask_for_checkpoint_summaries_msg_;
    CounterHandle received_checkpoint_summary_msg_;
    CounterHandle received_fetch_blocks_msg_;
    CounterHandle received_fetch_res_pages_msg_;
    CounterHandle received_reject_fetching_msg_;
    CounterHandle received_item_data_msg_;
    CounterHandle received_illegal_msg_;

    CounterHandle invalid_ask_for_checkpoint_summaries_msg_;
    CounterHandle irrelevant_ask_for_checkpoint_summaries_msg_;
    CounterHandle invalid_checkpoint_summary_msg_;
    CounterHandle irrelevant_checkpoint_summary_msg_;
    CounterHandle invalid_fetch_blocks_msg_;
    CounterHandle irrelevant_fetch_blocks_msg_;
    CounterHandle invalid_fetch_res_pages_msg_;
    CounterHandle irrelevant_fetch_res_pages_msg_;
    CounterHandle invalid_reject_fetching_msg_;
    CounterHandle irrelevant_reject_fetching_msg_;
    CounterHandle invalid_item_data_msg_;
    CounterHandle irrelevant_item_data_msg_;

    AtomicCounterHandle create_checkpoint_;
    CounterHandle mark_checkpoint_as_stable_;
    AtomicCounterHandle load_reserved_page_;
    AtomicCounterHandle load_reserved_page_from_pending_;
    AtomicCounterHandle load_reserved_page_from_checkpoint_;
    AtomicCounterHandle save_reserved_page_;
    CounterHandle zero_reserved_page_;
    CounterHandle start_collecting_state_;
    CounterHandle on_timer_;
    CounterHandle one_shot_timer_;

    CounterHandle on_transferring_complete_;

    CounterHandle handle_AskForCheckpointSummaries_msg_;
    CounterHandle handle_CheckpointsSummary_msg_;
    CounterHandle handle_FetchBlocks_msg_;
    CounterHandle handle_FetchResPages_msg_;
    CounterHandle handle_RejectFetching_msg_;
    CounterHandle handle_ItemData_msg_;

    GaugeHandle overall_blocks_collected_;
    GaugeHandle overall_blocks_throughput_;
    GaugeHandle overall_bytes_collected_;
    GaugeHandle overall_bytes_throughput_;
    GaugeHandle prev_win_blocks_collected_;
    GaugeHandle prev_win_blocks_throughput_;
    GaugeHandle prev_win_bytes_collected_;
    GaugeHandle prev_win_bytes_throughput_;

    // TODO - consider moving into RVB Manager + add more metrics as needed.
    CounterHandle overall_rvb_digests_validated_;
    CounterHandle overall_rvb_digest_groups_validated_;
    CounterHandle overall_rvb_digests_validation_failed_;
    CounterHandle overall_rvb_digest_groups_validation_failed_;
    StatusHandle current_rvb_data_state_;
  };
  mutable Metrics metrics_;
  Metrics createRegisterMetrics();

  std::map<uint64_t, concord::util::CallbackRegistry<uint64_t>> on_transferring_complete_cb_registry_;
  // TODO - on_fetching_state_change_cb_registry_ should be removed
  // All callbacks should be integrated as a callback into on_transferring_complete_cb_registry_.
  concord::util::CallbackRegistry<uint64_t> on_fetching_state_change_cb_registry_;

 protected:
  //////////////////////////////////////////////////////////////////////////////
  // Virtual Blocks that are used to pass the reserved pages
  // (private to the file)
  //////////////////////////////////////////////////////////////////////////////

#pragma pack(push, 1)
  struct HeaderOfVirtualBlock {
    uint32_t numberOfUpdatedPages;
    uint64_t lastCheckpointKnownToRequester;
  };

  struct ElementOfVirtualBlock {
    uint32_t pageId;
    uint64_t checkpointNumber;
    Digest pageDigest;
    char page[1];  // the actual size is sizeOfReservedPage_ bytes
  };
#pragma pack(pop)

  static uint32_t calcMaxVBlockSize(uint32_t maxNumberOfPages, uint32_t pageSize);
  static uint32_t getNumberOfElements(char* virtualBlock);
  static uint32_t getSizeOfVirtualBlock(char* virtualBlock, uint32_t pageSize);
  static ElementOfVirtualBlock* getVirtualElement(uint32_t index, uint32_t pageSize, char* virtualBlock);
  static bool checkStructureOfVirtualBlock(char* virtualBlock,
                                           uint32_t virtualBlockSize,
                                           uint32_t pageSize,
                                           logging::Logger& logger);

  ///////////////////////////////////////////////////////////////////////////
  // Internal Statistics (debuging, logging)
  ///////////////////////////////////////////////////////////////////////////
 protected:
  // Three stages : Fetch / Commit / Post-Process
  // Commit is less interesting for statistic, we track only 1st and 3rd
  Throughput blocksFetched_;
  Throughput bytesFetched_;
  Throughput blocksPostProcessed_;
  static constexpr size_t blocksPostProcessedReportWindow = 3;

  uint64_t minBlockIdToCollectInCycle_;
  uint64_t maxBlockIdToCollectInCycle_;
  uint64_t totalBlocksLeftToCollectInCycle_;
  mutable uint64_t totalRvbsValidatedInCycle_;

  DurationTracker<std::chrono::milliseconds> cycleDT_;
  DurationTracker<std::chrono::milliseconds> postProcessingDT_;
  DurationTracker<std::chrono::milliseconds> gettingCheckpointSummariesDT_;
  DurationTracker<std::chrono::milliseconds> gettingMissingBlocksDT_;
  DurationTracker<std::chrono::milliseconds> gettingMissingResPagesDT_;

  FetchingState lastFetchingState_;

  void onFetchingStateChange(FetchingState newFetchingState);

  // When true: log historgrams, zero source flag and counter, and then unconditionally clear the iOcontexts
  void finalizeSource(bool logSrcHistograms);

  // used to print periodic summary of recent checkpoints, and collected date while in state GettingMissingBlocks
  std::string logsForCollectingStatus();
  void reportCollectingStatus(const uint32_t actualBlockSize, bool toLog = false);
  void startCollectingStats();
  std::string convertUInt64ToReadableStr(uint64_t num, std::string&& trailer = "") const;
  std::string convertMillisecToReadableStr(uint64_t ms) const;

  // These 2 variables are used to snapshot source historgrams for GettingMissingBlocks state
  bool sourceFlag_;
  uint8_t sourceSnapshotCounter_;
  uint64_t sourceBatchCounter_ = 0;

  ///////////////////////////////////////////////////////////////////////////
  // Latency Historgrams (snapshots)
  ///////////////////////////////////////////////////////////////////////////
 private:
  struct Recorders {
    static constexpr uint64_t MAX_VALUE_MICROSECONDS = 60ULL * 1000ULL * 1000ULL;          // 60 seconds
    static constexpr uint64_t MAX_BLOCK_SIZE = 100ULL * 1024ULL * 1024ULL;                 // 100MB
    static constexpr uint64_t MAX_BATCH_SIZE_BYTES = 10ULL * 1024ULL * 1024ULL * 1024ULL;  // 10GB
    static constexpr uint64_t MAX_BATCH_SIZE_BLOCKS = 1000ULL;
    static constexpr uint64_t MAX_INCOMING_EVENTS_QUEUE_SIZE = 10000ULL;
    static constexpr uint64_t MAX_PENDING_BLOCKS_SIZE = 1000ULL;

    Recorders() {
      auto& registrar = concord::diagnostics::RegistrarSingleton::getInstance();
      // common component
      registrar.perf.registerComponent("state_transfer",
                                       {on_timer,
                                        time_in_incoming_events_queue,
                                        incoming_events_queue_size,
                                        compute_block_digest_duration,
                                        compute_block_digest_size});
      // destination component
      registrar.perf.registerComponent("state_transfer_dest",
                                       {dst_handle_ItemData_msg,
                                        dst_time_between_sendFetchBlocksMsg,
                                        dst_num_pending_blocks_to_commit,
                                        dst_digest_calc_duration,
                                        dst_time_ItemData_msg_in_incoming_events_queue});
      // source component
      registrar.perf.registerComponent("state_transfer_src",
                                       {src_handle_FetchBlocks_msg,
                                        src_get_block_size_bytes,
                                        src_send_batch_duration,
                                        src_send_batch_size_bytes,
                                        src_send_batch_num_of_chunks});
    }
    ~Recorders() {
      auto& registrar = concord::diagnostics::RegistrarSingleton::getInstance();
      registrar.perf.unRegisterComponent("state_transfer");
      registrar.perf.unRegisterComponent("state_transfer_dest");
      registrar.perf.unRegisterComponent("state_transfer_src");
    }
    //////////////////////////////////////////////////////////
    // Shared Recorders - match the above registered recorders
    //////////////////////////////////////////////////////////
    // common
    DEFINE_SHARED_RECORDER(on_timer, 1, MAX_VALUE_MICROSECONDS, 3, concord::diagnostics::Unit::MICROSECONDS);
    DEFINE_SHARED_RECORDER(
        time_in_incoming_events_queue, 1, MAX_VALUE_MICROSECONDS, 3, concord::diagnostics::Unit::MICROSECONDS);
    DEFINE_SHARED_RECORDER(
        incoming_events_queue_size, 1, MAX_INCOMING_EVENTS_QUEUE_SIZE, 3, concord::diagnostics::Unit::COUNT);
    DEFINE_SHARED_RECORDER(
        compute_block_digest_duration, 1, MAX_VALUE_MICROSECONDS, 3, concord::diagnostics::Unit::MICROSECONDS);
    DEFINE_SHARED_RECORDER(compute_block_digest_size, 1, MAX_BLOCK_SIZE, 3, concord::diagnostics::Unit::COUNT);
    // destination
    DEFINE_SHARED_RECORDER(
        dst_handle_ItemData_msg, 1, MAX_VALUE_MICROSECONDS, 3, concord::diagnostics::Unit::MICROSECONDS);
    DEFINE_SHARED_RECORDER(
        dst_time_between_sendFetchBlocksMsg, 1, MAX_VALUE_MICROSECONDS, 3, concord::diagnostics::Unit::MICROSECONDS);
    DEFINE_SHARED_RECORDER(
        dst_num_pending_blocks_to_commit, 1, MAX_PENDING_BLOCKS_SIZE, 3, concord::diagnostics::Unit::COUNT);
    DEFINE_SHARED_RECORDER(
        dst_digest_calc_duration, 1, MAX_VALUE_MICROSECONDS, 3, concord::diagnostics::Unit::MICROSECONDS);
    DEFINE_SHARED_RECORDER(dst_time_ItemData_msg_in_incoming_events_queue,
                           1,
                           MAX_VALUE_MICROSECONDS,
                           3,
                           concord::diagnostics::Unit::MICROSECONDS);
    // source
    DEFINE_SHARED_RECORDER(
        src_handle_FetchBlocks_msg, 1, MAX_VALUE_MICROSECONDS, 3, concord::diagnostics::Unit::MICROSECONDS);
    DEFINE_SHARED_RECORDER(src_get_block_size_bytes, 1, MAX_BLOCK_SIZE, 3, concord::diagnostics::Unit::BYTES);
    DEFINE_SHARED_RECORDER(
        src_send_batch_duration, 1, MAX_VALUE_MICROSECONDS, 3, concord::diagnostics::Unit::MICROSECONDS);
    DEFINE_SHARED_RECORDER(src_send_batch_size_bytes, 1, MAX_BATCH_SIZE_BYTES, 3, concord::diagnostics::Unit::BYTES);
    DEFINE_SHARED_RECORDER(
        src_send_batch_num_of_chunks, 1, MAX_BATCH_SIZE_BLOCKS, 3, concord::diagnostics::Unit::COUNT);
  };
  Recorders histograms_;

  // Async time recorders - wrap the above shared recorders with the same name and prefix _rec_
  AsyncTimeRecorder<false> src_send_batch_duration_rec_;
  AsyncTimeRecorder<false> dst_time_between_sendFetchBlocksMsg_rec_;
  AsyncTimeRecorder<false> time_in_incoming_events_queue_rec_;

  // TODO - This member do not belong here (CRE) - move outside
  std::shared_ptr<concord::client::reconfiguration::ClientReconfigurationEngine> cre_ = nullptr;
};  // class BCStateTran

}  // namespace bftEngine::bcst::impl<|MERGE_RESOLUTION|>--- conflicted
+++ resolved
@@ -337,12 +337,6 @@
 
   static const uint64_t ID_OF_VBLOCK_RES_PAGES = UINT64_MAX;
 
-<<<<<<< HEAD
-  uint64_t nextRequiredBlock_ = 0;
-  uint64_t nextCommittedBlockId_ = 0;
-  Digest digestOfNextRequiredBlock;
-  bool posponedSendFetchBlocksMsg_;
-=======
   struct BlocksBatchDesc {
     uint64_t minBlockId = 0;
     uint64_t maxBlockId = 0;
@@ -366,7 +360,7 @@
   BlocksBatchDesc commitState_;
 
   DataStore::CheckpointDesc targetCheckpointDesc_;
-  STDigest digestOfNextRequiredBlock_;
+  Digest digestOfNextRequiredBlock_;
   bool postponedSendFetchBlocksMsg_;
 
   inline bool isMinBlockIdInFetchRange(uint64_t blockId) const;
@@ -376,7 +370,6 @@
   inline bool isRvbBlockId(uint64_t blockId) const;
   inline uint64_t prevRvbBlockId(uint64_t block_id) const;
   inline uint64_t nextRvbBlockId(uint64_t block_id) const;
->>>>>>> 59182889
 
   struct compareItemDataMsg {
     bool operator()(const ItemDataMsg* l, const ItemDataMsg* r) const {
@@ -403,12 +396,8 @@
                         uint32_t& outBlockSize,
                         bool isVBLock);
 
-<<<<<<< HEAD
-  bool checkBlock(uint64_t blockNum, const Digest& expectedBlockDigest, char* block, uint32_t blockSize) const;
-=======
   BlocksBatchDesc computeNextBatchToFetch(uint64_t minRequiredBlockId);
   bool checkBlock(uint64_t blockNum, char* block, uint32_t blockSize) const;
->>>>>>> 59182889
 
   bool checkVirtualBlockOfResPages(const Digest& expectedDigestOfResPagesDescriptor,
                                    char* vblock,
