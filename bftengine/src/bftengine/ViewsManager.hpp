// Concord
//
// Copyright (c) 2018 VMware, Inc. All Rights Reserved.
//
// This product is licensed to you under the Apache 2.0 license (the "License").
// You may not use this product except in compliance with the Apache 2.0
// License.
//
// This product may include a number of subcomponents with separate copyright
// notices and license terms. Your use of these subcomponents is subject to the
// terms and conditions of the subcomponent's license, as noted in the LICENSE
// file.

#ifndef BFTENGINE_SRC_BFTENGINE_VIEWSMANAGER_HPP_
#define BFTENGINE_SRC_BFTENGINE_VIEWSMANAGER_HPP_
#pragma once

#include <vector>
#include <map>
#include <unordered_map>
#include <unordered_set>
#include "ViewChangeSafetyLogic.hpp"
#include "PrePrepareMsg.hpp"
#include "SignedShareMsgs.hpp"

namespace bftEngine {
namespace impl {

class ViewChangeMsg;
class NewViewMsg;
class ViewChangeSafetyLogic;

using std::vector;

class ViewsManager {
 public:
<<<<<<< HEAD

  struct PrevViewInfo {
    PrePrepareMsg *prePrepare = nullptr;
    PrepareFullMsg *prepareFull = nullptr;
    bool hasAllRequests = true;

    PrevViewInfo() = default;

    PrevViewInfo(PrePrepareMsg *prePrep, PrepareFullMsg *prepFull, bool allRequests) :
        prePrepare(prePrep), prepareFull(prepFull), hasAllRequests(allRequests) {}

    bool equals(const PrevViewInfo &other) const;

    static uint32_t maxSize();
  };

  ViewsManager(const ReplicasInfo *const r,
               IThresholdVerifier *const preparedCertificateVerifier); // TODO(GG): move to protected
=======
  ViewsManager(const ReplicasInfo *const r,
               IThresholdVerifier *const preparedCertificateVerifier);
>>>>>>> b2df4eab
  ~ViewsManager();

  static ViewsManager *createOutsideView(
      const ReplicasInfo *const r,
      IThresholdVerifier *const preparedCertificateVerifier,
      ViewNum lastActiveView,
      SeqNum lastStable,
      SeqNum lastExecuted,
      SeqNum stableLowerBound,
      ViewChangeMsg *myLastViewChange,
      std::vector<PrevViewInfo> &elementsOfPrevView);

  static ViewsManager *createInsideViewZero(
      const ReplicasInfo *const r,
      IThresholdVerifier *const preparedCertificateVerifier);

  static ViewsManager *createInsideView(
      const ReplicasInfo *const r,
      IThresholdVerifier *const preparedCertificateVerifier,
      ViewNum view,
      SeqNum stableLowerBound,
      NewViewMsg *newViewMsg,
      ViewChangeMsg *myLastViewChange,     // nullptr IFF the replica has a VC message in viewChangeMsgs
      std::vector<ViewChangeMsg *> viewChangeMsgs);

  ViewNum latestActiveView() const { return myLatestActiveView; }
  bool viewIsActive(ViewNum v) const {
    return (inView() && (myLatestActiveView == v));
  }
  bool viewIsPending(ViewNum v) const {
    return ((v == myLatestPendingView) && (v > myLatestActiveView));
    // TODO(GG): try to simply use the status
  }
  bool waitingForMsgs() const {
    return (stat == Stat::PENDING_WITH_RESTRICTIONS);
  }

  // should always return non-null (unless we are at the first view)
  ViewChangeMsg *getMyLatestViewChangeMsg() const;

  bool add(NewViewMsg *m);
  bool add(ViewChangeMsg *m);

  void computeCorrectRelevantViewNumbers(ViewNum *outMaxKnownCorrectView,
                                         ViewNum *outMaxKnownAgreedView) const;

  // should only be called when v >= myLatestPendingView
  bool hasNewViewMessage(ViewNum v);

  ///////////////////////////////////////////////////////////////////////////
  // Can only be used when the current view is active
  ///////////////////////////////////////////////////////////////////////////

  // should only be called by the primary of the current active view
  NewViewMsg *getMyNewViewMsgForCurrentView();

  vector<ViewChangeMsg *> getViewChangeMsgsForCurrentView();
  NewViewMsg *getNewViewMsgForCurrentView();

  SeqNum stableLowerBoundWhenEnteredToView() const;

<<<<<<< HEAD
=======
  struct PrevViewInfo {
    PrePrepareMsg *prePrepare = nullptr;
    PrepareFullMsg *prepareFull = nullptr;
    bool hasAllRequests = true;

    PrevViewInfo() = default;

    PrevViewInfo(PrePrepareMsg *prePrep, PrepareFullMsg *prepFull,
                 bool allRequests) : prePrepare(prePrep), prepareFull(prepFull),
                                     hasAllRequests(allRequests) {}

    bool equals(const PrevViewInfo &other) const {
      if (other.hasAllRequests != hasAllRequests)
        return false;
      if ((other.prePrepare && !prePrepare) ||
          (!other.prePrepare && prePrepare))
        return false;
      if ((other.prepareFull && !prepareFull) ||
          (!other.prepareFull && prepareFull))
        return false;
      bool res1 = prePrepare ? (other.prePrepare->equals(*prePrepare)) : true;
      bool res2 =
          prepareFull ? (other.prepareFull->equals(*prepareFull)) : true;
      return res1 && res2;
    }

    static uint32_t maxSize() {
      return (PrePrepareMsg::maxSizeOfPrePrepareMsgInLocalBuffer() +
          PrepareFullMsg::maxSizeOfPrepareFullInLocalBuffer() +
          sizeof(hasAllRequests));
    }
  };

>>>>>>> b2df4eab
  ViewChangeMsg *exitFromCurrentView(
      SeqNum currentLastStable,
      SeqNum currentLastExecuted,
      const std::vector<PrevViewInfo> &prevViewInfo);
<<<<<<< HEAD
  // TODO(GG): prevViewInfo is defined and used in a confusing way (becuase it
=======
  // TODO(GG): prevViewInfo is defined and used in a confusing way (because it
>>>>>>> b2df4eab
  // contains both executed and non-executed items) - TODO: improve by using two
  // different arguments

  ///////////////////////////////////////////////////////////////////////////
  // Can be used when we don't have an active view
  ///////////////////////////////////////////////////////////////////////////

  bool tryToEnterView(ViewNum v,
                      SeqNum currentLastStable,
                      SeqNum currentLastExecuted,
                      std::vector<PrePrepareMsg *> *outPrePrepareMsgsOfView);

  bool addPotentiallyMissingPP(PrePrepareMsg *p, SeqNum currentLastStable);

  PrePrepareMsg *getPrePrepare(SeqNum s);


  // TODO(GG): we should also handle large Requests

  bool getNumbersOfMissingPP(SeqNum currentLastStable,
                             std::vector<SeqNum> *outMissingPPNumbers);

  bool hasViewChangeMessageForFutureView(uint16_t repId);

 protected:
  bool inView() const { return (stat == Stat::IN_VIEW); }

  bool tryMoveToPendingViewAsPrimary(ViewNum v);
  bool tryMoveToPendingViewAsNonPrimary(ViewNum v);

  void computeRestrictionsOfNewView(ViewNum v);

  void resetDataOfLatestPendingAndKeepMyViewChange();

  bool hasMissingMsgs(SeqNum currentLastStable);

  ///////////////////////////////////////////////////////////////////////////
  // consts
  ///////////////////////////////////////////////////////////////////////////

  const ReplicasInfo *const replicasInfo;

  const uint16_t N;  // number of replicas
  const uint16_t F;  // f
  const uint16_t C;  // c
  const uint16_t myId;

  const ViewChangeSafetyLogic *viewChangeSafetyLogic;

  ///////////////////////////////////////////////////////////////////////////
  // Types
  ///////////////////////////////////////////////////////////////////////////

  enum class Stat {
    NO_VIEW,
    PENDING,
    PENDING_WITH_RESTRICTIONS,
    IN_VIEW
  };

  ///////////////////////////////////////////////////////////////////////////
  // Member variables
  ///////////////////////////////////////////////////////////////////////////


  Stat stat;

  // myLatestPendingView always >=  myLatestActiveView
  ViewNum myLatestActiveView;
  ViewNum myLatestPendingView;

  // for each replica it holds the latest ViewChangeMsg message
  ViewChangeMsg **viewChangeMessages;
  // for each replica it holds the latest NewViewMsg message
  NewViewMsg **newViewMessages;

  // holds PrePrepareMsg messages from last view
  // messages are added when we leave a view
  // some message are deleted when we enter a new view (we don't delete messages
  // that are passed to the new view)
  // not empty, only if inView==false
  std::map<SeqNum, PrePrepareMsg *> collectionOfPrePrepareMsgs;


  ///////////////////////////////////////////////////////////////////////////
  // If inView=false, these members refere to the current pending view
  // Otherwise, they refer to the current active view
  ///////////////////////////////////////////////////////////////////////////

  ViewChangeMsg **viewChangeMsgsOfPendingView;
  NewViewMsg *newViewMsgOfOfPendingView;  // (null for v==0)

  SeqNum minRestrictionOfPendingView;
  SeqNum maxRestrictionOfPendingView;
  ViewChangeSafetyLogic::Restriction restrictionsOfPendingView[kWorkWindowSize];
  PrePrepareMsg *prePrepareMsgsOfRestrictions[kWorkWindowSize];

  SeqNum lowerBoundStableForPendingView;  // monotone increasing


  ///////////////////////////////////////////////////////////////////////////
  // for debug
  ///////////////////////////////////////////////////////////////////////////
  SeqNum debugHighestKnownStable;
  ViewNum debugHighestViewNumberPassedByClient;
};

}  // namespace impl
}  // namespace bftEngine

// TODO(GG): types for checkpoint (?)
// TODO(GG): do not use execution path after view-change (?)

#endif  // BFTENGINE_SRC_BFTENGINE_VIEWSMANAGER_HPP_<|MERGE_RESOLUTION|>--- conflicted
+++ resolved
@@ -34,8 +34,6 @@
 
 class ViewsManager {
  public:
-<<<<<<< HEAD
-
   struct PrevViewInfo {
     PrePrepareMsg *prePrepare = nullptr;
     PrepareFullMsg *prepareFull = nullptr;
@@ -53,10 +51,7 @@
 
   ViewsManager(const ReplicasInfo *const r,
                IThresholdVerifier *const preparedCertificateVerifier); // TODO(GG): move to protected
-=======
-  ViewsManager(const ReplicasInfo *const r,
-               IThresholdVerifier *const preparedCertificateVerifier);
->>>>>>> b2df4eab
+
   ~ViewsManager();
 
   static ViewsManager *createOutsideView(
@@ -118,51 +113,12 @@
 
   SeqNum stableLowerBoundWhenEnteredToView() const;
 
-<<<<<<< HEAD
-=======
-  struct PrevViewInfo {
-    PrePrepareMsg *prePrepare = nullptr;
-    PrepareFullMsg *prepareFull = nullptr;
-    bool hasAllRequests = true;
-
-    PrevViewInfo() = default;
-
-    PrevViewInfo(PrePrepareMsg *prePrep, PrepareFullMsg *prepFull,
-                 bool allRequests) : prePrepare(prePrep), prepareFull(prepFull),
-                                     hasAllRequests(allRequests) {}
-
-    bool equals(const PrevViewInfo &other) const {
-      if (other.hasAllRequests != hasAllRequests)
-        return false;
-      if ((other.prePrepare && !prePrepare) ||
-          (!other.prePrepare && prePrepare))
-        return false;
-      if ((other.prepareFull && !prepareFull) ||
-          (!other.prepareFull && prepareFull))
-        return false;
-      bool res1 = prePrepare ? (other.prePrepare->equals(*prePrepare)) : true;
-      bool res2 =
-          prepareFull ? (other.prepareFull->equals(*prepareFull)) : true;
-      return res1 && res2;
-    }
-
-    static uint32_t maxSize() {
-      return (PrePrepareMsg::maxSizeOfPrePrepareMsgInLocalBuffer() +
-          PrepareFullMsg::maxSizeOfPrepareFullInLocalBuffer() +
-          sizeof(hasAllRequests));
-    }
-  };
-
->>>>>>> b2df4eab
   ViewChangeMsg *exitFromCurrentView(
       SeqNum currentLastStable,
       SeqNum currentLastExecuted,
       const std::vector<PrevViewInfo> &prevViewInfo);
-<<<<<<< HEAD
+
   // TODO(GG): prevViewInfo is defined and used in a confusing way (becuase it
-=======
-  // TODO(GG): prevViewInfo is defined and used in a confusing way (because it
->>>>>>> b2df4eab
   // contains both executed and non-executed items) - TODO: improve by using two
   // different arguments
 
@@ -227,7 +183,6 @@
   // Member variables
   ///////////////////////////////////////////////////////////////////////////
 
-
   Stat stat;
 
   // myLatestPendingView always >=  myLatestActiveView
