--- conflicted
+++ resolved
@@ -15,12 +15,8 @@
 #include <mutex>
 #include <cmath>
 #include <condition_variable>
-<<<<<<< HEAD
-#include <utility>
-=======
 #include <memory>
 #include <SimpleClient.hpp>
->>>>>>> 0829c989
 
 #include "ClientMsgs.hpp"
 #include "OpenTracing.hpp"
@@ -552,6 +548,7 @@
     for (uint16_t r : replicas_) communication_->sendAsyncMessage(r, data, size);
   } else {
     LOG_DEBUG(logger_, "Send request to primary replica" << KVLOG(clientId_, pendingRequest_[0]->requestSeqNum()));
+    pm_->Delay<concord::performance::SlowdownPhase::BftClientBeforeSendPrimary>();
     communication_->sendAsyncMessage(knownPrimaryReplica_, data, size);
   }
 }
@@ -584,7 +581,6 @@
     replysCertificate_.clear();
   }
 
-<<<<<<< HEAD
   if (pendingRequest_.size() == 1)
     return sendRequestToAllOrToPrimary(sendToAll, pendingRequest_[0]->body(), pendingRequest_[0]->size());
 
@@ -593,19 +589,6 @@
   ClientBatchRequestMsg* batchMsg = new ClientBatchRequestMsg(clientId_, pendingRequest_, batchBufSize, cid);
   sendRequestToAllOrToPrimary(sendToAll, batchMsg->body(), batchMsg->size());
   delete batchMsg;
-=======
-  if (sendToAll) {
-    for (uint16_t r : replicas_) {
-      // int stat =
-      communication_->sendAsyncMessage(r, pendingRequest_->body(), pendingRequest_->size());
-      // TODO(GG): handle errors (print and/or ....)
-    }
-  } else {
-    pm_->Delay<concord::performance::SlowdownPhase::BftClientBeforeSendPrimary>();
-    communication_->sendAsyncMessage(knownPrimaryReplica_, pendingRequest_->body(), pendingRequest_->size());
-    // TODO(GG): handle errors (print and/or ....)
-  }
->>>>>>> 0829c989
 }
 
 // SeqNumberGeneratorForClientRequestsImp, generates unique, monotonically increasing, sequence number.
