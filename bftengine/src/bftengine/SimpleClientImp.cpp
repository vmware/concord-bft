// Concord
//
// Copyright (c) 2018-2020 VMware, Inc. All Rights Reserved.
//
// This product is licensed to you under the Apache 2.0 license (the "License"). You may not use this product except in
// compliance with the Apache 2.0 License.
//
// This product may include a number of subcomponents with separate copyright notices and license terms. Your use of
// these subcomponents is subject to the terms and conditions of the subcomponent's license, as noted in the LICENSE
// file.

#include <queue>
#include <unordered_map>
#include <thread>
#include <mutex>
#include <cmath>
#include <condition_variable>
#include <memory>
#include <SimpleClient.hpp>

#include "ClientMsgs.hpp"
#include "OpenTracing.hpp"
#include "SimpleClient.hpp"
#include "assertUtils.hpp"
#include "TimeUtils.hpp"
#include "messages/ClientRequestMsg.hpp"
#include "messages/ClientReplyMsg.hpp"
#include "messages/ClientBatchRequestMsg.hpp"
#include "messages/MsgsCertificate.hpp"
#include "DynamicUpperLimitWithSimpleFilter.hpp"
#include "Logger.hpp"

using namespace std;
using namespace std::chrono;
using namespace bft::communication;
using namespace preprocessor;

namespace bftEngine {
namespace impl {
class SimpleClientImp : public SimpleClient, public IReceiver {
 public:
  SimpleClientImp(ICommunication* communication,
                  uint16_t clientId,
                  uint16_t fVal,
                  uint16_t cVal,
                  SimpleClientParams& p,
                  const std::shared_ptr<concord::performance::PerformanceManager>& pm);
  ~SimpleClientImp() override;

  OperationResult sendRequest(uint8_t flags,
                              const char* request,
                              uint32_t lengthOfRequest,
                              uint64_t reqSeqNum,
                              uint64_t timeoutMilli,
                              uint32_t lengthOfReplyBuffer,
                              char* replyBuffer,
                              uint32_t& actualReplyLength,
                              const std::string& cid,
                              const std::string& spanContext) override;

  OperationResult sendBatch(const deque<ClientRequest>& clientRequests,
                            deque<ClientReply>& clientReplies,
                            const std::string& cid) override;

  // IReceiver methods
  void onNewMessage(NodeNum sourceNode, const char* const message, size_t messageLength) override;
  void onConnectionStatusChanged(NodeNum node, ConnectionStatus newStatus) override;

  // used by  MsgsCertificate
  static bool equivalent(ClientReplyMsg* r1, ClientReplyMsg* r2) {
    if (r1->reqSeqNum() != r2->reqSeqNum()) return false;
    if (r1->currentPrimaryId() != r2->currentPrimaryId()) return false;
    if (r1->replyLength() != r2->replyLength()) return false;

    char* p1 = r1->replyBuf();
    char* p2 = r2->replyBuf();

    return (memcmp(p1, p2, r1->replyLength()) == 0);
  }

 protected:
  bool isSystemReady() const;
  void sendPendingRequest(bool isBatch, const std::string& cid);
  void onMessageFromReplica(MessageBase* msg);
  void onRetransmission(bool isBatch, const std::string& cid);
  void reset();
  bool allRequiredRepliesReceived();
  void sendRequestToAllOrToPrimary(bool sendToAll, char* data, uint64_t size);
  OperationResult isBatchValid(uint64_t requestsNbr, uint64_t repliesNbr);
  OperationResult isBatchRequestValid(const ClientRequest& req);
  OperationResult preparePendingRequestsFromBatch(const deque<ClientRequest>& clientRequests, uint64_t& maxTimeToWait);
  void verifySendRequestPrerequisites();
  tuple<bool, bool> pendingRequestProcessing(bool isBatch,
                                             const Time& beginTime,
                                             uint64_t reqTimeoutMilli,
                                             const std::string& cid);

 protected:
  static const uint32_t maxLegalMsgSize_ = 64 * 1024;  // TODO(GG): ???
  static const uint16_t timersResolutionMilli_ = 50;

  const uint16_t clientId_;
  const uint16_t numberOfReplicas_;
  const uint16_t numberOfRequiredReplicas_;
  const uint16_t fVal_;
  const uint16_t cVal_;
  const std::set<uint16_t> replicas_;
  ICommunication* const communication_;

  // SeqNumber -> MsgsCertificate
  typedef MsgsCertificate<ClientReplyMsg, false, false, true, SimpleClientImp> Certificate;
  std::unordered_map<uint64_t, std::unique_ptr<Certificate>> replysCertificate_;

  std::mutex lock_;  // protects _msgQueue and pendingRequest
  std::condition_variable condVar_;

  std::queue<MessageBase*> msgQueue_;
  std::deque<ClientRequestMsg*> pendingRequest_;

  Time timeOfLastTransmission_ = MinTime;
  uint16_t numberOfTransmissions_ = 0;

  bool primaryReplicaIsKnown_ = false;
  uint16_t knownPrimaryReplica_;

  DynamicUpperLimitWithSimpleFilter<uint64_t> limitOfExpectedOperationTime_;

  // configuration params
  uint16_t clientSendsRequestToAllReplicasFirstThresh_;
  uint16_t clientSendsRequestToAllReplicasPeriodThresh_;
  uint16_t clientPeriodicResetThresh_;
  std::shared_ptr<concord::performance::PerformanceManager> pm_ = nullptr;

  logging::Logger logger_ = logging::getLogger("concord.bft.client");
};

bool SimpleClientImp::isSystemReady() const {
  uint16_t connectedReplicasNum = 0;
  for (uint16_t rid : replicas_)
    if (communication_->getCurrentConnectionStatus(rid) == ConnectionStatus::Connected) connectedReplicasNum++;

  bool systemReady = (connectedReplicasNum >= numberOfRequiredReplicas_);
  if (!systemReady)
    LOG_WARN(logger_,
             "The system is not ready: connectedReplicasNum=" << connectedReplicasNum << " numberOfRequiredReplicas="
                                                              << numberOfRequiredReplicas_);
  return systemReady;
}

void SimpleClientImp::onMessageFromReplica(MessageBase* msg) {
  ClientReplyMsg* replyMsg = static_cast<ClientReplyMsg*>(msg);
  replyMsg->validate(ReplicasInfo());
  ConcordAssert(replyMsg != nullptr);
  ConcordAssert(replyMsg->type() == REPLY_MSG_TYPE);

  LOG_DEBUG(
      logger_,
      "Received ClientReplyMsg" << KVLOG(
          clientId_, replyMsg->reqSeqNum(), replyMsg->senderId(), replyMsg->size(), (int)replyMsg->currentPrimaryId()));

  bool pendingReqFound = false;
  for (auto const& m : pendingRequest_) {
    if (m->requestSeqNum() == replyMsg->reqSeqNum()) {
      pendingReqFound = true;
      break;
    }
  }
  if (!pendingReqFound) {
    delete msg;
    return;
  }

  auto iter = replysCertificate_.find(replyMsg->reqSeqNum());
  if (iter == std::cend(replysCertificate_)) {
    auto cert = std::make_unique<Certificate>(numberOfReplicas_, fVal_, numberOfRequiredReplicas_, clientId_);
    iter = replysCertificate_.insert(std::make_pair(replyMsg->reqSeqNum(), std::move(cert))).first;
  }
  iter->second->addMsg(replyMsg, replyMsg->senderId());
  if (iter->second->isInconsistent()) iter->second->resetAndFree();
}

void SimpleClientImp::onRetransmission(bool isBatch, const std::string& cid) {
  client_metrics_.retransmissions.Get().Inc();
  sendPendingRequest(isBatch, cid);
}

// in this version we assume that the set of replicas is 0,1,2,...,numberOfReplicas (TODO(GG): should be changed to
// support full dynamic reconfiguration)
static std::set<ReplicaId> generateSetOfReplicas_helpFunc(const int16_t numberOfReplicas) {
  std::set<ReplicaId> retVal;
  for (int16_t i = 0; i < numberOfReplicas; i++) retVal.insert(i);
  return retVal;
}

SimpleClientImp::SimpleClientImp(ICommunication* communication,
                                 uint16_t clientId,
                                 uint16_t fVal,
                                 uint16_t cVal,
                                 SimpleClientParams& p,
                                 const std::shared_ptr<concord::performance::PerformanceManager>& pm)
    : SimpleClient(clientId, pm),
      clientId_{clientId},
      numberOfReplicas_(3 * fVal + 2 * cVal + 1),
      numberOfRequiredReplicas_(2 * fVal + cVal + 1),
      fVal_{fVal},
      cVal_{cVal},
      replicas_{generateSetOfReplicas_helpFunc(numberOfReplicas_)},
      communication_{communication},
      limitOfExpectedOperationTime_(p.clientInitialRetryTimeoutMilli,
                                    p.numberOfStandardDeviationsToTolerate,
                                    p.clientMaxRetryTimeoutMilli,
                                    p.clientMinRetryTimeoutMilli,
                                    p.samplesPerEvaluation,
                                    p.samplesUntilReset,
                                    p.clientSendsRequestToAllReplicasFirstThresh,
                                    p.clientSendsRequestToAllReplicasPeriodThresh),
      clientSendsRequestToAllReplicasFirstThresh_{p.clientSendsRequestToAllReplicasFirstThresh},
      clientSendsRequestToAllReplicasPeriodThresh_{p.clientSendsRequestToAllReplicasPeriodThresh},
      clientPeriodicResetThresh_{p.clientPeriodicResetThresh},
      pm_{pm} {
  ConcordAssert(fVal_ >= 1);

  timeOfLastTransmission_ = MinTime;
  numberOfTransmissions_ = 0;
  primaryReplicaIsKnown_ = false;
  knownPrimaryReplica_ = 0;

  communication_->setReceiver(clientId_, this);
}

SimpleClientImp::~SimpleClientImp() {}

bool SimpleClientImp::allRequiredRepliesReceived() {
  if (replysCertificate_.empty()) return false;
  for (auto& elem : replysCertificate_) {
    if (!elem.second->isComplete()) {
      LOG_DEBUG(logger_, "Not all replies received" << KVLOG(clientId_));
      return false;
    }
  }
  LOG_DEBUG(logger_, "All replies received" << KVLOG(clientId_));
  return true;
}

void SimpleClientImp::verifySendRequestPrerequisites() {
  ConcordAssert(replysCertificate_.empty());
  ConcordAssert(msgQueue_.empty());
  ConcordAssert(pendingRequest_.empty());
  ConcordAssert(timeOfLastTransmission_ == MinTime);
  ConcordAssert(numberOfTransmissions_ == 0);
}

tuple<bool, bool> SimpleClientImp::pendingRequestProcessing(bool isBatch,
                                                            const Time& beginTime,
                                                            uint64_t reqTimeoutMilli,
                                                            const std::string& cid) {
  bool requestCommitted = false;
  bool requestTimedOut = false;
  auto predicate = [this] { return !msgQueue_.empty(); };
  static const chrono::milliseconds timersRes(timersResolutionMilli_);
  while (true) {
    queue<MessageBase*> newMsgs;
    bool hasData = false;
    {
      unique_lock<std::mutex> mlock(lock_);
      hasData = condVar_.wait_for(mlock, timersRes, predicate);
      if (hasData) msgQueue_.swap(newMsgs);
    }
    if (hasData) {
      while (!newMsgs.empty()) {
        MessageBase* msg = newMsgs.front();
        onMessageFromReplica(msg);
        newMsgs.pop();
      }
    }
    if (allRequiredRepliesReceived()) {
      requestCommitted = true;
      break;
    }
    const Time currTime = getMonotonicTime();
    if (reqTimeoutMilli != INFINITE_TIMEOUT &&
        (uint64_t)duration_cast<milliseconds>(currTime - beginTime).count() > reqTimeoutMilli) {
      requestTimedOut = true;
      break;
    }
    if ((uint64_t)duration_cast<milliseconds>(currTime - timeOfLastTransmission_).count() >
        limitOfExpectedOperationTime_.upperLimit()) {
      onRetransmission(isBatch, cid);
    }
  }
  return {requestCommitted, requestTimedOut};
}

OperationResult SimpleClientImp::sendRequest(uint8_t flags,
                                             const char* request,
                                             uint32_t lenOfRequest,
                                             uint64_t reqSeqNum,
                                             uint64_t reqTimeoutMilli,
                                             uint32_t lenOfReplyBuffer,
                                             char* replyBuffer,
                                             uint32_t& actualReplyLength,
                                             const std::string& cid,
                                             const std::string& spanContext) {
  bool isReadOnly = flags & READ_ONLY_REQ;
  bool isPreProcessRequired = flags & PRE_PROCESS_REQ;
  const std::string msgCid = cid.empty() ? std::to_string(reqSeqNum) + "-" + std::to_string(clientId_) : cid;
  const auto& maxRetransmissionTimeout = limitOfExpectedOperationTime_.upperLimit();
  LOG_DEBUG(logger_,
            KVLOG(clientId_,
                  reqSeqNum,
                  msgCid,
                  isReadOnly,
                  isPreProcessRequired,
                  lenOfRequest,
                  reqTimeoutMilli,
                  maxRetransmissionTimeout,
                  spanContext.empty()));
  ConcordAssert(!(isReadOnly && isPreProcessRequired));

  if (!communication_->isRunning()) communication_->Start();
  if (!isReadOnly && !isSystemReady()) {
    LOG_WARN(logger_,
             "The system is not ready yet to handle requests => reject"
                 << KVLOG(reqSeqNum, clientId_, cid, reqTimeoutMilli));
    reset();
    return NOT_READY;
  }
  verifySendRequestPrerequisites();
  const Time beginTime = getMonotonicTime();
  ClientRequestMsg* reqMsg;
  concordUtils::SpanContext ctx{spanContext};
  if (isPreProcessRequired)
    reqMsg = new ClientPreProcessRequestMsg(clientId_, reqSeqNum, lenOfRequest, request, reqTimeoutMilli, msgCid, ctx);
  else
    reqMsg = new ClientRequestMsg(clientId_, flags, reqSeqNum, lenOfRequest, request, reqTimeoutMilli, msgCid, ctx);
  pendingRequest_.push_back(reqMsg);
  sendPendingRequest(false, cid);

  client_metrics_.retransmissionTimer.Get().Set(maxRetransmissionTimeout);
  metrics_.UpdateAggregator();

  auto [requestCommitted, requestTimedOut] = pendingRequestProcessing(false, beginTime, reqTimeoutMilli, cid);
  if (requestCommitted) {
    uint64_t durationMilli = duration_cast<milliseconds>(getMonotonicTime() - beginTime).count();
    limitOfExpectedOperationTime_.add(durationMilli);
    LOG_DEBUG(logger_,
              "Request has committed" << KVLOG(
                  clientId_, reqSeqNum, isReadOnly, isPreProcessRequired, (int)maxRetransmissionTimeout));

    const auto& elem = replysCertificate_.find(reqSeqNum);
    ClientReplyMsg* correctReply = elem->second->bestCorrectMsg();
    primaryReplicaIsKnown_ = true;
    knownPrimaryReplica_ = correctReply->currentPrimaryId();
    OperationResult res = SUCCESS;
    if (correctReply->replyLength() <= lenOfReplyBuffer) {
      memcpy(replyBuffer, correctReply->replyBuf(), correctReply->replyLength());
      actualReplyLength = correctReply->replyLength();
    } else
      res = BUFFER_TOO_SMALL;
    reset();
    return res;
  } else if (requestTimedOut) {
    LOG_DEBUG(logger_, "Client " << clientId_ << " request :" << reqSeqNum << " timeout");
    if (reqTimeoutMilli >= maxRetransmissionTimeout) {
      LOG_DEBUG(logger_, "Primary is set to UNKNOWN" << KVLOG(clientId_, reqSeqNum));
      primaryReplicaIsKnown_ = false;
      limitOfExpectedOperationTime_.add(reqTimeoutMilli);
    }
    reset();
    return TIMEOUT;
  }
  ConcordAssert(false);
}

OperationResult SimpleClientImp::isBatchRequestValid(const ClientRequest& req) {
  OperationResult res = SUCCESS;
  if (req.flags & READ_ONLY_REQ) {
    LOG_ERROR(logger_, "Read-only requests could not be sent in a batch" << KVLOG(req.reqSeqNum, clientId_, req.cid));
    res = INVALID_REQUEST;
  } else if (!(req.flags & PRE_PROCESS_REQ)) {
    LOG_ERROR(logger_,
              "Requests batching is supported only for requests intended for pre-processing"
                  << KVLOG(req.reqSeqNum, clientId_, req.cid));
    res = INVALID_REQUEST;
  }
  if (res != SUCCESS) reset();
  return res;
}

OperationResult SimpleClientImp::isBatchValid(uint64_t requestsNbr, uint64_t repliesNbr) {
  if (!communication_->isRunning()) communication_->Start();
  OperationResult res = SUCCESS;
  if (!requestsNbr) {
    LOG_ERROR(logger_, "An empty request list specified");
    res = INVALID_REQUEST;
  } else if (requestsNbr != repliesNbr) {
    LOG_ERROR(logger_,
              "The number of requests is not equal to the number of replies" << KVLOG(requestsNbr, repliesNbr));
    res = INVALID_REQUEST;
  } else if (!isSystemReady()) {
    LOG_WARN(logger_, "The system is not ready yet to handle requests => reject" << KVLOG(clientId_));
    res = NOT_READY;
  }
  if (res != SUCCESS) reset();
  return res;
}

OperationResult SimpleClientImp::preparePendingRequestsFromBatch(const deque<ClientRequest>& clientRequests,
                                                                 uint64_t& maxTimeToWait) {
  OperationResult res = SUCCESS;
  ClientRequestMsg* reqMsg = nullptr;
  const auto& maxRetransmissionTimeout = limitOfExpectedOperationTime_.upperLimit();
  for (auto& req : clientRequests) {
    res = isBatchRequestValid(req);
    if (res != SUCCESS) return res;
    const auto& cid = req.cid.empty() ? to_string(req.reqSeqNum) + "-" + to_string(clientId_) : req.cid;
    if (maxTimeToWait != INFINITE_TIMEOUT) {
      if (req.timeoutMilli != INFINITE_TIMEOUT)
        maxTimeToWait += req.timeoutMilli;
      else
        maxTimeToWait = INFINITE_TIMEOUT;
    }
    LOG_DEBUG(logger_,
              KVLOG(clientId_,
                    req.reqSeqNum,
                    cid,
                    req.lengthOfRequest,
                    req.timeoutMilli,
                    maxRetransmissionTimeout,
                    req.span_context.empty()));
    concordUtils::SpanContext ctx{req.span_context};
    reqMsg = new ClientRequestMsg(clientId_,
                                  req.flags,
                                  req.reqSeqNum,
                                  req.lengthOfRequest,
                                  (char*)req.request.data(),
                                  req.timeoutMilli,
                                  cid,
                                  ctx);
    pendingRequest_.push_back(reqMsg);
  }
  return res;
}

OperationResult SimpleClientImp::sendBatch(const deque<ClientRequest>& clientRequests,
                                           deque<ClientReply>& clientReplies,
                                           const std::string& cid) {
  LOG_DEBUG(logger_, KVLOG(clientId_, clientRequests.size(), cid));
  OperationResult res = isBatchValid(clientRequests.size(), clientReplies.size());
  if (res != SUCCESS) return res;
  verifySendRequestPrerequisites();

  uint64_t maxTimeToWait = 0;
  res = preparePendingRequestsFromBatch(clientRequests, maxTimeToWait);
  if (res != SUCCESS) return res;

  const Time beginTime = getMonotonicTime();
  sendPendingRequest(true, cid);

  const auto& maxRetransmissionTimeout = limitOfExpectedOperationTime_.upperLimit();
  client_metrics_.retransmissionTimer.Get().Set(maxRetransmissionTimeout);
  metrics_.UpdateAggregator();

  auto [requestCommitted, requestTimedOut] = pendingRequestProcessing(true, beginTime, maxTimeToWait, cid);
  if (requestCommitted) {
    uint64_t durationMilli = duration_cast<milliseconds>(getMonotonicTime() - beginTime).count();
    limitOfExpectedOperationTime_.add(durationMilli);
    string reqCid;
    for (auto& reply : replysCertificate_) {
      ClientReplyMsg* correctReply = reply.second->bestCorrectMsg();
      const auto reqSeqNum = correctReply->reqSeqNum();
      for (const auto& req : clientRequests)
        if (req.reqSeqNum == reqSeqNum) reqCid = req.cid;
      ClientReply* givenReply = nullptr;
      for (auto& rep : clientReplies)
        if (rep.cid == reqCid) givenReply = &rep;
      ConcordAssertNE(givenReply, nullptr);
      LOG_DEBUG(logger_, KVLOG(clientId_, reqSeqNum, reqCid) << " has committed");
      primaryReplicaIsKnown_ = true;
      knownPrimaryReplica_ = correctReply->currentPrimaryId();
      if (correctReply->replyLength() <= givenReply->lengthOfReplyBuffer) {
        memcpy(givenReply->replyBuffer, correctReply->replyBuf(), correctReply->replyLength());
        givenReply->actualReplyLength = correctReply->replyLength();
      } else {
        reset();
        return BUFFER_TOO_SMALL;
      }
    }
    reset();
    return SUCCESS;
  } else if (requestTimedOut) {
    LOG_DEBUG(logger_, "Batch timed out" << KVLOG(clientId_, pendingRequest_[0]->requestSeqNum(), maxTimeToWait));
    if (maxTimeToWait >= maxRetransmissionTimeout) {
      LOG_DEBUG(logger_, KVLOG(clientId_, pendingRequest_[0]->requestSeqNum()) << " primary is set to UNKNOWN");
      primaryReplicaIsKnown_ = false;
      limitOfExpectedOperationTime_.add(maxTimeToWait);
    }
    reset();
    return TIMEOUT;
  }
  ConcordAssert(false);
}

void SimpleClientImp::reset() {
  LOG_DEBUG(logger_, KVLOG(clientId_, replysCertificate_.size()));
  for (auto& elem : replysCertificate_) elem.second->resetAndFree();
  replysCertificate_.clear();

  std::queue<MessageBase*> newMsgs;
  {
    std::unique_lock<std::mutex> mlock(lock_);
    msgQueue_.swap(newMsgs);

    for (auto const& msg : pendingRequest_) delete msg;
    pendingRequest_.clear();
  }

  while (!newMsgs.empty()) {
    delete newMsgs.front();
    newMsgs.pop();
  }

  timeOfLastTransmission_ = MinTime;
  numberOfTransmissions_ = 0;
}

void SimpleClientImp::onNewMessage(NodeNum sourceNode, const char* const message, size_t messageLength) {
  // check source
  int16_t senderId = (int16_t)sourceNode;
  if (replicas_.count(senderId) == 0) return;

  // check length
  if (messageLength > maxLegalMsgSize_) return;
  if (messageLength < sizeof(MessageBase::Header)) return;

  MessageBase::Header* msgHeader = (MessageBase::Header*)message;

  // check type
  if (msgHeader->msgType != REPLY_MSG_TYPE) return;

  std::unique_lock<std::mutex> mlock(lock_);
  {
    if (pendingRequest_.empty()) return;

    // create msg object
    MessageBase::Header* msgBody = (MessageBase::Header*)std::malloc(messageLength);
    memcpy(msgBody, message, messageLength);
    MessageBase* pMsg = new MessageBase(senderId, msgBody, messageLength, true);

    msgQueue_.push(pMsg);  // TODO(GG): handle overflow
  }
  condVar_.notify_one();
}

void SimpleClientImp::onConnectionStatusChanged(const NodeNum node, const ConnectionStatus newStatus) {}

void SimpleClientImp::sendRequestToAllOrToPrimary(bool sendToAll, char* data, uint64_t size) {
  if (sendToAll) {
    LOG_DEBUG(logger_, "Send request to all replicas" << KVLOG(clientId_, pendingRequest_[0]->requestSeqNum()));
    for (uint16_t r : replicas_) communication_->sendAsyncMessage(r, data, size);
  } else {
    LOG_DEBUG(logger_, "Send request to primary replica" << KVLOG(clientId_, pendingRequest_[0]->requestSeqNum()));
    pm_->Delay<concord::performance::SlowdownPhase::BftClientBeforeSendPrimary>();
    communication_->sendAsyncMessage(knownPrimaryReplica_, data, size);
  }
}

void SimpleClientImp::sendPendingRequest(bool isBatch, const std::string& cid) {
  ConcordAssert(!pendingRequest_.empty());

  timeOfLastTransmission_ = getMonotonicTime();
  numberOfTransmissions_++;

  const bool resetReplies = (numberOfTransmissions_ % clientPeriodicResetThresh_ == 0);
  const bool readOnly = pendingRequest_.front()->isReadOnly();
  const bool sendToAll = readOnly || !primaryReplicaIsKnown_ ||
                         (numberOfTransmissions_ == clientSendsRequestToAllReplicasFirstThresh_) ||
                         (numberOfTransmissions_ > clientSendsRequestToAllReplicasFirstThresh_ &&
                          (numberOfTransmissions_ % clientSendsRequestToAllReplicasPeriodThresh_ == 0)) ||
                         resetReplies;

  LOG_DEBUG(logger_,
            "Client " << clientId_ << " sends request " << pendingRequest_.front()->requestSeqNum()
                      << " isRO=" << readOnly << ", request size=" << (size_t)pendingRequest_.front()->size()
                      << ", retransmissionMilli=" << (int)limitOfExpectedOperationTime_.upperLimit()
                      << ", numberOfTransmissions=" << numberOfTransmissions_ << ", resetReplies=" << resetReplies
                      << ", sendToAll=" << sendToAll);

  if (resetReplies) {
    LOG_DEBUG(logger_, "Resetting replies" << KVLOG(clientId_, pendingRequest_.front()->requestSeqNum()));
    for (auto& elem : replysCertificate_) elem.second->resetAndFree();
    replysCertificate_.clear();
  }

<<<<<<< HEAD
  if (!isBatch) return sendRequestToAllOrToPrimary(sendToAll, pendingRequest_[0]->body(), pendingRequest_[0]->size());

  uint32_t batchBufSize = 0;
  for (auto const& msg : pendingRequest_) batchBufSize += msg->size();
  ClientBatchRequestMsg* batchMsg = new ClientBatchRequestMsg(clientId_, pendingRequest_, batchBufSize, cid);
  sendRequestToAllOrToPrimary(sendToAll, batchMsg->body(), batchMsg->size());
  delete batchMsg;
=======
  std::vector<uint8_t> msg(pendingRequest_->body(), pendingRequest_->body() + pendingRequest_->size());
  if (sendToAll) {
    communication_->send(std::set<NodeNum>(replicas_.begin(), replicas_.end()), std::move(msg));
  } else {
    pm_->Delay<concord::performance::SlowdownPhase::BftClientBeforeSendPrimary>();
    communication_->send(knownPrimaryReplica_, std::move(msg));
    // TODO(GG): handle errors (print and/or ....)
  }
>>>>>>> db496cce
}

// SeqNumberGeneratorForClientRequestsImp, generates unique, monotonically increasing, sequence number.
// The SN is a time stamp processed and derived from the system clock.
// The SN is a bitwise or between lastMilli and lastCount.
// Equal time stamp will be bitwise or, with different lastCount values,
// and uniqueness will bre preserved.
class SeqNumberGeneratorForClientRequestsImp : public SeqNumberGeneratorForClientRequests {
  virtual uint64_t generateUniqueSequenceNumberForRequest() override;
  virtual uint64_t generateUniqueSequenceNumberForRequest(
      std::chrono::time_point<std::chrono::system_clock> now) override;

 protected:
  // limited to the size lastMilli shifted.
  const u_int64_t last_count_limit = 0x3FFFFF;
  // lastMilliOfUniqueFetchID_ holds the last SN generated,
  uint64_t lastMilliOfUniqueFetchID_ = 0;
  // lastCount used to preserve uniqueness.
  uint32_t lastCountOfUniqueFetchID_ = 0;
};

uint64_t SeqNumberGeneratorForClientRequestsImp::generateUniqueSequenceNumberForRequest() {
  std::chrono::time_point<std::chrono::system_clock> now = std::chrono::system_clock::now();
  return generateUniqueSequenceNumberForRequest(now);
}

uint64_t SeqNumberGeneratorForClientRequestsImp::generateUniqueSequenceNumberForRequest(
    std::chrono::time_point<std::chrono::system_clock> now) {
  uint64_t milli = std::chrono::duration_cast<std::chrono::milliseconds>(now.time_since_epoch()).count();

  if (milli > lastMilliOfUniqueFetchID_) {
    lastMilliOfUniqueFetchID_ = milli;
    lastCountOfUniqueFetchID_ = 0;
  } else {
    if (lastCountOfUniqueFetchID_ == last_count_limit) {
      LOG_WARN(GL, "Client SeqNum Counter reached max value");
      lastMilliOfUniqueFetchID_++;
      lastCountOfUniqueFetchID_ = 0;
    } else {  // increase last count to preserve uniqueness.
      lastCountOfUniqueFetchID_++;
    }
  }
  // shift lastMilli by 22 (0x3FFFFF) in order to 'bitwise or' with lastCount
  // and preserve uniqueness and monotonicity.
  uint64_t r = (lastMilliOfUniqueFetchID_ << (64 - 42));
  ConcordAssert(lastCountOfUniqueFetchID_ <= 0x3FFFFF);
  r = r | ((uint64_t)lastCountOfUniqueFetchID_);

  return r;
}

}  // namespace impl

SimpleClient* SimpleClient::createSimpleClient(ICommunication* communication,
                                               uint16_t clientId,
                                               uint16_t fVal,
                                               uint16_t cVal,
                                               SimpleClientParams p,
                                               const std::shared_ptr<concord::performance::PerformanceManager>& pm) {
  return new impl::SimpleClientImp(communication, clientId, fVal, cVal, p, pm);
}

SimpleClient* SimpleClient::createSimpleClient(ICommunication* communication,
                                               uint16_t clientId,
                                               uint16_t fVal,
                                               uint16_t cVal,
                                               const std::shared_ptr<concord::performance::PerformanceManager>& pm) {
  SimpleClientParams p;
  return SimpleClient::createSimpleClient(communication, clientId, fVal, cVal, p, pm);
}

SimpleClient::~SimpleClient() = default;

std::unique_ptr<SeqNumberGeneratorForClientRequests>
SeqNumberGeneratorForClientRequests::createSeqNumberGeneratorForClientRequests() {
  return std::make_unique<impl::SeqNumberGeneratorForClientRequestsImp>();
}

}  // namespace bftEngine<|MERGE_RESOLUTION|>--- conflicted
+++ resolved
@@ -555,13 +555,14 @@
 void SimpleClientImp::onConnectionStatusChanged(const NodeNum node, const ConnectionStatus newStatus) {}
 
 void SimpleClientImp::sendRequestToAllOrToPrimary(bool sendToAll, char* data, uint64_t size) {
+  std::vector<uint8_t> msg(data, data + size);
   if (sendToAll) {
     LOG_DEBUG(logger_, "Send request to all replicas" << KVLOG(clientId_, pendingRequest_[0]->requestSeqNum()));
-    for (uint16_t r : replicas_) communication_->sendAsyncMessage(r, data, size);
+    communication_->send(std::set<NodeNum>(replicas_.begin(), replicas_.end()), std::move(msg));
   } else {
     LOG_DEBUG(logger_, "Send request to primary replica" << KVLOG(clientId_, pendingRequest_[0]->requestSeqNum()));
     pm_->Delay<concord::performance::SlowdownPhase::BftClientBeforeSendPrimary>();
-    communication_->sendAsyncMessage(knownPrimaryReplica_, data, size);
+    communication_->send(knownPrimaryReplica_, std::move(msg));
   }
 }
 
@@ -592,7 +593,6 @@
     replysCertificate_.clear();
   }
 
-<<<<<<< HEAD
   if (!isBatch) return sendRequestToAllOrToPrimary(sendToAll, pendingRequest_[0]->body(), pendingRequest_[0]->size());
 
   uint32_t batchBufSize = 0;
@@ -600,16 +600,6 @@
   ClientBatchRequestMsg* batchMsg = new ClientBatchRequestMsg(clientId_, pendingRequest_, batchBufSize, cid);
   sendRequestToAllOrToPrimary(sendToAll, batchMsg->body(), batchMsg->size());
   delete batchMsg;
-=======
-  std::vector<uint8_t> msg(pendingRequest_->body(), pendingRequest_->body() + pendingRequest_->size());
-  if (sendToAll) {
-    communication_->send(std::set<NodeNum>(replicas_.begin(), replicas_.end()), std::move(msg));
-  } else {
-    pm_->Delay<concord::performance::SlowdownPhase::BftClientBeforeSendPrimary>();
-    communication_->send(knownPrimaryReplica_, std::move(msg));
-    // TODO(GG): handle errors (print and/or ....)
-  }
->>>>>>> db496cce
 }
 
 // SeqNumberGeneratorForClientRequestsImp, generates unique, monotonically increasing, sequence number.
