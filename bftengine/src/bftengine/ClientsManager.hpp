// Concord
//
// Copyright (c) 2018 VMware, Inc. All Rights Reserved.
//
// This product is licensed to you under the Apache 2.0 license (the "License").  You may not use this product except in
// compliance with the Apache 2.0 License.
//
// This product may include a number of subcomponents with separate copyright notices and license terms. Your use of
// these subcomponents is subject to the terms and conditions of the subcomponent's license, as noted in the LICENSE
// file.

#pragma once

#include "PrimitiveTypes.hpp"
#include "TimeUtils.hpp"
#include "ReservedPages.hpp"
#include <map>
#include <set>
#include <vector>

namespace bftEngine {
class IStateTransfer;

namespace impl {
class ClientReplyMsg;
class ClientRequestMsg;

class ClientsManager : public ResPagesClient<ClientsManager, 0> {
 public:
  ClientsManager(std::set<NodeIdType>& clientsSet);
  ~ClientsManager();

  void init(IStateTransfer* stateTransfer);

  uint32_t numberOfRequiredReservedPages() const;

  void loadInfoFromReservedPages();

  // Replies

  // TODO(GG): make sure that ReqId is based on time (and ignore requests with time that does
  // not make sense (too high) - this will prevent some potential attacks)
  bool isReplySentToClientForRequest(NodeIdType clientId, ReqId reqSeqNum);

  bool isValidClient(NodeIdType clientId) const;

  ClientReplyMsg* allocateNewReplyMsgAndWriteToStorage(
      NodeIdType clientId, ReqId requestSeqNum, uint16_t currentPrimaryId, char* reply, uint32_t replyLength);

  ClientReplyMsg* allocateReplyFromSavedOne(NodeIdType clientId, ReqId requestSeqNum, uint16_t currentPrimaryId);

  // Requests

  // Return true IFF there is no pending requests for clientId, and reqSeqNum can become the new pending request
  bool canBecomePending(NodeIdType clientId, ReqId reqSeqNum) const;

  void addPendingRequest(NodeIdType clientId, ReqId reqSeqNum, const std::string& cid);

<<<<<<< HEAD
  void removePendingRequestOfClient(NodeIdType clientId, ReqId reqSequenceNum);

=======
  // void removePendingRequest(NodeIdType clientId, ReqId reqSeqNum);

  // void removeEarlierPendingRequests(NodeIdType clientId, ReqId reqSeqNum);

  // void removeEarlierOrEqualPendingRequests(NodeIdType clientId, ReqId reqSeqNum);

  void removePendingRequestOfClient(NodeIdType clientId);
  void removePendingForExecutionRequestOfClient(NodeIdType clientId);
>>>>>>> 42cc0825
  void clearAllPendingRequests();

  Time infoOfEarliestPendingRequest(std::string& cid) const;

  void deleteOldestReply(NodeIdType clientId);

  // Internal Clients
  void initInternalClientInfo(const int& numReplicas);
  inline bool isInternal(NodeIdType clientId) const { return clientId > highestIdOfNonInternalClient_; };

  // Returns the ID of the last client before internal clients.
  NodeIdType getHighestIdOfNonInternalClient();

  // General
  static uint32_t reservedPagesPerClient(const uint32_t& sizeOfReservedPage, const uint32_t& maxReplySize);
  int getIndexOfClient(const NodeIdType& id) const;

 protected:
  const ReplicaId myId_;
  const uint32_t sizeOfReservedPage_;

  IStateTransfer* stateTransfer_ = nullptr;

  char* scratchPage_ = nullptr;

  uint32_t reservedPagesPerClient_;
  uint32_t requiredNumberOfPages_;

  uint16_t numOfClients_{0};
  NodeIdType highestIdOfNonInternalClient_{0};

  std::map<NodeIdType, uint16_t> clientIdToIndex_;

  struct RequestInfo {
    RequestInfo() : time(MinTime) {}
    RequestInfo(Time t, const std::string& c) : time(t), cid(c) {}

    Time time;
    std::string cid;
<<<<<<< HEAD
  };

  struct ClientInfo {
    std::map<ReqId, RequestInfo> requestsInfo;
    std::map<ReqId, Time> repliesInfo;  // replyId to replyTime
=======
    bool waitsForExecution;
    // replies
    ReqId lastSeqNumberOfReply;
    Time latestReplyTime;
>>>>>>> 42cc0825
  };

  std::vector<ClientInfo> indexToClientInfo_;
  const uint32_t maxReplySize_;
  const uint16_t maxNumOfReqsPerClient_;
};

}  // namespace impl
}  // namespace bftEngine<|MERGE_RESOLUTION|>--- conflicted
+++ resolved
@@ -56,19 +56,10 @@
 
   void addPendingRequest(NodeIdType clientId, ReqId reqSeqNum, const std::string& cid);
 
-<<<<<<< HEAD
-  void removePendingRequestOfClient(NodeIdType clientId, ReqId reqSequenceNum);
+  void markRequestAsCommitted(NodeIdType clientId, ReqId reqSequenceNum);
 
-=======
-  // void removePendingRequest(NodeIdType clientId, ReqId reqSeqNum);
+  void removePendingForExecutionRequest(NodeIdType clientId, ReqId reqSeqNum);
 
-  // void removeEarlierPendingRequests(NodeIdType clientId, ReqId reqSeqNum);
-
-  // void removeEarlierOrEqualPendingRequests(NodeIdType clientId, ReqId reqSeqNum);
-
-  void removePendingRequestOfClient(NodeIdType clientId);
-  void removePendingForExecutionRequestOfClient(NodeIdType clientId);
->>>>>>> 42cc0825
   void clearAllPendingRequests();
 
   Time infoOfEarliestPendingRequest(std::string& cid) const;
@@ -108,18 +99,12 @@
 
     Time time;
     std::string cid;
-<<<<<<< HEAD
+    bool committed = false;
   };
 
   struct ClientInfo {
     std::map<ReqId, RequestInfo> requestsInfo;
     std::map<ReqId, Time> repliesInfo;  // replyId to replyTime
-=======
-    bool waitsForExecution;
-    // replies
-    ReqId lastSeqNumberOfReply;
-    Time latestReplyTime;
->>>>>>> 42cc0825
   };
 
   std::vector<ClientInfo> indexToClientInfo_;
