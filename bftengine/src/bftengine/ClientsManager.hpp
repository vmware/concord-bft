// Concord
//
// Copyright (c) 2018 VMware, Inc. All Rights Reserved.
//
// This product is licensed to you under the Apache 2.0 license (the "License").  You may not use this product except in
// compliance with the Apache 2.0 License.
//
// This product may include a number of subcomponents with separate copyright notices and license terms. Your use of
// these subcomponents is subject to the terms and conditions of the subcomponent's license, as noted in the LICENSE
// file.

#pragma once

#include "PrimitiveTypes.hpp"
#include "TimeUtils.hpp"
#include "ReservedPages.hpp"
#include <map>
#include <set>
#include <vector>

namespace bftEngine {
class IStateTransfer;

namespace impl {
class ClientReplyMsg;
class ClientRequestMsg;

class ClientsManager : public ResPagesClient<ClientsManager, 0> {
 public:
  ClientsManager(std::set<NodeIdType>& clientsSet);
  ~ClientsManager();

  void init(IStateTransfer* stateTransfer);

  uint32_t numberOfRequiredReservedPages() const;

  void loadInfoFromReservedPages();

  // Replies

  // TODO(GG): make sure that ReqId is based on time (and ignore requests with time that does
  // not make sense (too high) - this will prevent some potential attacks)
  bool isReplySentToClientForRequest(NodeIdType clientId, ReqId reqSeqNum);

  bool isValidClient(NodeIdType clientId) const;

  ClientReplyMsg* allocateNewReplyMsgAndWriteToStorage(
      NodeIdType clientId, ReqId requestSeqNum, uint16_t currentPrimaryId, char* reply, uint32_t replyLength);

  ClientReplyMsg* allocateReplyFromSavedOne(NodeIdType clientId, ReqId requestSeqNum, uint16_t currentPrimaryId);

  // Requests

  // Return true IFF there is no pending requests for clientId, and reqSeqNum can become the new pending request
  bool canBecomePending(NodeIdType clientId, ReqId reqSeqNum) const;

  void addPendingRequest(NodeIdType clientId, ReqId reqSeqNum, const std::string& cid);

  void removePendingRequestOfClient(NodeIdType clientId, ReqId reqSequenceNum);

  void clearAllPendingRequests();

  Time infoOfEarliestPendingRequest(std::string& cid) const;

  void deleteOldestReply(NodeIdType clientId);

  // Internal Clients
  void initInternalClientInfo(const int& numReplicas);
  inline bool isInternal(NodeIdType clientId) const { return clientId > highestIdOfNonInternalClient_; };

  // Returns the ID of the last client before internal clients.
  NodeIdType getHighestIdOfNonInternalClient();

  // General
  static uint32_t reservedPagesPerClient(const uint32_t& sizeOfReservedPage, const uint32_t& maxReplySize);
  int getIndexOfClient(const NodeIdType& id) const;

 protected:
  const ReplicaId myId_;
  const uint32_t sizeOfReservedPage_;

  IStateTransfer* stateTransfer_ = nullptr;

  char* scratchPage_ = nullptr;

  uint32_t reservedPagesPerClient_;
  uint32_t requiredNumberOfPages_;

  uint16_t numOfClients_{0};
  NodeIdType highestIdOfNonInternalClient_{0};

  std::map<NodeIdType, uint16_t> clientIdToIndex_;

  struct ClientInfo {
<<<<<<< HEAD
    std::map<ReqId, Time> requestsInfo;  // requestId to requestTime
    std::map<ReqId, Time> repliesInfo;   // replyId to replyTime
=======
    // requests
    ReqId currentPendingRequest;
    Time timeOfCurrentPendingRequest;
    std::string cid;

    // replies
    ReqId lastSeqNumberOfReply;
    Time latestReplyTime;
>>>>>>> 4728c497
  };

  std::vector<ClientInfo> indexToClientInfo_;
  const uint32_t maxReplySize_;
  const uint16_t maxNumOfReqsPerClient_;
};

}  // namespace impl
}  // namespace bftEngine<|MERGE_RESOLUTION|>--- conflicted
+++ resolved
@@ -91,20 +91,14 @@
 
   std::map<NodeIdType, uint16_t> clientIdToIndex_;
 
+  struct RequestInfo {
+    Time time;
+    std::string cid;
+  };
+
   struct ClientInfo {
-<<<<<<< HEAD
-    std::map<ReqId, Time> requestsInfo;  // requestId to requestTime
-    std::map<ReqId, Time> repliesInfo;   // replyId to replyTime
-=======
-    // requests
-    ReqId currentPendingRequest;
-    Time timeOfCurrentPendingRequest;
-    std::string cid;
-
-    // replies
-    ReqId lastSeqNumberOfReply;
-    Time latestReplyTime;
->>>>>>> 4728c497
+    std::map<ReqId, RequestInfo> requestsInfo;
+    std::map<ReqId, Time> repliesInfo;  // replyId to replyTime
   };
 
   std::vector<ClientInfo> indexToClientInfo_;
