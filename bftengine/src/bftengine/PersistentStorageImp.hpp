--- conflicted
+++ resolved
@@ -23,11 +23,7 @@
 // Make a reservation for future params
 const uint16_t reservedParamsNum = 50;
 
-<<<<<<< HEAD
-enum ConstMetadataParameterIds : uint16_t {
-=======
 enum ConstMetadataParameterIds : uint32_t {
->>>>>>> f5ccba6a
   INITIALIZED_FLAG = 0, // A flag saying whether DB is initialized or not; handled by storage class itself.
   FIRST_METADATA_PARAMETER = 1,
   VERSION_PARAMETER = FIRST_METADATA_PARAMETER,
@@ -69,21 +65,12 @@
   LAST_NEW_VIEW_DESC
 };
 
-<<<<<<< HEAD
-const uint16_t MAX_METADATA_PARAMS_NUM = 10000;
-
-=======
->>>>>>> f5ccba6a
 typedef unique_ptr<MetadataStorage::ObjectDesc> ObjectDescUniquePtr;
 
 class PersistentStorageImp : public PersistentStorage {
  public:
   PersistentStorageImp(uint16_t fVal, uint16_t cVal);
-<<<<<<< HEAD
-  virtual ~PersistentStorageImp() = default;
-=======
   ~PersistentStorageImp() override = default;
->>>>>>> f5ccba6a
 
   uint8_t beginWriteTran() override;
   uint8_t endWriteTran() override;
@@ -147,11 +134,7 @@
   bool hasDescriptorOfLastExecution() override;
 
   // Returns 'true' in case storage is empty
-<<<<<<< HEAD
-  bool init(const shared_ptr<MetadataStorage> &metadataStorage);
-=======
   bool init(std::unique_ptr<MetadataStorage> metadataStorage);
->>>>>>> f5ccba6a
 
  protected:
   bool setIsAllowed() const;
@@ -162,11 +145,7 @@
  private:
   void retrieveWindowsMetadata();
   void setDefaultsInMetadataStorage();
-<<<<<<< HEAD
-  void verifySetDescriptorOfLastExitFromView(const DescriptorOfLastExitFromView &desc) ;
-=======
   void verifySetDescriptorOfLastExitFromView(const DescriptorOfLastExitFromView &desc);
->>>>>>> f5ccba6a
   void verifyPrevViewInfo(const DescriptorOfLastExitFromView &desc) const;
   void verifySetDescriptorOfLastNewView(const DescriptorOfLastNewView &desc);
   void verifyLastNewViewMsgs(const DescriptorOfLastNewView &desc) const;
@@ -184,42 +163,6 @@
 
   void setVersion() const;
 
-<<<<<<< HEAD
-  void setMsgInSeqNumWindow(const SeqNum &seqNum, const SeqNum &parameterId,
-                            MessageBase *msg, const size_t &msgSize) const;
-  void setBooleanInSeqNumWindow(const SeqNum &seqNum, const SeqNum &parameterId, const bool &boolean) const;
-  void saveDefaultsInSeqNumWindow();
-  void setSeqNumDataElement(const SeqNum &index, const SeqNumData &elem) const;
-
-  void saveDefaultsInCheckWindow();
-  void setCheckDataElement(const SeqNum &index, const CheckData &elem) const;
-
-  SeqNum readBeginningOfActiveWindow(const uint32_t &index) const;
-  MessageBase *readMsgFromDisk(const SeqNum &seqNum, const SeqNum &parameterId, const size_t &msgSize) const;
-  PrePrepareMsg *readPrePrepareMsgFromDisk(const SeqNum &seqNum) const;
-  FullCommitProofMsg *readFullCommitProofMsgFromDisk(const SeqNum &seqNum) const;
-  PrepareFullMsg *readPrepareFullMsgFromDisk(const SeqNum &seqNum) const;
-  CommitFullMsg *readCommitFullMsgFromDisk(const SeqNum &seqNum) const;
-  bool readBooleanFromDisk(const SeqNum &seqNum, const SeqNum &parameterId) const;
-  void readSeqNumDataElementFromDisk(const SeqNum &index, const SharedPtrSeqNumWindow &seqNumWindow);
-  const SeqNum convertSeqNumWindowIndex(const SeqNum &seqNum) const;
-
-  void readCheckDataElementFromDisk(const SeqNum &index, const SharedPtrCheckWindow &checkWindow);
-  const SeqNum convertCheckWindowIndex(const SeqNum &index) const;
-  CheckpointMsg *readCheckpointMsgFromDisk(const SeqNum &seqNum) const;
-  bool readCompletedMarkFromDisk(const SeqNum &index) const;
-
-  void writeBeginningOfActiveWindow(const uint32_t &index, const SeqNum &beginning) const;
-  void setFetchingStateInternal(const bool &state);
-  void setLastExecutedSeqNumInternal(const SeqNum &seqNum);
-  void setPrimaryLastUsedSeqNumInternal(const SeqNum &seqNum);
-  void setStrictLowerBoundOfSeqNumsInternal(const SeqNum &seqNum);
-  void setLastViewTransferredSeqNumbersInternal(const ViewNum &view);
-  void setDefaultWindowsValues();
-
- private:
-  std::shared_ptr<MetadataStorage> metadataStorage_;
-=======
   void setMsgInSeqNumWindow(SeqNum seqNum, SeqNum parameterId, MessageBase *msg, size_t msgSize) const;
   void setBooleanInSeqNumWindow(SeqNum seqNum, SeqNum parameterId, bool boolean) const;
   void saveDefaultsInSeqNumWindow();
@@ -253,7 +196,6 @@
 
  private:
   std::unique_ptr<MetadataStorage> metadataStorage_;
->>>>>>> f5ccba6a
   std::unique_ptr<ReplicaConfigSerializer> configSerializer_;
   const ReplicaConfigSerializer defaultReplicaConfig_;
 
