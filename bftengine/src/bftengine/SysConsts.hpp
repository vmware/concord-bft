//Concord
//
//Copyright (c) 2018 VMware, Inc. All Rights Reserved.
//
//This product is licensed to you under the Apache 2.0 license (the "License").  You may not use this product except in compliance with the Apache 2.0 License. 
//
//This product may include a number of subcomponents with separate copyright notices and license terms. Your use of these subcomponents is subject to the terms and conditions of the subcomponent's license, as noted in the LICENSE file.


#pragma once

#include <chrono>

#include "PrimitiveTypes.hpp"

using namespace bftEngine::impl;


///////////////////////////////////////////////////////////////////////////////
// Timers
///////////////////////////////////////////////////////////////////////////////

constexpr std::chrono::milliseconds timersResolution(20);

///////////////////////////////////////////////////////////////////////////////
// Number of replicas
///////////////////////////////////////////////////////////////////////////////

//#define SUPPORT_210Replicas
//#define SUPPORT_128Replicas

// TODO(GG): we won't need "MaxNumberOfReplicas" as soon as we start working on reconfiguration
#if defined(SUPPORT_210Replicas)
constexpr int MaxNumberOfReplicas = 210;
#elif defined(SUPPORT_128Replicas) 
constexpr int MaxNumberOfReplicas = 128;
#else
constexpr int MaxNumberOfReplicas = 64;
#endif

///////////////////////////////////////////////////////////////////////////////
// Work windows and intervals
///////////////////////////////////////////////////////////////////////////////

constexpr uint16_t kWorkWindowSize = 300;

constexpr uint16_t checkpointWindowSize = 150;
static_assert(kWorkWindowSize == 2 * checkpointWindowSize, "kWorkWindowSize != 2 * checkpointWindowSize");

constexpr uint16_t maxLegalConcurrentAgreementsByPrimary = 16; // TODO(GG): check the value in config (maxConcurrentAgreementsByPrimary should be <= maxLegalConcurrentAgreementsByPrimary)


// Maximum number of fast paths that are simultaneously in progress.
constexpr uint16_t MaxConcurrentFastPaths = 75;
static_assert(kWorkWindowSize > MaxConcurrentFastPaths + checkpointWindowSize, "Violation of kWorkWindowSize > MaxConcurrentFastPaths + checkpointWindowSize");
static_assert(maxLegalConcurrentAgreementsByPrimary < MaxConcurrentFastPaths, "Violation of maxConcurrentAgreementsByPrimary < MaxConcurrentFastPaths");

///////////////////////////////////////////////////////////////////////////////
// Batching
///////////////////////////////////////////////////////////////////////////////

constexpr uint32_t maxNumOfRequestsInBatch = 1024;

///////////////////////////////////////////////////////////////////////////////
// Requests for missing information 
///////////////////////////////////////////////////////////////////////////////

constexpr int minTimeBetweenStatusRequestsMilli = 70; // TODO(GG): config/dynamicVal ?

constexpr double factorForMinTimeBetweenStatusRequestsMilli = 0.5; // TODO(GG): explain , use config

constexpr int sendStatusPeriodMilli = 0; // if 0, this value is taken from config

///////////////////////////////////////////////////////////////////////////////
// Rretransmission Logic
///////////////////////////////////////////////////////////////////////////////

constexpr bool retransmissionsLogicEnabled = false;

constexpr int retransmissionsTimerMilli = 40;

///////////////////////////////////////////////////////////////////////////////
// View Change
///////////////////////////////////////////////////////////////////////////////

constexpr bool forceViewChangeProtocolEnabled = false;
constexpr bool forceViewChangeProtocolDisabled = false;
static_assert(!forceViewChangeProtocolEnabled || !forceViewChangeProtocolDisabled, "");

constexpr int viewChangeTimeoutMilli = 0; //  80 * 1000; // 1 * 60 * 1000; // 20 * 1000; // if 0, this value is taken from config


constexpr bool autoIncViewChangeTimer = true;

constexpr bool autoPrimaryUpdateEnabled = false;
constexpr int autoPrimaryUpdateMilli =  40 * 1000; // 3 * 60 * 1000;

///////////////////////////////////////////////////////////////////////////////
// Collectors
///////////////////////////////////////////////////////////////////////////////

constexpr bool dynamicCollectorForPartialProofs = true; // if false, then the primary will be the collector

constexpr bool dynamicCollectorForExecutionProofs = false; // if false, then the primary will be the collector

///////////////////////////////////////////////////////////////////////////////
// State Transfer
///////////////////////////////////////////////////////////////////////////////

constexpr int timeToWaitBeforeStartingStateTransferInMainWindowMilli = 2000; // TODO(GG): move to configuration??

///////////////////////////////////////////////////////////////////////////////
// Debug and Tuning of ControllerWithSimpleHistory
///////////////////////////////////////////////////////////////////////////////

constexpr CommitPath ControllerWithSimpleHistory_debugInitialFirstPath = CommitPath::OPTIMISTIC_FAST; // CommitPath::SLOW;

constexpr float ControllerWithSimpleHistory_debugDowngradeFactor = 0.85F; //  0.0F; 

constexpr float ControllerWithSimpleHistory_debugUpgradeFactorForFastOptimisticPath = 0.95F;

constexpr float ControllerWithSimpleHistory_debugUpgradeFactorForFastPath = 0.85F;


constexpr bool ControllerWithSimpleHistory_debugDowngradeEnabled = true;


constexpr bool ControllerWithSimpleHistory_debugUpgradeEnabled = true;

///////////////////////////////////////////////////////////////////////////////
// Persistency
///////////////////////////////////////////////////////////////////////////////

constexpr uint32_t maxSizeOfCombinedsignature = 1024; // TODO(GG): should be checked

constexpr uint32_t MaxSizeOfPrivateKey = 1024; // TODO(GG): should be checked
constexpr uint32_t MaxSizeOfPublicKey = 1024; // TODO(GG): should be checked


<<<<<<< HEAD
=======
constexpr bool debugPersistentStorageEnabled = false;
>>>>>>> f5ccba6a
<|MERGE_RESOLUTION|>--- conflicted
+++ resolved
@@ -137,7 +137,3 @@
 constexpr uint32_t MaxSizeOfPublicKey = 1024; // TODO(GG): should be checked
 
 
-<<<<<<< HEAD
-=======
-constexpr bool debugPersistentStorageEnabled = false;
->>>>>>> f5ccba6a
