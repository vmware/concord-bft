--- conflicted
+++ resolved
@@ -719,17 +719,13 @@
              "etc...)");
     return;
   }
-<<<<<<< HEAD
-  metric_received_pre_prepares_++;
-=======
 
   if (!validatePreProcessedResults(msg, getReplicasInfo())) {
     // validatePreProcessedResults() logs the error
     return;
   }
 
-  metric_received_pre_prepares_.Get().Inc();
->>>>>>> fada1d55
+  metric_received_pre_prepares_++;
   const SeqNum msgSeqNum = msg->seqNumber();
 
   SCOPED_MDC_PRIMARY(std::to_string(currentPrimary()));
