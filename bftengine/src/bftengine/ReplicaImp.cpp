--- conflicted
+++ resolved
@@ -3111,15 +3111,6 @@
   clientsManager->loadInfoFromReservedPages();
 
   KeyExchangeManager::instance().loadPublicKeys();
-<<<<<<< HEAD
-=======
-  // With (n-f) initial key exchange support, if we have a lagged replica
-  // which syncs its state through ST, we need to make sure that it completes
-  // initial key exchange after completing ST
-  if (ReplicaConfig::instance().getkeyExchangeOnStart() && !KeyExchangeManager::instance().exchanged()) {
-    KeyExchangeManager::instance().sendInitialKey(currentPrimary());
-  }
->>>>>>> 730c9e0a
 
   if (config_.timeServiceEnabled) {
     time_service_manager_->load();
