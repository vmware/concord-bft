// Concord
//
// Copyright (c) 2018-2021 VMware, Inc. All Rights Reserved.
//
// This product is licensed to you under the Apache 2.0 license (the "License").  You may not use this product except in
// compliance with the Apache 2.0 License.
//
// This product may include a number of subcomponents with separate copyright notices and license terms. Your use of
// these subcomponents is subject to the terms and conditions of the sub-component's license, as noted in the LICENSE
// file.

#include "ReplicaImp.hpp"
#include "Timers.hpp"
#include "assertUtils.hpp"
#include "Logger.hpp"
#include "ControllerWithSimpleHistory.hpp"
#include "DebugStatistics.hpp"
#include "SysConsts.hpp"
#include "ReplicaConfig.hpp"
#include "MsgsCommunicator.hpp"
#include "MsgHandlersRegistrator.hpp"
#include "ReplicaLoader.hpp"
#include "PersistentStorage.hpp"
#include "OpenTracing.hpp"
#include "diagnostics.h"
#include "TimeUtils.hpp"
#include "json_output.hpp"

#include "messages/ClientRequestMsg.hpp"
#include "messages/PrePrepareMsg.hpp"
#include "messages/CheckpointMsg.hpp"
#include "messages/ClientReplyMsg.hpp"
#include "messages/StartSlowCommitMsg.hpp"
#include "messages/ReqMissingDataMsg.hpp"
#include "messages/SimpleAckMsg.hpp"
#include "messages/ViewChangeMsg.hpp"
#include "messages/NewViewMsg.hpp"
#include "messages/PartialCommitProofMsg.hpp"
#include "messages/FullCommitProofMsg.hpp"
#include "messages/ReplicaStatusMsg.hpp"
#include "messages/AskForCheckpointMsg.hpp"
#include "messages/ReplicaAsksToLeaveViewMsg.hpp"
#include "CryptoManager.hpp"
#include "ControlHandler.hpp"
#include "bftengine/KeyExchangeManager.hpp"
#include "secrets_manager_plain.h"

#include <memory>
#include <string>
#include <type_traits>
#include <bitset>

#define getName(var) #var

using concordUtil::Timers;
using concordUtils::toPair;
using namespace std;
using namespace std::chrono;
using namespace std::placeholders;
using namespace concord::diagnostics;

namespace bftEngine::impl {

void ReplicaImp::registerMsgHandlers() {
  msgHandlers_->registerMsgHandler(MsgCode::Checkpoint, bind(&ReplicaImp::messageHandler<CheckpointMsg>, this, _1));

  msgHandlers_->registerMsgHandler(MsgCode::CommitPartial,
                                   bind(&ReplicaImp::messageHandler<CommitPartialMsg>, this, _1));

  msgHandlers_->registerMsgHandler(MsgCode::CommitFull, bind(&ReplicaImp::messageHandler<CommitFullMsg>, this, _1));

  msgHandlers_->registerMsgHandler(MsgCode::FullCommitProof,
                                   bind(&ReplicaImp::messageHandler<FullCommitProofMsg>, this, _1));

  msgHandlers_->registerMsgHandler(MsgCode::NewView, bind(&ReplicaImp::messageHandler<NewViewMsg>, this, _1));

  msgHandlers_->registerMsgHandler(MsgCode::PrePrepare, bind(&ReplicaImp::messageHandler<PrePrepareMsg>, this, _1));

  msgHandlers_->registerMsgHandler(MsgCode::PartialCommitProof,
                                   bind(&ReplicaImp::messageHandler<PartialCommitProofMsg>, this, _1));

  msgHandlers_->registerMsgHandler(MsgCode::PreparePartial,
                                   bind(&ReplicaImp::messageHandler<PreparePartialMsg>, this, _1));

  msgHandlers_->registerMsgHandler(MsgCode::PrepareFull, bind(&ReplicaImp::messageHandler<PrepareFullMsg>, this, _1));

  msgHandlers_->registerMsgHandler(MsgCode::ReqMissingData,
                                   bind(&ReplicaImp::messageHandler<ReqMissingDataMsg>, this, _1));

  msgHandlers_->registerMsgHandler(MsgCode::SimpleAck, bind(&ReplicaImp::messageHandler<SimpleAckMsg>, this, _1));

  msgHandlers_->registerMsgHandler(MsgCode::StartSlowCommit,
                                   bind(&ReplicaImp::messageHandler<StartSlowCommitMsg>, this, _1));

  msgHandlers_->registerMsgHandler(MsgCode::ViewChange, bind(&ReplicaImp::messageHandler<ViewChangeMsg>, this, _1));

  msgHandlers_->registerMsgHandler(MsgCode::ClientRequest,
                                   bind(&ReplicaImp::messageHandler<ClientRequestMsg>, this, _1));

  msgHandlers_->registerMsgHandler(MsgCode::ReplicaStatus,
                                   bind(&ReplicaImp::messageHandler<ReplicaStatusMsg>, this, _1));

  msgHandlers_->registerMsgHandler(MsgCode::AskForCheckpoint,
                                   bind(&ReplicaImp::messageHandler<AskForCheckpointMsg>, this, _1));

  msgHandlers_->registerMsgHandler(MsgCode::ReplicaAsksToLeaveView,
                                   bind(&ReplicaImp::messageHandler<ReplicaAsksToLeaveViewMsg>, this, _1));

  msgHandlers_->registerInternalMsgHandler([this](InternalMessage &&msg) { onInternalMsg(std::move(msg)); });
}

template <typename T>
void ReplicaImp::messageHandler(MessageBase *msg) {
  T *trueTypeObj = new T(msg);
  delete msg;
  if (bftEngine::ControlStateManager::instance().getPruningProcessStatus()) {
    if constexpr (!std::is_same_v<T, ClientRequestMsg>) {
      LOG_INFO(GL, "Received protocol message while pruning, ignoring the message");
      delete trueTypeObj;
      return;
    }
  }
  if (validateMessage(trueTypeObj) && !isCollectingState())
    onMessage<T>(trueTypeObj);
  else
    delete trueTypeObj;
}

template <class T>
void onMessage(T *);

bool ReplicaImp::validateMessage(MessageBase *msg) {
  if (config_.debugStatisticsEnabled) {
    DebugStatistics::onReceivedExMessage(msg->type());
  }
  try {
    msg->validate(*repsInfo);
    return true;
  } catch (std::exception &e) {
    onReportAboutInvalidMessage(msg, e.what());
    return false;
  }
}

void ReplicaImp::send(MessageBase *m, NodeIdType dest) {
  if (clientsManager->isInternal(dest)) {
    LOG_DEBUG(GL, "Not sending reply to internal client id - " << dest);
    return;
  }
  // debug code begin
  if (m->type() == MsgCode::Checkpoint && static_cast<CheckpointMsg *>(m)->digestOfState().isZero())
    LOG_WARN(GL, "Debug: checkpoint digest is zero");
  // debug code end
  TimeRecorder scoped_timer(*histograms_.send);
  ReplicaBase::send(m, dest);
}

void ReplicaImp::sendAndIncrementMetric(MessageBase *m, NodeIdType id, CounterHandle &counterMetric) {
  send(m, id);
  counterMetric.Get().Inc();
}

void ReplicaImp::onReportAboutInvalidMessage(MessageBase *msg, const char *reason) {
  LOG_WARN(GL, "Received invalid message. " << KVLOG(msg->senderId(), msg->type(), reason));

  // TODO(GG): logic that deals with invalid messages (e.g., a node that sends invalid messages may have a problem (old
  // version,bug,malicious,...)).
}

template <>
void ReplicaImp::onMessage<ClientRequestMsg>(ClientRequestMsg *m) {
  metric_received_client_requests_.Get().Inc();
  const NodeIdType senderId = m->senderId();
  const NodeIdType clientId = m->clientProxyId();
  const bool readOnly = m->isReadOnly();
  const ReqId reqSeqNum = m->requestSeqNum();
  const uint64_t flags = m->flags();

  SCOPED_MDC_PRIMARY(std::to_string(currentPrimary()));
  SCOPED_MDC_CID(m->getCid());
  LOG_DEBUG(MSGS, KVLOG(clientId, reqSeqNum, senderId) << " flags: " << std::bitset<sizeof(uint64_t) * 8>(flags));

  const auto &span_context = m->spanContext<std::remove_pointer<decltype(m)>::type>();
  auto span = concordUtils::startChildSpanFromContext(span_context, "bft_client_request");
  span.setTag("rid", config_.getreplicaId());
  span.setTag("cid", m->getCid());
  span.setTag("seq_num", reqSeqNum);

  // Drop external msgs ff:
  // -  replica keys haven't been exchanged for all replicas and it's not a key exchange msg then don't accept the msgs.
  // -  the public keys of clients havn't been published yet.
  if (!KeyExchangeManager::instance().exchanged() || !KeyExchangeManager::instance().clientKeysPublished()) {
    if (!(flags & KEY_EXCHANGE_FLAG) && !(flags & CLIENTS_PUB_KEYS_FLAG)) {
      LOG_INFO(KEY_EX_LOG, "Didn't complete yet, dropping msg");
      delete m;
      return;
    }
  }

  // check message validity
  const bool invalidClient = !isValidClient(clientId);
  const bool sentFromReplicaToNonPrimary = repsInfo->isIdOfReplica(senderId) && !isCurrentPrimary();

  if (invalidClient) {
    ++numInvalidClients;
  }

  // TODO(GG): more conditions (make sure that a request of client A cannot be generated by client B!=A)
  if (invalidClient || sentFromReplicaToNonPrimary) {
    std::ostringstream oss("ClientRequestMsg is invalid. ");
    oss << KVLOG(invalidClient, sentFromReplicaToNonPrimary);
    onReportAboutInvalidMessage(m, oss.str().c_str());
    delete m;
    return;
  }

  if (readOnly) {
    executeReadOnlyRequest(span, m);
    delete m;
    return;
  }

  if ((isCurrentPrimary() && isSeqNumToStopAt(primaryLastUsedSeqNum + 1)) || isSeqNumToStopAt(lastExecutedSeqNum + 1)) {
    LOG_INFO(GL,
             "Ignoring ClientRequest because system is stopped at checkpoint pending control state operation (upgrade, "
             "etc...)");
    delete m;
    return;
  }

  if (!currentViewIsActive()) {
    LOG_INFO(GL, "ClientRequestMsg is ignored because current view is inactive. " << KVLOG(reqSeqNum, clientId));
    delete m;
    return;
  }

  if (!isReplyAlreadySentToClient(clientId, reqSeqNum)) {
    if (isCurrentPrimary()) {
      histograms_.requestsQueueOfPrimarySize->record(requestsQueueOfPrimary.size());
      // TODO(GG): use config/parameter
      if (requestsQueueOfPrimary.size() >= maxPrimaryQueueSize) {
        LOG_WARN(GL,
                 "ClientRequestMsg dropped. Primary request queue is full. "
                     << KVLOG(clientId, reqSeqNum, requestsQueueOfPrimary.size()));
        delete m;
        return;
      }
      if (clientsManager->canBecomePending(clientId, reqSeqNum)) {
        LOG_DEBUG(CNSUS,
                  "Pushing to primary queue, request [" << reqSeqNum << "], client [" << clientId
                                                        << "], senderId=" << senderId);
        if (time_to_collect_batch_ == MinTime) time_to_collect_batch_ = getMonotonicTime();
        requestsQueueOfPrimary.push(m);
        primary_queue_size_.Get().Set(requestsQueueOfPrimary.size());
        primaryCombinedReqSize += m->size();
        tryToSendPrePrepareMsg(true);
        return;
      } else {
        LOG_INFO(GL,
                 "ClientRequestMsg is ignored because: request is old, or primary is currently working on it"
                     << KVLOG(clientId, reqSeqNum));
      }
    } else {  // not the current primary
      if (clientsManager->canBecomePending(clientId, reqSeqNum)) {
        clientsManager->addPendingRequest(clientId, reqSeqNum, m->getCid());

        // TODO(GG): add a mechanism that retransmits (otherwise we may start unnecessary view-change)
        send(m, currentPrimary());
        LOG_INFO(GL, "Forwarding ClientRequestMsg to the current primary." << KVLOG(reqSeqNum, clientId));
      }
      if (clientsManager->isPending(clientId, reqSeqNum)) {
        // As long as this request is not committed, we want to continue and alert the primary about it
        send(m, currentPrimary());
      } else {
        LOG_INFO(GL,
                 "ClientRequestMsg is ignored because: request is old, or primary is currently working on it"
                     << KVLOG(clientId, reqSeqNum));
      }
    }
  } else {  // Reply has already been sent to the client for this request
    auto repMsg = clientsManager->allocateReplyFromSavedOne(clientId, reqSeqNum, currentPrimary());
    LOG_DEBUG(
        GL,
        "ClientRequestMsg has already been executed: retransmitting reply to client." << KVLOG(reqSeqNum, clientId));
    if (repMsg) {
      send(repMsg.get(), clientId);
    }
  }
  delete m;
}

template <>
void ReplicaImp::onMessage<ReplicaAsksToLeaveViewMsg>(ReplicaAsksToLeaveViewMsg *m) {
  MDC_PUT(MDC_SEQ_NUM_KEY, std::to_string(getCurrentView()));
  if (m->viewNumber() == getCurrentView()) {
    LOG_INFO(VC_LOG,
             "Received ReplicaAsksToLeaveViewMsg " << KVLOG(m->viewNumber(), m->senderId(), m->idOfGeneratedReplica()));
    viewsManager->storeComplaint(std::unique_ptr<ReplicaAsksToLeaveViewMsg>(m));
    tryToGotoNextView();
  } else {
    LOG_WARN(VC_LOG,
             "Ignoring ReplicaAsksToLeaveViewMsg " << KVLOG(
                 getCurrentView(), currentViewIsActive(), m->viewNumber(), m->senderId(), m->idOfGeneratedReplica()));
    delete m;
  }
}

bool ReplicaImp::checkSendPrePrepareMsgPrerequisites() {
  if (!isCurrentPrimary()) {
    LOG_WARN(GL, "Called in a non-primary replica; won't send PrePrepareMsgs!");
    return false;
  }

  if (!currentViewIsActive()) {
    LOG_INFO(GL, "View " << getCurrentView() << " is not active yet. Won't send PrePrepareMsg-s.");
    return false;
  }

  if (isSeqNumToStopAt(primaryLastUsedSeqNum + 1)) {
    LOG_INFO(GL,
             "Not sending PrePrepareMsg because system is stopped at checkpoint pending control state operation "
             "(upgrade, etc...)");
    return false;
  }

  if (primaryLastUsedSeqNum + 1 > lastStableSeqNum + kWorkWindowSize) {
    LOG_INFO(GL,
             "Will not send PrePrepare since next sequence number ["
                 << primaryLastUsedSeqNum + 1 << "] exceeds window threshold [" << lastStableSeqNum + kWorkWindowSize
                 << "]");
    return false;
  }

  if (primaryLastUsedSeqNum + 1 > lastExecutedSeqNum + config_.getconcurrencyLevel()) {
    LOG_INFO(GL,
             "Will not send PrePrepare since next sequence number ["
                 << primaryLastUsedSeqNum + 1 << "] exceeds concurrency threshold ["
                 << lastExecutedSeqNum + config_.getconcurrencyLevel() << "]");
    return false;
  }
  metric_concurrency_level_.Get().Set(primaryLastUsedSeqNum + 1 - lastExecutedSeqNum);
  ConcordAssertGE(primaryLastUsedSeqNum, lastExecutedSeqNum);
  // Because maxConcurrentAgreementsByPrimary <  MaxConcurrentFastPaths
  ConcordAssertLE((primaryLastUsedSeqNum + 1), lastExecutedSeqNum + MaxConcurrentFastPaths);

  if (requestsQueueOfPrimary.empty()) LOG_DEBUG(GL, "requestsQueueOfPrimary is empty");

  return (!requestsQueueOfPrimary.empty());
}

void ReplicaImp::removeDuplicatedRequestsFromRequestsQueue() {
  TimeRecorder scoped_timer(*histograms_.removeDuplicatedRequestsFromQueue);
  // Remove duplicated requests that are result of client retrials from the head of the requestsQueueOfPrimary
  ClientRequestMsg *first = requestsQueueOfPrimary.front();
  while (first != nullptr && !clientsManager->canBecomePending(first->clientProxyId(), first->requestSeqNum())) {
    primaryCombinedReqSize -= first->size();
    delete first;
    requestsQueueOfPrimary.pop();
    first = (!requestsQueueOfPrimary.empty() ? requestsQueueOfPrimary.front() : nullptr);
  }
  primary_queue_size_.Get().Set(requestsQueueOfPrimary.size());
}

PrePrepareMsg *ReplicaImp::buildPrePrepareMsgBatchByOverallSize(uint32_t requiredBatchSizeInBytes) {
  if (primaryCombinedReqSize < requiredBatchSizeInBytes) {
    LOG_DEBUG(GL,
              "Not sufficient messages size in the primary replica queue to fill a batch"
                  << KVLOG(primaryCombinedReqSize, requiredBatchSizeInBytes));
    return nullptr;
  }
  if (!checkSendPrePrepareMsgPrerequisites()) return nullptr;

  removeDuplicatedRequestsFromRequestsQueue();
  return buildPrePrepareMessageByBatchSize(requiredBatchSizeInBytes);
}

PrePrepareMsg *ReplicaImp::buildPrePrepareMsgBatchByRequestsNum(uint32_t requiredRequestsNum) {
  if (requestsQueueOfPrimary.size() < requiredRequestsNum) {
    LOG_DEBUG(GL,
              "Not enough messages in the primary replica queue to fill a batch"
                  << KVLOG(requestsQueueOfPrimary.size(), requiredRequestsNum));
    return nullptr;
  }
  if (!checkSendPrePrepareMsgPrerequisites()) return nullptr;

  removeDuplicatedRequestsFromRequestsQueue();
  return buildPrePrepareMessageByRequestsNum(requiredRequestsNum);
}

bool ReplicaImp::tryToSendPrePrepareMsg(bool batchingLogic) {
  if (!checkSendPrePrepareMsgPrerequisites()) return false;

  removeDuplicatedRequestsFromRequestsQueue();
  PrePrepareMsg *pp = nullptr;
  if (batchingLogic)
    pp = reqBatchingLogic_.batchRequests();
  else
    pp = buildPrePrepareMessage();
  if (!pp) return false;
  if (batchingLogic) {
    batch_closed_on_logic_on_.Get().Inc();
    accumulating_batch_time_.add(
        std::chrono::duration_cast<std::chrono::microseconds>(getMonotonicTime() - time_to_collect_batch_).count());
    accumulating_batch_avg_time_.Get().Set((uint64_t)accumulating_batch_time_.avg());
    if (accumulating_batch_time_.numOfElements() == 1000)
      accumulating_batch_time_.reset();  // We reset the average on every 1000 samples
  } else {
    batch_closed_on_logic_off_.Get().Inc();
  }
  time_to_collect_batch_ = MinTime;
  startConsensusProcess(pp);
  return true;
}

PrePrepareMsg *ReplicaImp::createPrePrepareMessage() {
  CommitPath firstPath = controller->getCurrentFirstPath();

  ConcordAssertOR((config_.getcVal() != 0), (firstPath != CommitPath::FAST_WITH_THRESHOLD));
  if (requestsQueueOfPrimary.empty()) {
    LOG_INFO(GL, "PrePrepareMessage has not created - requestsQueueOfPrimary is empty");
    return nullptr;
  }

  controller->onSendingPrePrepare((primaryLastUsedSeqNum + 1), firstPath);
  return new PrePrepareMsg(config_.getreplicaId(),
                           getCurrentView(),
                           (primaryLastUsedSeqNum + 1),
                           firstPath,
                           requestsQueueOfPrimary.front()->spanContext<ClientRequestMsg>(),
                           primaryCombinedReqSize);
}

ClientRequestMsg *ReplicaImp::addRequestToPrePrepareMessage(ClientRequestMsg *&nextRequest,
                                                            PrePrepareMsg &prePrepareMsg,
                                                            uint16_t maxStorageForRequests) {
  if (nextRequest->size() <= prePrepareMsg.remainingSizeForRequests()) {
    SCOPED_MDC_CID(nextRequest->getCid());
    if (clientsManager->canBecomePending(nextRequest->clientProxyId(), nextRequest->requestSeqNum())) {
      prePrepareMsg.addRequest(nextRequest->body(), nextRequest->size());
      clientsManager->addPendingRequest(
          nextRequest->clientProxyId(), nextRequest->requestSeqNum(), nextRequest->getCid());
    }
    primaryCombinedReqSize -= nextRequest->size();
  } else if (nextRequest->size() > maxStorageForRequests) {  // The message is too big
    LOG_ERROR(GL,
              "Request was dropped because it exceeds maximum allowed size" << KVLOG(
                  prePrepareMsg.seqNumber(), nextRequest->senderId(), nextRequest->size(), maxStorageForRequests));
  }
  delete nextRequest;
  requestsQueueOfPrimary.pop();
  primary_queue_size_.Get().Set(requestsQueueOfPrimary.size());
  return (!requestsQueueOfPrimary.empty() ? requestsQueueOfPrimary.front() : nullptr);
}

PrePrepareMsg *ReplicaImp::finishAddingRequestsToPrePrepareMsg(PrePrepareMsg *&prePrepareMsg,
                                                               uint16_t maxSpaceForReqs,
                                                               uint32_t requiredRequestsSize,
                                                               uint32_t requiredRequestsNum) {
  if (prePrepareMsg->numberOfRequests() == 0) {
    LOG_INFO(GL, "No client requests added to the PrePrepare batch, delete the message");
    delete prePrepareMsg;
    return nullptr;
  }
  {
    TimeRecorder scoped_timer(*histograms_.finishAddingRequestsToPrePrepareMsg);
    prePrepareMsg->finishAddingRequests();
  }
  LOG_DEBUG(GL,
            KVLOG(prePrepareMsg->seqNumber(),
                  prePrepareMsg->getCid(),
                  maxSpaceForReqs,
                  requiredRequestsSize,
                  prePrepareMsg->requestsSize(),
                  requiredRequestsNum,
                  prePrepareMsg->numberOfRequests()));
  return prePrepareMsg;
}

PrePrepareMsg *ReplicaImp::buildPrePrepareMessage() {
  TimeRecorder scoped_timer(*histograms_.buildPrePrepareMessage);
  PrePrepareMsg *prePrepareMsg = createPrePrepareMessage();
  if (!prePrepareMsg) return nullptr;
  SCOPED_MDC("pp_msg_cid", prePrepareMsg->getCid());

  uint16_t maxSpaceForReqs = prePrepareMsg->remainingSizeForRequests();
  {
    TimeRecorder scoped_timer(*histograms_.addAllRequestsToPrePrepare);
    ClientRequestMsg *nextRequest = requestsQueueOfPrimary.front();
    while (nextRequest != nullptr)
      nextRequest = addRequestToPrePrepareMessage(nextRequest, *prePrepareMsg, maxSpaceForReqs);
  }

  return finishAddingRequestsToPrePrepareMsg(prePrepareMsg, maxSpaceForReqs, 0, 0);
}

PrePrepareMsg *ReplicaImp::buildPrePrepareMessageByRequestsNum(uint32_t requiredRequestsNum) {
  PrePrepareMsg *prePrepareMsg = createPrePrepareMessage();
  if (!prePrepareMsg) return nullptr;
  SCOPED_MDC("pp_msg_cid", prePrepareMsg->getCid());

  uint16_t maxSpaceForReqs = prePrepareMsg->remainingSizeForRequests();
  ClientRequestMsg *nextRequest = requestsQueueOfPrimary.front();
  while (nextRequest != nullptr && prePrepareMsg->numberOfRequests() < requiredRequestsNum)
    nextRequest = addRequestToPrePrepareMessage(nextRequest, *prePrepareMsg, maxSpaceForReqs);

  return finishAddingRequestsToPrePrepareMsg(prePrepareMsg, maxSpaceForReqs, 0, requiredRequestsNum);
}

PrePrepareMsg *ReplicaImp::buildPrePrepareMessageByBatchSize(uint32_t requiredBatchSizeInBytes) {
  PrePrepareMsg *prePrepareMsg = createPrePrepareMessage();
  if (!prePrepareMsg) return nullptr;
  SCOPED_MDC("pp_msg_cid", prePrepareMsg->getCid());

  uint16_t maxSpaceForReqs = prePrepareMsg->remainingSizeForRequests();
  ClientRequestMsg *nextRequest = requestsQueueOfPrimary.front();
  while (nextRequest != nullptr &&
         (maxSpaceForReqs - prePrepareMsg->remainingSizeForRequests() < requiredBatchSizeInBytes))
    nextRequest = addRequestToPrePrepareMessage(nextRequest, *prePrepareMsg, maxSpaceForReqs);

  return finishAddingRequestsToPrePrepareMsg(prePrepareMsg, maxSpaceForReqs, requiredBatchSizeInBytes, 0);
}

void ReplicaImp::startConsensusProcess(PrePrepareMsg *pp) {
  static constexpr bool isInternalNoop = false;
  startConsensusProcess(pp, isInternalNoop);
}

void ReplicaImp::startConsensusProcess(PrePrepareMsg *pp, bool isInternalNoop) {
  if (!isCurrentPrimary()) return;
  TimeRecorder scoped_timer(*histograms_.startConsensusProcess);
  auto firstPath = pp->firstPath();
  if (config_.getdebugStatisticsEnabled()) {
    DebugStatistics::onSendPrePrepareMessage(pp->numberOfRequests(), requestsQueueOfPrimary.size());
  }
  metric_bft_batch_size_.Get().Set(pp->numberOfRequests());
  primaryLastUsedSeqNum++;
  metric_primary_last_used_seq_num_.Get().Set(primaryLastUsedSeqNum);
  SCOPED_MDC_SEQ_NUM(std::to_string(primaryLastUsedSeqNum));
  SCOPED_MDC_PATH(CommitPathToMDCString(firstPath));

  if (isInternalNoop) {
    LOG_INFO(CNSUS, "Sending PrePrepare message containing internal NOOP, commit path: " << CommitPathToStr(firstPath));
  } else {
    LOG_INFO(CNSUS,
             "Sending PrePrepare message" << KVLOG(pp->numberOfRequests())
                                          << " correlation ids: " << pp->getBatchCorrelationIdAsString()
                                          << " commit path: " << CommitPathToStr(firstPath));
    consensus_times_.start(primaryLastUsedSeqNum);
  }

  SeqNumInfo &seqNumInfo = mainLog->get(primaryLastUsedSeqNum);
  {
    TimeRecorder scoped_timer(*histograms_.addSelfMsgPrePrepare);
    seqNumInfo.addSelfMsg(pp);
  }

  if (ps_) {
    TimeRecorder scoped_timer(*histograms_.prePrepareWriteTransaction);
    ps_->beginWriteTran();
    ps_->setPrimaryLastUsedSeqNum(primaryLastUsedSeqNum);
    ps_->setPrePrepareMsgInSeqNumWindow(primaryLastUsedSeqNum, pp);
    if (firstPath == CommitPath::SLOW) ps_->setSlowStartedInSeqNumWindow(primaryLastUsedSeqNum, true);
    ps_->endWriteTran();
  }

  {
    TimeRecorder scoped_timer(*histograms_.broadcastPrePrepare);
    if (!retransmissionsLogicEnabled) {
      sendToAllOtherReplicas(pp);
    } else {
      for (ReplicaId x : repsInfo->idsOfPeerReplicas()) {
        sendRetransmittableMsgToReplica(pp, x, primaryLastUsedSeqNum);
      }
    }
  }

  if (firstPath == CommitPath::SLOW) {
    seqNumInfo.startSlowPath();
    metric_slow_path_count_.Get().Inc();
    TimeRecorder scoped_timer(*histograms_.sendPreparePartialToSelf);
    sendPreparePartial(seqNumInfo);
  } else {
    TimeRecorder scoped_timer(*histograms_.sendPartialProofToSelf);
    sendPartialProof(seqNumInfo);
  }
}

void ReplicaImp::sendInternalNoopPrePrepareMsg(CommitPath firstPath) {
  if (primaryLastUsedSeqNum + 1 > lastStableSeqNum + kWorkWindowSize) {
    LOG_DEBUG(CNSUS,
              "Will not send noop PrePrepare since next sequence number ["
                  << primaryLastUsedSeqNum + 1 << "] exceeds window threshold [" << lastStableSeqNum + kWorkWindowSize
                  << "]");
    return;
  }
  PrePrepareMsg *pp = new PrePrepareMsg(
      config_.getreplicaId(), getCurrentView(), (primaryLastUsedSeqNum + 1), firstPath, sizeof(ClientRequestMsgHeader));
  ClientRequestMsg emptyClientRequest(config_.getreplicaId());
  pp->addRequest(emptyClientRequest.body(), emptyClientRequest.size());
  pp->finishAddingRequests();
  static constexpr bool isInternalNoop = true;
  startConsensusProcess(pp, isInternalNoop);
}

bool ReplicaImp::isSeqNumToStopAt(SeqNum seq_num) {
  if (ControlStateManager::instance().getPruningProcessStatus()) return true;
  auto seq_num_to_stop_at = ControlStateManager::instance().getCheckpointToStopAt();
  if (seq_num_to_stop_at.has_value()) {
    if (seq_num_to_stop_at < seq_num) return true;
  }
  return false;
}
template <typename T>
bool ReplicaImp::relevantMsgForActiveView(const T *msg) {
  const SeqNum msgSeqNum = msg->seqNumber();
  const ViewNum msgViewNum = msg->viewNumber();

  const bool isCurrentViewActive = currentViewIsActive();
  if (isCurrentViewActive && (msgViewNum == getCurrentView()) && (msgSeqNum > strictLowerBoundOfSeqNums) &&
      (mainLog->insideActiveWindow(msgSeqNum))) {
    ConcordAssertGT(msgSeqNum, lastStableSeqNum);
    ConcordAssertLE(msgSeqNum, lastStableSeqNum + kWorkWindowSize);

    return true;
  } else if (!isCurrentViewActive) {
    LOG_INFO(GL,
             "My current view is not active, ignoring msg."
                 << KVLOG(getCurrentView(), isCurrentViewActive, msg->senderId(), msgSeqNum, msgViewNum));
    return false;
  } else {
    const SeqNum activeWindowStart = mainLog->currentActiveWindow().first;
    const SeqNum activeWindowEnd = mainLog->currentActiveWindow().second;
    const bool myReplicaMayBeBehind = (getCurrentView() < msgViewNum) || (msgSeqNum > activeWindowEnd);
    if (myReplicaMayBeBehind) {
      onReportAboutAdvancedReplica(msg->senderId(), msgSeqNum, msgViewNum);
      LOG_INFO(GL,
               "Msg is not relevant for my current view. The sending replica may be in advance."
                   << KVLOG(getCurrentView(),
                            isCurrentViewActive,
                            msg->senderId(),
                            msgSeqNum,
                            msgViewNum,
                            activeWindowStart,
                            activeWindowEnd));
    } else {
      const bool msgReplicaMayBeBehind =
          (getCurrentView() > msgViewNum) || (msgSeqNum + kWorkWindowSize < activeWindowStart);

      if (msgReplicaMayBeBehind) {
        onReportAboutLateReplica(msg->senderId(), msgSeqNum, msgViewNum);
        LOG_INFO(
            GL,
            "Msg is not relevant for my current view. The sending replica may be behind." << KVLOG(getCurrentView(),
                                                                                                   isCurrentViewActive,
                                                                                                   msg->senderId(),
                                                                                                   msgSeqNum,
                                                                                                   msgViewNum,
                                                                                                   activeWindowStart,
                                                                                                   activeWindowEnd));
      }
    }
    return false;
  }
}

template <>
void ReplicaImp::onMessage<PrePrepareMsg>(PrePrepareMsg *msg) {
  if (isSeqNumToStopAt(msg->seqNumber())) {
    LOG_INFO(GL,
             "Ignoring PrePrepareMsg because system is stopped at checkpoint pending control state operation (upgrade, "
             "etc...)");
    return;
  }
  metric_received_pre_prepares_.Get().Inc();
  const SeqNum msgSeqNum = msg->seqNumber();

  SCOPED_MDC_PRIMARY(std::to_string(currentPrimary()));
  SCOPED_MDC_SEQ_NUM(std::to_string(msgSeqNum));
  LOG_DEBUG(MSGS, KVLOG(msg->senderId(), msg->size()));
  auto span = concordUtils::startChildSpanFromContext(msg->spanContext<std::remove_pointer<decltype(msg)>::type>(),
                                                      "handle_bft_preprepare");
  span.setTag("rid", config_.getreplicaId());
  span.setTag("seq_num", msgSeqNum);

  if (!currentViewIsActive() && viewsManager->waitingForMsgs() && msgSeqNum > lastStableSeqNum) {
    ConcordAssert(!msg->isNull());  // we should never send (and never accept) null PrePrepare message

    if (viewsManager->addPotentiallyMissingPP(msg, lastStableSeqNum)) {
      LOG_INFO(GL, "PrePrepare added to views manager. " << KVLOG(lastStableSeqNum));
      tryToEnterView();
    } else {
      LOG_INFO(GL, "PrePrepare discarded.");
    }

    return;  // TODO(GG): memory deallocation is confusing .....
  }
  bool msgAdded = false;

  if (relevantMsgForActiveView(msg) && (msg->senderId() == currentPrimary())) {
    sendAckIfNeeded(msg, msg->senderId(), msgSeqNum);
    SeqNumInfo &seqNumInfo = mainLog->get(msgSeqNum);
    const bool slowStarted = (msg->firstPath() == CommitPath::SLOW || seqNumInfo.slowPathStarted());

    // Check to see if this is a noop.
    bool isNoop = false;
    if (msg->numberOfRequests() == 1) {
      auto it = RequestsIterator(msg);
      char *requestBody = nullptr;
      it.getCurrent(requestBody);
      isNoop = (reinterpret_cast<ClientRequestMsgHeader *>(requestBody)->requestLength == 0);
    }

    // For MDC it doesn't matter which type of fast path
    SCOPED_MDC_PATH(CommitPathToMDCString(slowStarted ? CommitPath::SLOW : CommitPath::OPTIMISTIC_FAST));
    if (seqNumInfo.addMsg(msg)) {
      if (isNoop) {
        LOG_INFO(CNSUS, "Internal NOOP PrePrepare received, commit path: " << CommitPathToStr(msg->firstPath()));
      } else {
        LOG_INFO(CNSUS,
                 "Received PrePrepare message" << KVLOG(msg->numberOfRequests())
                                               << " with the following correlation IDs ["
                                               << msg->getBatchCorrelationIdAsString()
                                               << "], commit path: " << CommitPathToStr(msg->firstPath()));
      }
      msgAdded = true;

      // Start tracking all client requests with in this pp message
      RequestsIterator reqIter(msg);
      char *requestBody = nullptr;
      while (reqIter.getAndGoToNext(requestBody)) {
        ClientRequestMsg req((ClientRequestMsgHeader *)requestBody);
        if (!clientsManager->isValidClient(req.clientProxyId())) continue;
        clientsManager->removeRequestsOutOfBatchBounds(req.clientProxyId(), req.requestSeqNum());
        if (clientsManager->canBecomePending(req.clientProxyId(), req.requestSeqNum()))
          clientsManager->addPendingRequest(req.clientProxyId(), req.requestSeqNum(), req.getCid());
      }
      if (ps_) {
        ps_->beginWriteTran();
        ps_->setPrePrepareMsgInSeqNumWindow(msgSeqNum, msg);
        if (slowStarted) ps_->setSlowStartedInSeqNumWindow(msgSeqNum, true);
        ps_->endWriteTran();
      }

      if (!slowStarted)  // TODO(GG): make sure we correctly handle a situation where StartSlowCommitMsg is handled
                         // before PrePrepareMsg
      {
        sendPartialProof(seqNumInfo);
      } else {
        seqNumInfo.startSlowPath();
        metric_slow_path_count_.Get().Inc();
        sendPreparePartial(seqNumInfo);
      }
    }
  }

  if (!msgAdded) delete msg;
}

void ReplicaImp::tryToStartSlowPaths() {
  if (!isCurrentPrimary() || isCollectingState() || !currentViewIsActive())
    return;  // TODO(GG): consider to stop the related timer when this method is not needed (to avoid useless
  // invocations)

  const SeqNum minSeqNum = lastExecutedSeqNum + 1;
  SCOPED_MDC_PRIMARY(std::to_string(currentPrimary()));

  if (minSeqNum > lastStableSeqNum + kWorkWindowSize) {
    LOG_INFO(GL,
             "Try to start slow path: minSeqNum > lastStableSeqNum + kWorkWindowSize."
                 << KVLOG(minSeqNum, lastStableSeqNum, kWorkWindowSize));
    return;
  }

  const SeqNum maxSeqNum = primaryLastUsedSeqNum;

  ConcordAssertLE(maxSeqNum, lastStableSeqNum + kWorkWindowSize);
  ConcordAssertLE(minSeqNum, maxSeqNum + 1);

  if (minSeqNum > maxSeqNum) return;

  sendCheckpointIfNeeded();  // TODO(GG): TBD - do we want it here ?

  const Time currTime = getMonotonicTime();

  for (SeqNum i = minSeqNum; i <= maxSeqNum; i++) {
    SeqNumInfo &seqNumInfo = mainLog->get(i);

    if (seqNumInfo.partialProofs().hasFullProof() ||                          // already has a full proof
        seqNumInfo.slowPathStarted() ||                                       // slow path has already  started
        seqNumInfo.partialProofs().getSelfPartialCommitProof() == nullptr ||  // did not start a fast path
        (!seqNumInfo.hasPrePrepareMsg()))
      continue;  // slow path is not needed

    const Time timeOfPartProof = seqNumInfo.partialProofs().getTimeOfSelfPartialProof();

    if (currTime - timeOfPartProof < milliseconds(controller->timeToStartSlowPathMilli())) break;
    SCOPED_MDC_SEQ_NUM(std::to_string(i));
    SCOPED_MDC_PATH(CommitPathToMDCString(CommitPath::SLOW));
    LOG_INFO(CNSUS,
             "Primary initiates slow path for seqNum="
                 << i << " (currTime=" << duration_cast<microseconds>(currTime.time_since_epoch()).count()
                 << " timeOfPartProof=" << duration_cast<microseconds>(timeOfPartProof.time_since_epoch()).count()
                 << " threshold for degradation [" << controller->timeToStartSlowPathMilli() << "ms]");

    controller->onStartingSlowCommit(i);

    seqNumInfo.startSlowPath();
    metric_slow_path_count_.Get().Inc();

    if (ps_) {
      ps_->beginWriteTran();
      ps_->setSlowStartedInSeqNumWindow(i, true);
      ps_->endWriteTran();
    }

    // send StartSlowCommitMsg to all replicas

    StartSlowCommitMsg *startSlow = new StartSlowCommitMsg(config_.getreplicaId(), getCurrentView(), i);

    if (!retransmissionsLogicEnabled) {
      sendToAllOtherReplicas(startSlow);
    } else {
      for (ReplicaId x : repsInfo->idsOfPeerReplicas()) {
        sendRetransmittableMsgToReplica(startSlow, x, i);
      }
    }

    delete startSlow;

    sendPreparePartial(seqNumInfo);
  }
}

void ReplicaImp::tryToAskForMissingInfo() {
  if (!currentViewIsActive() || isCollectingState()) return;

  ConcordAssertLE(maxSeqNumTransferredFromPrevViews, lastStableSeqNum + kWorkWindowSize);

  const bool recentViewChange = (maxSeqNumTransferredFromPrevViews > lastStableSeqNum);

  SeqNum minSeqNum = 0;
  SeqNum maxSeqNum = 0;
  const int16_t searchWindow = 32;  // TODO(GG): TBD - read from configuration

  if (!recentViewChange) {
    minSeqNum = lastExecutedSeqNum + 1;
    maxSeqNum = std::min(minSeqNum + searchWindow - 1, lastStableSeqNum + kWorkWindowSize);
  } else {
    minSeqNum = lastStableSeqNum + 1;
    while (minSeqNum <= lastStableSeqNum + kWorkWindowSize) {
      SeqNumInfo &seqNumInfo = mainLog->get(minSeqNum);
      if (!seqNumInfo.isCommitted__gg()) break;
      minSeqNum++;
    }
    maxSeqNum = std::min(minSeqNum + searchWindow - 1, lastStableSeqNum + kWorkWindowSize);
  }

  if (minSeqNum > lastStableSeqNum + kWorkWindowSize) return;

  const Time curTime = getMonotonicTime();

  SeqNum lastRelatedSeqNum = 0;

  // TODO(GG): improve/optimize the following loops

  for (SeqNum i = minSeqNum; i <= maxSeqNum; i++) {
    ConcordAssert(mainLog->insideActiveWindow(i));

    const SeqNumInfo &seqNumInfo = mainLog->get(i);

    Time t = seqNumInfo.getTimeOfFisrtRelevantInfoFromPrimary();

    const Time lastInfoRequest = seqNumInfo.getTimeOfLastInfoRequest();

    if ((t < lastInfoRequest)) t = lastInfoRequest;

    if (t != MinTime && (t < curTime)) {
      auto diffMilli = duration_cast<milliseconds>(curTime - t);
      if (diffMilli.count() >= dynamicUpperLimitOfRounds->upperLimit()) lastRelatedSeqNum = i;
    }
  }

  for (SeqNum i = minSeqNum; i <= lastRelatedSeqNum; i++) {
    if (!recentViewChange) {
      tryToSendReqMissingDataMsg(i);
    } else {
      if (isCurrentPrimary()) {
        tryToSendReqMissingDataMsg(i, true);  // This Replica is Primary, need to ask everyone else
      } else {
        tryToSendReqMissingDataMsg(i, true, currentPrimary());  // Ask the Primary
      }
    }
  }
}

template <>
void ReplicaImp::onMessage<StartSlowCommitMsg>(StartSlowCommitMsg *msg) {
  metric_received_start_slow_commits_.Get().Inc();
  const SeqNum msgSeqNum = msg->seqNumber();
  SCOPED_MDC_SEQ_NUM(std::to_string(msgSeqNum));
  LOG_INFO(GL, " ");

  auto span = concordUtils::startChildSpanFromContext(msg->spanContext<std::remove_pointer<decltype(msg)>::type>(),
                                                      "bft_handle_start_slow_commit_msg");
  (void)span;
  if (relevantMsgForActiveView(msg)) {
    sendAckIfNeeded(msg, currentPrimary(), msgSeqNum);

    SeqNumInfo &seqNumInfo = mainLog->get(msgSeqNum);

    if (!seqNumInfo.slowPathStarted() && !seqNumInfo.isPrepared()) {
      LOG_INFO(GL, "Start slow path.");

      seqNumInfo.startSlowPath();
      metric_slow_path_count_.Get().Inc();

      if (ps_) {
        ps_->beginWriteTran();
        ps_->setSlowStartedInSeqNumWindow(msgSeqNum, true);
        ps_->endWriteTran();
      }

      if (seqNumInfo.hasPrePrepareMsg() == false)
        tryToSendReqMissingDataMsg(msgSeqNum);
      else
        sendPreparePartial(seqNumInfo);
    }
  }

  delete msg;
}

void ReplicaImp::sendPartialProof(SeqNumInfo &seqNumInfo) {
  PartialProofsSet &partialProofs = seqNumInfo.partialProofs();

  if (!seqNumInfo.hasPrePrepareMsg()) return;

  PrePrepareMsg *pp = seqNumInfo.getPrePrepareMsg();
  Digest &ppDigest = pp->digestOfRequests();
  const SeqNum seqNum = pp->seqNumber();

  if (!partialProofs.hasFullProof()) {
    // send PartialCommitProofMsg to all collectors
    LOG_DEBUG(MSGS,
              "Sending PartialCommitProofMsg, sequence number:" << pp->seqNumber() << ", commit path: "
                                                                << CommitPathToStr(pp->firstPath()));

    PartialCommitProofMsg *part = partialProofs.getSelfPartialCommitProof();

    if (part == nullptr) {
      std::shared_ptr<IThresholdSigner> commitSigner;
      CommitPath commitPath = pp->firstPath();

      ConcordAssertOR((config_.getcVal() != 0), (commitPath != CommitPath::FAST_WITH_THRESHOLD));

      if ((commitPath == CommitPath::FAST_WITH_THRESHOLD) && (config_.getcVal() > 0))
        commitSigner = CryptoManager::instance().thresholdSignerForCommit(seqNum);
      else
        commitSigner = CryptoManager::instance().thresholdSignerForOptimisticCommit(seqNum);

      Digest tmpDigest;
      Digest::calcCombination(ppDigest, getCurrentView(), seqNum, tmpDigest);

      const auto &span_context = pp->spanContext<std::remove_pointer<decltype(pp)>::type>();
      part = new PartialCommitProofMsg(
          config_.getreplicaId(), getCurrentView(), seqNum, commitPath, tmpDigest, commitSigner, span_context);
      partialProofs.addSelfMsgAndPPDigest(part, tmpDigest);
    }

    partialProofs.setTimeOfSelfPartialProof(getMonotonicTime());

    // send PartialCommitProofMsg (only if, from my point of view, at most MaxConcurrentFastPaths are in progress)
    if (seqNum <= lastExecutedSeqNum + MaxConcurrentFastPaths) {
      // TODO(GG): improve the following code (use iterators instead of a simple array)
      int8_t numOfRouters = 0;
      ReplicaId routersArray[2];

      repsInfo->getCollectorsForPartialProofs(getCurrentView(), seqNum, &numOfRouters, routersArray);

      for (int i = 0; i < numOfRouters; i++) {
        ReplicaId router = routersArray[i];
        if (router != config_.getreplicaId()) {
          sendRetransmittableMsgToReplica(part, router, seqNum);
        }
      }
    }
  }
}

void ReplicaImp::sendPreparePartial(SeqNumInfo &seqNumInfo) {
  ConcordAssert(currentViewIsActive());

  if (seqNumInfo.getSelfPreparePartialMsg() == nullptr && seqNumInfo.hasPrePrepareMsg() && !seqNumInfo.isPrepared()) {
    PrePrepareMsg *pp = seqNumInfo.getPrePrepareMsg();

    ConcordAssertNE(pp, nullptr);

    LOG_DEBUG(MSGS,
              "Sending PreparePartialMsg, sequence number:" << pp->seqNumber()
                                                            << ", commit path: " << CommitPathToStr(pp->firstPath()));

    const auto &span_context = pp->spanContext<std::remove_pointer<decltype(pp)>::type>();
    PreparePartialMsg *p =
        PreparePartialMsg::create(getCurrentView(),
                                  pp->seqNumber(),
                                  config_.getreplicaId(),
                                  pp->digestOfRequests(),
                                  CryptoManager::instance().thresholdSignerForSlowPathCommit(pp->seqNumber()),
                                  span_context);
    seqNumInfo.addSelfMsg(p);

    if (!isCurrentPrimary()) sendRetransmittableMsgToReplica(p, currentPrimary(), pp->seqNumber());
  }
}

void ReplicaImp::sendCommitPartial(const SeqNum s) {
  ConcordAssert(currentViewIsActive());
  ConcordAssert(mainLog->insideActiveWindow(s));
  SCOPED_MDC_PRIMARY(std::to_string(currentPrimary()));
  SCOPED_MDC_SEQ_NUM(std::to_string(s));
  SCOPED_MDC_PATH(CommitPathToMDCString(CommitPath::SLOW));

  SeqNumInfo &seqNumInfo = mainLog->get(s);
  PrePrepareMsg *pp = seqNumInfo.getPrePrepareMsg();

  ConcordAssert(seqNumInfo.isPrepared());
  ConcordAssertNE(pp, nullptr);
  ConcordAssertEQ(pp->seqNumber(), s);

  if (seqNumInfo.committedOrHasCommitPartialFromReplica(config_.getreplicaId())) return;  // not needed

  LOG_DEBUG(CNSUS,
            "Sending CommitPartialMsg, sequence number:" << pp->seqNumber()
                                                         << ", commit path: " << CommitPathToStr(pp->firstPath()));

  Digest d;
  Digest::digestOfDigest(pp->digestOfRequests(), d);

  auto prepareFullMsg = seqNumInfo.getValidPrepareFullMsg();

  CommitPartialMsg *c =
      CommitPartialMsg::create(getCurrentView(),
                               s,
                               config_.getreplicaId(),
                               d,
                               CryptoManager::instance().thresholdSignerForSlowPathCommit(s),
                               prepareFullMsg->spanContext<std::remove_pointer<decltype(prepareFullMsg)>::type>());
  seqNumInfo.addSelfCommitPartialMsgAndDigest(c, d);

  if (!isCurrentPrimary()) sendRetransmittableMsgToReplica(c, currentPrimary(), s);
}

template <>
void ReplicaImp::onMessage<PartialCommitProofMsg>(PartialCommitProofMsg *msg) {
  metric_received_partial_commit_proofs_.Get().Inc();
  const SeqNum msgSeqNum = msg->seqNumber();
  const SeqNum msgView = msg->viewNumber();
  const NodeIdType msgSender = msg->senderId();
  SCOPED_MDC_PRIMARY(std::to_string(currentPrimary()));
  SCOPED_MDC_SEQ_NUM(std::to_string(msgSeqNum));
  SCOPED_MDC_PATH(CommitPathToMDCString(msg->commitPath()));
  ConcordAssert(repsInfo->isIdOfPeerReplica(msgSender));
  ConcordAssert(repsInfo->isCollectorForPartialProofs(msgView, msgSeqNum));

  LOG_DEBUG(MSGS,
            "Received PartialCommitProofMsg. " << KVLOG(msgSender, msgSeqNum, msg->size())
                                               << ", commit path: " << CommitPathToStr(msg->commitPath()));

  auto span = concordUtils::startChildSpanFromContext(msg->spanContext<std::remove_pointer<decltype(msg)>::type>(),
                                                      "bft_handle_partial_commit_proof_msg");
  (void)span;
  if (relevantMsgForActiveView(msg)) {
    sendAckIfNeeded(msg, msgSender, msgSeqNum);

    if (msgSeqNum > lastExecutedSeqNum) {
      SeqNumInfo &seqNumInfo = mainLog->get(msgSeqNum);
      PartialProofsSet &pps = seqNumInfo.partialProofs();

      if (pps.addMsg(msg)) {
        return;
      }
    }
  }

  delete msg;
  return;
}

template <>
void ReplicaImp::onMessage<FullCommitProofMsg>(FullCommitProofMsg *msg) {
  pm_->Delay<concord::performance::SlowdownPhase::ConsensusFullCommitMsgProcess>(
      (char *)msg,
      msg->sizeNeededForObjAndMsgInLocalBuffer(),
      std::bind(&IncomingMsgsStorage::pushExternalMsgRaw, &getIncomingMsgsStorage(), _1, _2));

  metric_received_full_commit_proofs_.Get().Inc();
  auto span = concordUtils::startChildSpanFromContext(msg->spanContext<std::remove_pointer<decltype(msg)>::type>(),
                                                      "bft_handle_full_commit_proof_msg");
  const SeqNum msgSeqNum = msg->seqNumber();
  SCOPED_MDC_PRIMARY(std::to_string(currentPrimary()));
  SCOPED_MDC_SEQ_NUM(std::to_string(msg->seqNumber()));
  SCOPED_MDC_PATH(CommitPathToMDCString(CommitPath::OPTIMISTIC_FAST));

  LOG_DEBUG(CNSUS,
            "Reached consensus, Received FullCommitProofMsg message. "
                << KVLOG(msg->senderId(), msgSeqNum, msg->size())
                << ", commit path: " << CommitPathToStr(CommitPath::OPTIMISTIC_FAST));

  if (relevantMsgForActiveView(msg)) {
    SeqNumInfo &seqNumInfo = mainLog->get(msgSeqNum);
    PartialProofsSet &pps = seqNumInfo.partialProofs();

    if (!pps.hasFullProof() && pps.addMsg(msg))  // TODO(GG): consider to verify the signature in another thread
    {
      ConcordAssert(seqNumInfo.hasPrePrepareMsg());

      seqNumInfo.forceComplete();  // TODO(GG): remove forceComplete() (we know that  seqNumInfo is committed because
      // of the  FullCommitProofMsg message)

      if (ps_) {
        ps_->beginWriteTran();
        ps_->setFullCommitProofMsgInSeqNumWindow(msgSeqNum, msg);
        ps_->setForceCompletedInSeqNumWindow(msgSeqNum, true);
        ps_->endWriteTran();
      }

      if (msg->senderId() == config_.getreplicaId()) sendToAllOtherReplicas(msg);

      const bool askForMissingInfoAboutCommittedItems =
          (msgSeqNum > lastExecutedSeqNum + config_.getconcurrencyLevel());  // TODO(GG): check/improve this logic

      auto execution_span = concordUtils::startChildSpan("bft_execute_committed_reqs", span);
      metric_total_committed_sn_.Get().Inc();
      pm_->Delay<concord::performance::SlowdownPhase::ConsensusFullCommitMsgProcess>();
      executeNextCommittedRequests(execution_span, msgSeqNum, askForMissingInfoAboutCommittedItems);
      return;
    } else if (pps.hasFullProof()) {
      const auto fullProofCollectorId = pps.getFullProof()->senderId();
      LOG_INFO(GL,
               "FullCommitProof for seq num " << msgSeqNum << " was already received from replica "
                                              << fullProofCollectorId << " and has been processed."
                                              << " Ignoring the FullCommitProof from replica " << msg->senderId());
    }
  }

  delete msg;
  return;
}

void ReplicaImp::onInternalMsg(InternalMessage &&msg) {
  metric_received_internal_msgs_.Get().Inc();

  // Handle a full commit proof sent by self
  if (auto *fcp = std::get_if<FullCommitProofMsg *>(&msg)) {
    return onInternalMsg(*fcp);
  }

  // Handle prepare related internal messages
  if (auto *csf = std::get_if<CombinedSigFailedInternalMsg>(&msg)) {
    return onPrepareCombinedSigFailed(csf->seqNumber, csf->view, csf->replicasWithBadSigs);
  }
  if (auto *css = std::get_if<CombinedSigSucceededInternalMsg>(&msg)) {
    return onPrepareCombinedSigSucceeded(
        css->seqNumber, css->view, css->combinedSig.data(), css->combinedSig.size(), css->span_context_);
  }
  if (auto *vcs = std::get_if<VerifyCombinedSigResultInternalMsg>(&msg)) {
    return onPrepareVerifyCombinedSigResult(vcs->seqNumber, vcs->view, vcs->isValid);
  }

  // Handle Commit related internal messages
  if (auto *ccss = std::get_if<CombinedCommitSigSucceededInternalMsg>(&msg)) {
    return onCommitCombinedSigSucceeded(
        ccss->seqNumber, ccss->view, ccss->combinedSig.data(), ccss->combinedSig.size(), ccss->span_context_);
  }
  if (auto *ccsf = std::get_if<CombinedCommitSigFailedInternalMsg>(&msg)) {
    return onCommitCombinedSigFailed(ccsf->seqNumber, ccsf->view, ccsf->replicasWithBadSigs);
  }
  if (auto *vccs = std::get_if<VerifyCombinedCommitSigResultInternalMsg>(&msg)) {
    return onCommitVerifyCombinedSigResult(vccs->seqNumber, vccs->view, vccs->isValid);
  }

  // Handle a response from a RetransmissionManagerJob
  if (auto *rpr = std::get_if<RetranProcResultInternalMsg>(&msg)) {
    onRetransmissionsProcessingResults(rpr->lastStableSeqNum, rpr->view, rpr->suggestedRetransmissions);
    return retransmissionsManager->OnProcessingComplete();
  }

  // Handle a status request for the diagnostics subsystem
  if (auto *get_status = std::get_if<GetStatus>(&msg)) {
    return onInternalMsg(*get_status);
  }

  if (auto *tick = std::get_if<TickInternalMsg>(&msg)) {
    return ticks_gen_->onInternalTick(*tick);
  }

  ConcordAssert(false);
}

std::string ReplicaImp::getReplicaLastStableSeqNum() const {
  std::ostringstream oss;
  std::unordered_map<std::string, std::string> result, nested_data;

  nested_data.insert(toPair(getName(lastStableSeqNum), lastStableSeqNum));
  result.insert(
      toPair("sequenceNumbers ", concordUtils::kvContainerToJson(nested_data, [](const auto &arg) { return arg; })));

  oss << concordUtils::kContainerToJson(result);
  return oss.str();
}

std::string ReplicaImp::getReplicaState() const {
  auto primary = getReplicasInfo().primaryOfView(getCurrentView());
  std::ostringstream oss;
  std::unordered_map<std::string, std::string> result, nested_data;

  result.insert(toPair("replicaID", std::to_string(getReplicasInfo().myId())));

  result.insert(toPair("primary", std::to_string(primary)));

  nested_data.insert(toPair(getName(viewChangeProtocolEnabled), viewChangeProtocolEnabled));
  nested_data.insert(toPair(getName(autoPrimaryRotationEnabled), autoPrimaryRotationEnabled));
  nested_data.insert(toPair("curView", getCurrentView()));
  nested_data.insert(toPair(getName(timeOfLastViewEntrance), utcstr(timeOfLastViewEntrance)));
  nested_data.insert(toPair(getName(lastAgreedView), lastAgreedView));
  nested_data.insert(toPair(getName(timeOfLastAgreedView), utcstr(timeOfLastAgreedView)));
  nested_data.insert(toPair(getName(viewChangeTimerMilli), viewChangeTimerMilli));
  nested_data.insert(toPair(getName(autoPrimaryRotationTimerMilli), autoPrimaryRotationTimerMilli));
  result.insert(
      toPair("viewChange", concordUtils::kvContainerToJson(nested_data, [](const auto &arg) { return arg; })));
  nested_data.clear();

  nested_data.insert(toPair(getName(primaryLastUsedSeqNum), primaryLastUsedSeqNum));
  nested_data.insert(toPair(getName(lastStableSeqNum), lastStableSeqNum));
  nested_data.insert(toPair("lastStableCheckpoint", lastStableSeqNum / checkpointWindowSize));
  nested_data.insert(toPair(getName(strictLowerBoundOfSeqNums), strictLowerBoundOfSeqNums));
  nested_data.insert(toPair(getName(maxSeqNumTransferredFromPrevViews), maxSeqNumTransferredFromPrevViews));
  nested_data.insert(toPair(getName(mainLog->currentActiveWindow().first), mainLog->currentActiveWindow().first));
  nested_data.insert(toPair(getName(mainLog->currentActiveWindow().second), mainLog->currentActiveWindow().second));
  nested_data.insert(
      toPair(getName(lastViewThatTransferredSeqNumbersFullyExecuted), lastViewThatTransferredSeqNumbersFullyExecuted));
  result.insert(
      toPair("sequenceNumbers", concordUtils::kvContainerToJson(nested_data, [](const auto &arg) { return arg; })));
  nested_data.clear();

  nested_data.insert(toPair(getName(restarted_), restarted_));
  nested_data.insert(toPair(getName(requestsQueueOfPrimary.size()), requestsQueueOfPrimary.size()));
  nested_data.insert(toPair(getName(requestsBatcg312her_->getMaxNumberOfPendingRequestsInRecentHistory()),
                            reqBatchingLogic_.getMaxNumberOfPendingRequestsInRecentHistory()));
  nested_data.insert(toPair(getName(reqBatchingLogic_->getBatchingFactor()), reqBatchingLogic_.getBatchingFactor()));
  nested_data.insert(toPair(getName(lastTimeThisReplicaSentStatusReportMsgToAllPeerReplicas),
                            utcstr(lastTimeThisReplicaSentStatusReportMsgToAllPeerReplicas)));
  nested_data.insert(toPair(getName(timeOfLastStateSynch), utcstr(timeOfLastStateSynch)));
  nested_data.insert(toPair(getName(recoveringFromExecutionOfRequests), recoveringFromExecutionOfRequests));
  nested_data.insert(
      toPair(getName(checkpointsLog->currentActiveWindow().first), checkpointsLog->currentActiveWindow().first));
  nested_data.insert(
      toPair(getName(checkpointsLog->currentActiveWindow().second), checkpointsLog->currentActiveWindow().second));
  nested_data.insert(toPair(getName(clientsManager->numberOfRequiredReservedPages()),
                            clientsManager->numberOfRequiredReservedPages()));
  nested_data.insert(toPair(getName(numInvalidClients), numInvalidClients));
  nested_data.insert(toPair(getName(numValidNoOps), numValidNoOps));
  result.insert(toPair("Other ", concordUtils::kvContainerToJson(nested_data, [](const auto &arg) { return arg; })));

  oss << concordUtils::kContainerToJson(result);
  return oss.str();
}

void ReplicaImp::onInternalMsg(GetStatus &status) const {
  if (status.key == "replica") {  // TODO: change this key name (coordinate with deployment)
    return status.output.set_value(getReplicaLastStableSeqNum());
  }

  if (status.key == "replica-state") {
    return status.output.set_value(getReplicaState());
  }

  if (status.key == "state-transfer") {
    return status.output.set_value(stateTransfer->getStatus());
  }

  if (status.key == "key-exchange") {
    return status.output.set_value(KeyExchangeManager::instance().getStatus());
  }

  if (status.key == "pre-execution") {
    return status.output.set_value(replStatusHandlers_.preExecutionStatus(getAggregator()));
  }

  // We must always return something to unblock the future.
  return status.output.set_value("** - Invalid Key - **");
}

void ReplicaImp::onInternalMsg(FullCommitProofMsg *msg) {
  if (isCollectingState() || (!currentViewIsActive()) || (getCurrentView() != msg->viewNumber()) ||
      (!mainLog->insideActiveWindow(msg->seqNumber()))) {
    delete msg;
    return;
  }
  onMessage(msg);
}

template <>
void ReplicaImp::onMessage<PreparePartialMsg>(PreparePartialMsg *msg) {
  metric_received_prepare_partials_.Get().Inc();
  const SeqNum msgSeqNum = msg->seqNumber();
  const ReplicaId msgSender = msg->senderId();

  SCOPED_MDC_PRIMARY(std::to_string(currentPrimary()));
  SCOPED_MDC_SEQ_NUM(std::to_string(msgSeqNum));
  SCOPED_MDC_PATH(CommitPathToMDCString(CommitPath::SLOW));

  bool msgAdded = false;

  auto span = concordUtils::startChildSpanFromContext(msg->spanContext<std::remove_pointer<decltype(msg)>::type>(),
                                                      "bft_handle_prepare_partial_msg");
  (void)span;

  if (relevantMsgForActiveView(msg)) {
    ConcordAssert(isCurrentPrimary());

    sendAckIfNeeded(msg, msgSender, msgSeqNum);

    LOG_DEBUG(MSGS,
              "Received relevant PreparePartialMsg. " << KVLOG(msgSender, msgSeqNum, msg->size())
                                                      << ", commit path: " << CommitPathToStr(CommitPath::SLOW));

    controller->onMessage(msg);

    SeqNumInfo &seqNumInfo = mainLog->get(msgSeqNum);

    FullCommitProofMsg *fcp = seqNumInfo.partialProofs().getFullProof();

    CommitFullMsg *commitFull = seqNumInfo.getValidCommitFullMsg();

    PrepareFullMsg *preFull = seqNumInfo.getValidPrepareFullMsg();

    if (fcp != nullptr) {
      send(fcp, msgSender);
    } else if (commitFull != nullptr) {
      send(commitFull, msgSender);
    } else if (preFull != nullptr) {
      send(preFull, msgSender);
    } else {
      msgAdded = seqNumInfo.addMsg(msg);
    }
  }

  if (!msgAdded) {
    LOG_DEBUG(MSGS,
              "Node " << config_.getreplicaId() << " ignored the PreparePartialMsg from node " << msgSender
                      << " (seqNumber " << msgSeqNum << ")");
    delete msg;
  }
}

template <>
void ReplicaImp::onMessage<CommitPartialMsg>(CommitPartialMsg *msg) {
  metric_received_commit_partials_.Get().Inc();
  const SeqNum msgSeqNum = msg->seqNumber();
  const ReplicaId msgSender = msg->senderId();

  SCOPED_MDC_PRIMARY(std::to_string(currentPrimary()));
  SCOPED_MDC_SEQ_NUM(std::to_string(msgSeqNum));
  SCOPED_MDC_PATH(CommitPathToMDCString(CommitPath::SLOW));

  bool msgAdded = false;

  auto span = concordUtils::startChildSpanFromContext(msg->spanContext<std::remove_pointer<decltype(msg)>::type>(),
                                                      "bft_handle_commit_partial_msg");
  (void)span;
  if (relevantMsgForActiveView(msg)) {
    ConcordAssert(isCurrentPrimary());

    sendAckIfNeeded(msg, msgSender, msgSeqNum);

    LOG_DEBUG(MSGS,
              "Received CommitPartialMsg. " << KVLOG(msgSender, msgSeqNum, msg->size())
                                            << ", commit path: " << CommitPathToStr(CommitPath::SLOW));

    SeqNumInfo &seqNumInfo = mainLog->get(msgSeqNum);

    FullCommitProofMsg *fcp = seqNumInfo.partialProofs().getFullProof();

    CommitFullMsg *commitFull = seqNumInfo.getValidCommitFullMsg();

    if (fcp != nullptr) {
      send(fcp, msgSender);
    } else if (commitFull != nullptr) {
      send(commitFull, msgSender);
    } else {
      msgAdded = seqNumInfo.addMsg(msg);
    }
  }

  if (!msgAdded) {
    LOG_INFO(GL, "Ignored CommitPartialMsg. " << KVLOG(msgSender));
    delete msg;
  }
}

template <>
void ReplicaImp::onMessage<PrepareFullMsg>(PrepareFullMsg *msg) {
  metric_received_prepare_fulls_.Get().Inc();
  const SeqNum msgSeqNum = msg->seqNumber();
  const ReplicaId msgSender = msg->senderId();
  SCOPED_MDC_PRIMARY(std::to_string(currentPrimary()));
  SCOPED_MDC_SEQ_NUM(std::to_string(msgSeqNum));
  SCOPED_MDC_PATH(CommitPathToMDCString(CommitPath::SLOW));
  bool msgAdded = false;

  auto span = concordUtils::startChildSpanFromContext(msg->spanContext<std::remove_pointer<decltype(msg)>::type>(),
                                                      "bft_handle_preprare_full_msg");
  (void)span;
  if (relevantMsgForActiveView(msg)) {
    sendAckIfNeeded(msg, msgSender, msgSeqNum);

    LOG_DEBUG(MSGS,
              "Received PrepareFullMsg. " << KVLOG(msgSender, msgSeqNum, msg->size())
                                          << ", commit path: " << CommitPathToStr(CommitPath::SLOW));

    SeqNumInfo &seqNumInfo = mainLog->get(msgSeqNum);

    FullCommitProofMsg *fcp = seqNumInfo.partialProofs().getFullProof();

    CommitFullMsg *commitFull = seqNumInfo.getValidCommitFullMsg();

    PrepareFullMsg *preFull = seqNumInfo.getValidPrepareFullMsg();

    if (fcp != nullptr) {
      send(fcp, msgSender);
    } else if (commitFull != nullptr) {
      send(commitFull, msgSender);
    } else if (preFull != nullptr) {
      // nop
    } else {
      msgAdded = seqNumInfo.addMsg(msg);
    }
  }

  if (!msgAdded) {
    LOG_DEBUG(MSGS, "Ignored PrepareFullMsg." << KVLOG(msgSender));
    delete msg;
  }
}
template <>
void ReplicaImp::onMessage<CommitFullMsg>(CommitFullMsg *msg) {
  metric_received_commit_fulls_.Get().Inc();
  const SeqNum msgSeqNum = msg->seqNumber();
  const ReplicaId msgSender = msg->senderId();
  SCOPED_MDC_PRIMARY(std::to_string(currentPrimary()));
  SCOPED_MDC_SEQ_NUM(std::to_string(msgSeqNum));
  SCOPED_MDC_PATH(CommitPathToMDCString(CommitPath::SLOW));
  bool msgAdded = false;

  auto span = concordUtils::startChildSpanFromContext(msg->spanContext<std::remove_pointer<decltype(msg)>::type>(),
                                                      "bft_handle_commit_full_msg");
  (void)span;
  if (relevantMsgForActiveView(msg)) {
    sendAckIfNeeded(msg, msgSender, msgSeqNum);

    LOG_DEBUG(MSGS,
              "Received CommitFullMsg. " << KVLOG(msgSender, msgSeqNum, msg->size())
                                         << ", commit path: " << CommitPathToStr(CommitPath::SLOW));

    SeqNumInfo &seqNumInfo = mainLog->get(msgSeqNum);

    FullCommitProofMsg *fcp = seqNumInfo.partialProofs().getFullProof();

    CommitFullMsg *commitFull = seqNumInfo.getValidCommitFullMsg();

    if (fcp != nullptr) {
      send(fcp,
           msgSender);  // TODO(GG): do we really want to send this message ? (msgSender already has a CommitFullMsg
      // for the same seq number)
    } else if (commitFull != nullptr) {
      // nop
    } else {
      msgAdded = seqNumInfo.addMsg(msg);
    }
  }

  if (!msgAdded) {
    LOG_DEBUG(MSGS,
              "Node " << config_.getreplicaId() << " ignored the CommitFullMsg from node " << msgSender
                      << " (seqNumber " << msgSeqNum << ")");
    delete msg;
  }
}

void ReplicaImp::onPrepareCombinedSigFailed(SeqNum seqNumber,
                                            ViewNum view,
                                            const std::set<uint16_t> &replicasWithBadSigs) {
  LOG_WARN(THRESHSIGN_LOG, KVLOG(seqNumber, view));
  if (isCollectingState() && mainLog->insideActiveWindow(seqNumber)) {
    mainLog->get(seqNumber).resetPrepareSignatures();
    LOG_INFO(GL, "Collecting state, reset prepare signatures");
    return;
  }
  if ((!currentViewIsActive()) || (getCurrentView() != view) || (!mainLog->insideActiveWindow(seqNumber))) {
    LOG_INFO(GL, "Dropping irrelevant signature." << KVLOG(seqNumber, view));

    return;
  }

  SeqNumInfo &seqNumInfo = mainLog->get(seqNumber);

  seqNumInfo.onCompletionOfPrepareSignaturesProcessing(seqNumber, view, replicasWithBadSigs);

  // TODO(GG): add logic that handles bad replicas ...
}

void ReplicaImp::onPrepareCombinedSigSucceeded(SeqNum seqNumber,
                                               ViewNum view,
                                               const char *combinedSig,
                                               uint16_t combinedSigLen,
                                               const concordUtils::SpanContext &span_context) {
  SCOPED_MDC_PRIMARY(std::to_string(currentPrimary()));
  SCOPED_MDC_SEQ_NUM(std::to_string(seqNumber));
  SCOPED_MDC_PATH(CommitPathToMDCString(CommitPath::SLOW));
  LOG_TRACE(THRESHSIGN_LOG, KVLOG(seqNumber, view, combinedSigLen));

  if (isCollectingState() && mainLog->insideActiveWindow(seqNumber)) {
    mainLog->get(seqNumber).resetPrepareSignatures();
    LOG_INFO(GL, "Collecting state, reset prepare signatures");
    return;
  }
  if ((!currentViewIsActive()) || (getCurrentView() != view) || (!mainLog->insideActiveWindow(seqNumber))) {
    LOG_INFO(GL,
             "Not sending prepare full: Invalid view, or sequence number."
                 << KVLOG(view, getCurrentView()) << ", commit path: " << CommitPathToStr(CommitPath::SLOW));
    return;
  }

  SeqNumInfo &seqNumInfo = mainLog->get(seqNumber);

  seqNumInfo.onCompletionOfPrepareSignaturesProcessing(seqNumber, view, combinedSig, combinedSigLen, span_context);

  FullCommitProofMsg *fcp = seqNumInfo.partialProofs().getFullProof();

  PrepareFullMsg *preFull = seqNumInfo.getValidPrepareFullMsg();

  ConcordAssertNE(preFull, nullptr);

  if (fcp != nullptr) return;  // don't send if we already have FullCommitProofMsg
  LOG_DEBUG(CNSUS,
            "Sending prepare full" << KVLOG(view, seqNumber) << ", commit path: " << CommitPathToStr(CommitPath::SLOW));
  if (ps_) {
    ps_->beginWriteTran();
    ps_->setPrepareFullMsgInSeqNumWindow(seqNumber, preFull);
    ps_->endWriteTran();
  }

  if (!retransmissionsLogicEnabled) {
    sendToAllOtherReplicas(preFull);
  } else {
    for (ReplicaId x : repsInfo->idsOfPeerReplicas()) {
      sendRetransmittableMsgToReplica(preFull, x, seqNumber);
    }
  }

  ConcordAssert(seqNumInfo.isPrepared());

  sendCommitPartial(seqNumber);
}

void ReplicaImp::onPrepareVerifyCombinedSigResult(SeqNum seqNumber, ViewNum view, bool isValid) {
  SCOPED_MDC_PRIMARY(std::to_string(currentPrimary()));
  SCOPED_MDC_SEQ_NUM(std::to_string(seqNumber));

  LOG_TRACE(THRESHSIGN_LOG, KVLOG(seqNumber, view, isValid));

  if (isCollectingState() && mainLog->insideActiveWindow(seqNumber)) {
    mainLog->get(seqNumber).resetPrepareSignatures();
    LOG_INFO(GL, "Collecting state, reset prepare signatures");
    return;
  }

  if ((!currentViewIsActive()) || (getCurrentView() != view) || (!mainLog->insideActiveWindow(seqNumber))) {
    LOG_INFO(GL,
             "Not sending commit partial: Invalid view, or sequence number."
                 << KVLOG(seqNumber, view, getCurrentView(), mainLog->insideActiveWindow(seqNumber)));
    return;
  }

  SeqNumInfo &seqNumInfo = mainLog->get(seqNumber);

  seqNumInfo.onCompletionOfCombinedPrepareSigVerification(seqNumber, view, isValid);

  if (!isValid) return;  // TODO(GG): we should do something about the replica that sent this invalid message

  FullCommitProofMsg *fcp = seqNumInfo.partialProofs().getFullProof();

  if (fcp != nullptr) return;  // don't send if we already have FullCommitProofMsg

  ConcordAssert(seqNumInfo.isPrepared());

  if (ps_) {
    PrepareFullMsg *preFull = seqNumInfo.getValidPrepareFullMsg();
    ConcordAssertNE(preFull, nullptr);
    ps_->beginWriteTran();
    ps_->setPrepareFullMsgInSeqNumWindow(seqNumber, preFull);
    ps_->endWriteTran();
  }

  sendCommitPartial(seqNumber);
}

void ReplicaImp::onCommitCombinedSigFailed(SeqNum seqNumber,
                                           ViewNum view,
                                           const std::set<uint16_t> &replicasWithBadSigs) {
  LOG_WARN(THRESHSIGN_LOG, KVLOG(seqNumber, view, replicasWithBadSigs.size()));

  if (isCollectingState() && mainLog->insideActiveWindow(seqNumber)) {
    mainLog->get(seqNumber).resetCommitSignatres();
    LOG_INFO(GL, "Collecting state, reset commit signatures");
    return;
  }

  if ((!currentViewIsActive()) || (getCurrentView() != view) || (!mainLog->insideActiveWindow(seqNumber))) {
    LOG_DEBUG(GL, "Invalid view, or sequence number." << KVLOG(seqNumber, view, getCurrentView()));
    return;
  }

  SeqNumInfo &seqNumInfo = mainLog->get(seqNumber);

  seqNumInfo.onCompletionOfCommitSignaturesProcessing(seqNumber, view, replicasWithBadSigs);

  // TODO(GG): add logic that handles bad replicas ...
}

void ReplicaImp::onCommitCombinedSigSucceeded(SeqNum seqNumber,
                                              ViewNum view,
                                              const char *combinedSig,
                                              uint16_t combinedSigLen,
                                              const concordUtils::SpanContext &span_context) {
  SCOPED_MDC_PRIMARY(std::to_string(currentPrimary()));
  SCOPED_MDC_SEQ_NUM(std::to_string(seqNumber));
  SCOPED_MDC_PATH(CommitPathToMDCString(CommitPath::SLOW));
  LOG_TRACE(THRESHSIGN_LOG, KVLOG(seqNumber, view, combinedSigLen));

  if (isCollectingState() && mainLog->insideActiveWindow(seqNumber)) {
    mainLog->get(seqNumber).resetCommitSignatres();
    LOG_INFO(GL, "Collecting state, reset commit signatures");
    return;
  }

  if ((!currentViewIsActive()) || (getCurrentView() != view) || (!mainLog->insideActiveWindow(seqNumber))) {
    LOG_INFO(GL,
             "Not sending full commit: Invalid view, or sequence number."
                 << KVLOG(view, getCurrentView(), mainLog->insideActiveWindow(seqNumber)));
    return;
  }

  SeqNumInfo &seqNumInfo = mainLog->get(seqNumber);

  seqNumInfo.onCompletionOfCommitSignaturesProcessing(seqNumber, view, combinedSig, combinedSigLen, span_context);

  FullCommitProofMsg *fcp = seqNumInfo.partialProofs().getFullProof();
  CommitFullMsg *commitFull = seqNumInfo.getValidCommitFullMsg();

  ConcordAssertNE(commitFull, nullptr);
  if (fcp != nullptr) return;  // ignore if we already have FullCommitProofMsg
  LOG_DEBUG(CNSUS,
            "Sending full commit." << KVLOG(view, seqNumber) << ", commit path: " << CommitPathToStr(CommitPath::SLOW));
  if (ps_) {
    ps_->beginWriteTran();
    ps_->setCommitFullMsgInSeqNumWindow(seqNumber, commitFull);
    ps_->endWriteTran();
  }

  if (!retransmissionsLogicEnabled) {
    sendToAllOtherReplicas(commitFull);
  } else {
    for (ReplicaId x : repsInfo->idsOfPeerReplicas()) {
      sendRetransmittableMsgToReplica(commitFull, x, seqNumber);
    }
  }

  ConcordAssert(seqNumInfo.isCommitted__gg());

  bool askForMissingInfoAboutCommittedItems = (seqNumber > lastExecutedSeqNum + config_.getconcurrencyLevel());

  auto span = concordUtils::startChildSpanFromContext(
      commitFull->spanContext<std::remove_pointer<decltype(commitFull)>::type>(), "bft_execute_committed_reqs");
  metric_total_committed_sn_.Get().Inc();
  executeNextCommittedRequests(span, seqNumber, askForMissingInfoAboutCommittedItems);
}

void ReplicaImp::onCommitVerifyCombinedSigResult(SeqNum seqNumber, ViewNum view, bool isValid) {
  SCOPED_MDC_PRIMARY(std::to_string(currentPrimary()));
  SCOPED_MDC_SEQ_NUM(std::to_string(seqNumber));
  SCOPED_MDC_PATH(CommitPathToMDCString(CommitPath::SLOW));

  if (!isValid) {
    LOG_WARN(THRESHSIGN_LOG, KVLOG(seqNumber, view, isValid));
  } else {
    LOG_TRACE(THRESHSIGN_LOG, KVLOG(seqNumber, view, isValid));
  }

  if (isCollectingState() && mainLog->insideActiveWindow(seqNumber)) {
    mainLog->get(seqNumber).resetCommitSignatres();
    LOG_INFO(GL, "Collecting state, reset commit signatures");
    return;
  }

  if ((!currentViewIsActive()) || (getCurrentView() != view) || (!mainLog->insideActiveWindow(seqNumber))) {
    LOG_INFO(
        GL,
        "Invalid view, or sequence number." << KVLOG(view, getCurrentView(), mainLog->insideActiveWindow(seqNumber)));
    return;
  }

  SeqNumInfo &seqNumInfo = mainLog->get(seqNumber);

  seqNumInfo.onCompletionOfCombinedCommitSigVerification(seqNumber, view, isValid);

  if (!isValid) return;  // TODO(GG): we should do something about the replica that sent this invalid message

  ConcordAssert(seqNumInfo.isCommitted__gg());

  CommitFullMsg *commitFull = seqNumInfo.getValidCommitFullMsg();
  ConcordAssertNE(commitFull, nullptr);
  if (ps_) {
    ps_->beginWriteTran();
    ps_->setCommitFullMsgInSeqNumWindow(seqNumber, commitFull);
    ps_->endWriteTran();
  }
  LOG_DEBUG(CNSUS,
            "Request committed, proceeding to try to execute"
                << KVLOG(view) << ", commit path: " << CommitPathToStr(CommitPath::SLOW));
  auto span = concordUtils::startChildSpanFromContext(
      commitFull->spanContext<std::remove_pointer<decltype(commitFull)>::type>(), "bft_execute_committed_reqs");
  bool askForMissingInfoAboutCommittedItems = (seqNumber > lastExecutedSeqNum + config_.getconcurrencyLevel());
  metric_total_committed_sn_.Get().Inc();
  executeNextCommittedRequests(span, seqNumber, askForMissingInfoAboutCommittedItems);
}

template <>
void ReplicaImp::onMessage<CheckpointMsg>(CheckpointMsg *msg) {
  metric_received_checkpoints_.Get().Inc();
  const ReplicaId msgSenderId = msg->senderId();
  const ReplicaId msgGenReplicaId = msg->idOfGeneratedReplica();
  const SeqNum msgSeqNum = msg->seqNumber();
  const Digest msgDigest = msg->digestOfState();
  const bool msgIsStable = msg->isStableState();
  SCOPED_MDC_SEQ_NUM(std::to_string(msgSeqNum));
  LOG_INFO(GL,
           "Received checkpoint message from node. "
               << KVLOG(msgSenderId, msgGenReplicaId, msgSeqNum, msg->size(), msgIsStable, msgDigest));
  LOG_INFO(GL, "My " << KVLOG(lastStableSeqNum, lastExecutedSeqNum));
  auto span = concordUtils::startChildSpanFromContext(msg->spanContext<std::remove_pointer<decltype(msg)>::type>(),
                                                      "bft_handle_checkpoint_msg");
  (void)span;

  if ((msgSeqNum > lastStableSeqNum) && (msgSeqNum <= lastStableSeqNum + kWorkWindowSize)) {
    ConcordAssert(mainLog->insideActiveWindow(msgSeqNum));
    CheckpointInfo &checkInfo = checkpointsLog->get(msgSeqNum);
    bool msgAdded = checkInfo.addCheckpointMsg(msg, msgGenReplicaId);

    if (msgAdded) {
      LOG_DEBUG(GL, "Added checkpoint message: " << KVLOG(msgGenReplicaId));
    }

    if (checkInfo.isCheckpointCertificateComplete()) {  // 2f + 1
      ConcordAssertNE(checkInfo.selfCheckpointMsg(), nullptr);
      onSeqNumIsStable(msgSeqNum);

      return;
    }
  } else if (checkpointsLog->insideActiveWindow(msgSeqNum)) {
    CheckpointInfo &checkInfo = checkpointsLog->get(msgSeqNum);
    bool msgAdded = checkInfo.addCheckpointMsg(msg, msgGenReplicaId);
    if (msgAdded && checkInfo.isCheckpointSuperStable()) {
      onSeqNumIsSuperStable(msgSeqNum);
    }
  } else {
    delete msg;
  }

  bool askForStateTransfer = false;

  if (msgIsStable && msgSeqNum > lastExecutedSeqNum) {
    auto pos = tableOfStableCheckpoints.find(msgGenReplicaId);
    if (pos == tableOfStableCheckpoints.end() || pos->second->seqNumber() <= msgSeqNum) {
      // <= to allow repeating checkpoint message since state transfer may not kick in when we are inside active
      // window
      if (pos != tableOfStableCheckpoints.end()) delete pos->second;
      CheckpointMsg *x = new CheckpointMsg(msgGenReplicaId, msgSeqNum, msgDigest, msgIsStable);
      tableOfStableCheckpoints[msgGenReplicaId] = x;
      LOG_INFO(GL,
               "Added stable Checkpoint message to tableOfStableCheckpoints: " << KVLOG(msgSenderId, msgGenReplicaId));
      for (auto &[r, cp] : tableOfStableCheckpoints) {
        if (cp->seqNumber() == msgSeqNum && cp->digestOfState() != x->digestOfState()) {
          metric_indicator_of_non_determinism_.Get().Inc();
          LOG_ERROR(GL,
                    "Detect non determinism, for checkpoint: "
                        << msgSeqNum << " [replica: " << r << ", digest: " << cp->digestOfState() << "] Vs [replica: "
                        << msgGenReplicaId << ", sender: " << msgSenderId << ", digest: " << x->digestOfState() << "]");
        }
      }
      if ((uint16_t)tableOfStableCheckpoints.size() >= config_.getfVal() + 1) {
        uint16_t numRelevant = 0;
        uint16_t numRelevantAboveWindow = 0;
        auto tableItrator = tableOfStableCheckpoints.begin();
        while (tableItrator != tableOfStableCheckpoints.end()) {
          if (tableItrator->second->seqNumber() <= lastExecutedSeqNum) {
            delete tableItrator->second;
            tableItrator = tableOfStableCheckpoints.erase(tableItrator);
          } else {
            numRelevant++;
            if (tableItrator->second->seqNumber() > lastStableSeqNum + kWorkWindowSize) numRelevantAboveWindow++;
            tableItrator++;
          }
        }
        ConcordAssertEQ(numRelevant, tableOfStableCheckpoints.size());

        LOG_DEBUG(GL, KVLOG(numRelevant, numRelevantAboveWindow));

        if (numRelevantAboveWindow >= config_.getfVal() + 1) {
          LOG_INFO(GL, "Number of stable checkpoints above window: " << numRelevantAboveWindow);
          askForStateTransfer = true;
        } else if (numRelevant >= config_.getfVal() + 1) {
          static uint32_t maxTimeSinceLastExecutionInMainWindowMs =
              config_.get<uint32_t>("concord.bft.st.maxTimeSinceLastExecutionInMainWindowMs", 5000);

          Time timeOfLastEcecution = MinTime;
          if (mainLog->insideActiveWindow(lastExecutedSeqNum))
            timeOfLastEcecution = mainLog->get(lastExecutedSeqNum).lastUpdateTimeOfCommitMsgs();
          if ((getMonotonicTime() - timeOfLastEcecution) > (milliseconds(maxTimeSinceLastExecutionInMainWindowMs))) {
            LOG_INFO(GL,
                     "Number of stable checkpoints in current window: "
                         << numRelevant << " time since last execution: "
                         << (getMonotonicTime() - timeOfLastEcecution).count() << " ms");
            askForStateTransfer = true;
          }
        }
      }
    }
  }

  if (askForStateTransfer && !stateTransfer->isCollectingState()) {
    LOG_INFO(GL, "Call to startCollectingState()");
    time_in_state_transfer_.start();
    clientsManager->clearAllPendingRequests();  // to avoid entering a new view on old request timeout
    stateTransfer->startCollectingState();
  } else if (msgSenderId == msgGenReplicaId) {
    if (msgSeqNum > lastStableSeqNum + kWorkWindowSize) {
      onReportAboutAdvancedReplica(msgGenReplicaId, msgSeqNum);
    } else if (msgSeqNum + kWorkWindowSize < lastStableSeqNum) {
      onReportAboutLateReplica(msgGenReplicaId, msgSeqNum);
    }
  }
}
/**
 * Is sent from a read-only replica
 */
template <>
void ReplicaImp::onMessage<AskForCheckpointMsg>(AskForCheckpointMsg *msg) {
  // metric_received_checkpoints_.Get().Inc(); // TODO [TK]

  // DD: handlers are supposed to either save or delete messages
  std::unique_ptr<AskForCheckpointMsg> m{msg};
  LOG_INFO(GL, "Received AskForCheckpoint message: " << KVLOG(m->senderId(), lastStableSeqNum));

  const CheckpointInfo &checkpointInfo = checkpointsLog->get(lastStableSeqNum);
  CheckpointMsg *checkpointMsg = checkpointInfo.selfCheckpointMsg();

  if (checkpointMsg == nullptr) {
    LOG_INFO(GL, "This replica does not have the current checkpoint. " << KVLOG(m->senderId(), lastStableSeqNum));
  } else {
    // TODO [TK] check if already sent within a configurable time period
    auto destination = m->senderId();
    LOG_INFO(GL, "Sending CheckpointMsg: " << KVLOG(destination));
    send(checkpointMsg, m->senderId());
  }
}

bool ReplicaImp::handledByRetransmissionsManager(const ReplicaId sourceReplica,
                                                 const ReplicaId destReplica,
                                                 const ReplicaId primaryReplica,
                                                 const SeqNum seqNum,
                                                 const uint16_t msgType) {
  ConcordAssert(retransmissionsLogicEnabled);

  if (sourceReplica == destReplica) return false;

  const bool sourcePrimary = (sourceReplica == primaryReplica);

  if (sourcePrimary && ((msgType == MsgCode::PrePrepare) || (msgType == MsgCode::StartSlowCommit))) return true;

  const bool dstPrimary = (destReplica == primaryReplica);

  if (dstPrimary && ((msgType == MsgCode::PreparePartial) || (msgType == MsgCode::CommitPartial))) return true;

  //  TODO(GG): do we want to use acks for FullCommitProofMsg ?

  if (msgType == MsgCode::PartialCommitProof) {
    const bool destIsCollector =
        repsInfo->getCollectorsForPartialProofs(destReplica, getCurrentView(), seqNum, nullptr, nullptr);
    if (destIsCollector) return true;
  }

  return false;
}

void ReplicaImp::sendAckIfNeeded(MessageBase *msg, const NodeIdType sourceNode, const SeqNum seqNum) {
  if (!retransmissionsLogicEnabled) return;

  if (!repsInfo->isIdOfPeerReplica(sourceNode)) return;

  if (handledByRetransmissionsManager(sourceNode, config_.getreplicaId(), currentPrimary(), seqNum, msg->type())) {
    SimpleAckMsg *ackMsg = new SimpleAckMsg(seqNum, getCurrentView(), config_.getreplicaId(), msg->type());

    send(ackMsg, sourceNode);

    delete ackMsg;
  }
}

void ReplicaImp::sendRetransmittableMsgToReplica(MessageBase *msg,
                                                 ReplicaId destReplica,
                                                 SeqNum s,
                                                 bool ignorePreviousAcks) {
  send(msg, destReplica);

  if (!retransmissionsLogicEnabled) return;

  if (handledByRetransmissionsManager(config_.getreplicaId(), destReplica, currentPrimary(), s, msg->type()))
    retransmissionsManager->onSend(destReplica, s, msg->type(), ignorePreviousAcks);
}

void ReplicaImp::onRetransmissionsTimer(Timers::Handle timer) {
  if (bftEngine::ControlStateManager::instance().getPruningProcessStatus()) return;
  ConcordAssert(retransmissionsLogicEnabled);

  retransmissionsManager->tryToStartProcessing();
}

void ReplicaImp::onRetransmissionsProcessingResults(SeqNum relatedLastStableSeqNum,
                                                    const ViewNum relatedViewNumber,
                                                    const std::forward_list<RetSuggestion> &suggestedRetransmissions) {
  ConcordAssert(retransmissionsLogicEnabled);

  if (isCollectingState() || (relatedViewNumber != getCurrentView()) || (!currentViewIsActive())) return;
  if (relatedLastStableSeqNum + kWorkWindowSize <= lastStableSeqNum) return;

  const uint16_t myId = config_.getreplicaId();
  const uint16_t primaryId = currentPrimary();

  for (const RetSuggestion &s : suggestedRetransmissions) {
    if ((s.msgSeqNum <= lastStableSeqNum) || (s.msgSeqNum > lastStableSeqNum + kWorkWindowSize)) continue;

    ConcordAssertNE(s.replicaId, myId);

    ConcordAssert(handledByRetransmissionsManager(myId, s.replicaId, primaryId, s.msgSeqNum, s.msgType));

    switch (s.msgType) {
      case MsgCode::PrePrepare: {
        SeqNumInfo &seqNumInfo = mainLog->get(s.msgSeqNum);
        PrePrepareMsg *msgToSend = seqNumInfo.getSelfPrePrepareMsg();
        ConcordAssertNE(msgToSend, nullptr);
        sendRetransmittableMsgToReplica(msgToSend, s.replicaId, s.msgSeqNum);
        LOG_DEBUG(MSGS,
                  "Replica " << myId << " retransmits to replica " << s.replicaId << " PrePrepareMsg with seqNumber "
                             << s.msgSeqNum);
      } break;
      case MsgCode::PartialCommitProof: {
        SeqNumInfo &seqNumInfo = mainLog->get(s.msgSeqNum);
        PartialCommitProofMsg *msgToSend = seqNumInfo.partialProofs().getSelfPartialCommitProof();
        ConcordAssertNE(msgToSend, nullptr);
        sendRetransmittableMsgToReplica(msgToSend, s.replicaId, s.msgSeqNum);
        LOG_DEBUG(MSGS,
                  "Replica " << myId << " retransmits to replica " << s.replicaId
                             << " PartialCommitProofMsg with seqNumber " << s.msgSeqNum);
      } break;
        /*  TODO(GG): do we want to use acks for FullCommitProofMsg ?
         */
      case MsgCode::StartSlowCommit: {
        StartSlowCommitMsg *msgToSend = new StartSlowCommitMsg(myId, getCurrentView(), s.msgSeqNum);
        sendRetransmittableMsgToReplica(msgToSend, s.replicaId, s.msgSeqNum);
        delete msgToSend;
        LOG_DEBUG(MSGS,
                  "Replica " << myId << " retransmits to replica " << s.replicaId
                             << " StartSlowCommitMsg with seqNumber " << s.msgSeqNum);
      } break;
      case MsgCode::PreparePartial: {
        SeqNumInfo &seqNumInfo = mainLog->get(s.msgSeqNum);
        PreparePartialMsg *msgToSend = seqNumInfo.getSelfPreparePartialMsg();
        ConcordAssertNE(msgToSend, nullptr);
        sendRetransmittableMsgToReplica(msgToSend, s.replicaId, s.msgSeqNum);
        LOG_DEBUG(MSGS,
                  "Replica " << myId << " retransmits to replica " << s.replicaId
                             << " PreparePartialMsg with seqNumber " << s.msgSeqNum);
      } break;
      case MsgCode::PrepareFull: {
        SeqNumInfo &seqNumInfo = mainLog->get(s.msgSeqNum);
        PrepareFullMsg *msgToSend = seqNumInfo.getValidPrepareFullMsg();
        ConcordAssertNE(msgToSend, nullptr);
        sendRetransmittableMsgToReplica(msgToSend, s.replicaId, s.msgSeqNum);
        LOG_DEBUG(MSGS,
                  "Replica " << myId << " retransmits to replica " << s.replicaId << " PrepareFullMsg with seqNumber "
                             << s.msgSeqNum);
      } break;

      case MsgCode::CommitPartial: {
        SeqNumInfo &seqNumInfo = mainLog->get(s.msgSeqNum);
        CommitPartialMsg *msgToSend = seqNumInfo.getSelfCommitPartialMsg();
        ConcordAssertNE(msgToSend, nullptr);
        sendRetransmittableMsgToReplica(msgToSend, s.replicaId, s.msgSeqNum);
        LOG_DEBUG(MSGS,
                  "Replica " << myId << " retransmits to replica " << s.replicaId << " CommitPartialMsg with seqNumber "
                             << s.msgSeqNum);
      } break;

      case MsgCode::CommitFull: {
        SeqNumInfo &seqNumInfo = mainLog->get(s.msgSeqNum);
        CommitFullMsg *msgToSend = seqNumInfo.getValidCommitFullMsg();
        ConcordAssertNE(msgToSend, nullptr);
        sendRetransmittableMsgToReplica(msgToSend, s.replicaId, s.msgSeqNum);
        LOG_INFO(GL, "Retransmit CommitFullMsg: " << KVLOG(s.msgSeqNum, s.replicaId));
      } break;

      default:
        ConcordAssert(false);
    }
  }
}

template <>
void ReplicaImp::onMessage<ReplicaStatusMsg>(ReplicaStatusMsg *msg) {
  metric_received_replica_statuses_.Get().Inc();
  // TODO(GG): we need filter for msgs (to avoid denial of service attack) + avoid sending messages at a high rate.
  // TODO(GG): for some communication modules/protocols, we can also utilize information about
  // connection/disconnection.

  auto span = concordUtils::startChildSpanFromContext(msg->spanContext<std::remove_pointer<decltype(msg)>::type>(),
                                                      "bft_handling_status_report");
  (void)span;
  const ReplicaId msgSenderId = msg->senderId();
  const SeqNum msgLastStable = msg->getLastStableSeqNum();
  const ViewNum msgViewNum = msg->getViewNumber();
  if (msgLastStable % checkpointWindowSize != 0) {
    LOG_ERROR(MSGS,
              "ERROR detected in peer msgSenderId = "
                  << msgSenderId << ". Reported Last Stable Sequence not consistent with checkpointWindowSize "
                  << KVLOG(msgLastStable, checkpointWindowSize));
    return;
  }

  LOG_DEBUG(MSGS, KVLOG(msgSenderId, msgLastStable, msgViewNum, lastStableSeqNum));

  /////////////////////////////////////////////////////////////////////////
  // Checkpoints
  /////////////////////////////////////////////////////////////////////////

  if ((lastStableSeqNum > msgLastStable + kWorkWindowSize) ||
      (!currentViewIsActive() && (lastStableSeqNum > msgLastStable))) {
    CheckpointMsg *checkMsg = checkpointsLog->get(lastStableSeqNum).selfCheckpointMsg();

    if (checkMsg == nullptr || !checkMsg->isStableState()) {
      LOG_WARN(
          GL, "Misalignment in lastStableSeqNum and my CheckpointMsg for it" << KVLOG(lastStableSeqNum, msgLastStable));
    }

    auto &checkpointInfo = checkpointsLog->get(lastStableSeqNum);
    for (const auto &it : checkpointInfo.getAllCheckpointMsgs()) {
      if (msgSenderId != it.first) {
        sendAndIncrementMetric(it.second, msgSenderId, metric_sent_checkpoint_msg_due_to_status_);
      }
    }
  } else if (msgLastStable > lastStableSeqNum + kWorkWindowSize) {
    tryToSendStatusReport();  // ask for help
  } else {
    if (lastStableSeqNum != 0 && msgLastStable == lastStableSeqNum) {
      // Maybe the sender needs to get to an n/n checkpoint
      CheckpointMsg *checkMsg = checkpointsLog->get(msgLastStable).selfCheckpointMsg();
      if (checkMsg != nullptr) {
        sendAndIncrementMetric(checkMsg, msgSenderId, metric_sent_checkpoint_msg_due_to_status_);
      }
    }
    // Send checkpoints that may be useful for msgSenderId
    const SeqNum beginRange =
        std::max(checkpointsLog->currentActiveWindow().first, msgLastStable + checkpointWindowSize);
    const SeqNum endRange = std::min(checkpointsLog->currentActiveWindow().second, msgLastStable + kWorkWindowSize);

    ConcordAssertEQ(beginRange % checkpointWindowSize, 0);

    if (beginRange <= endRange) {
      ConcordAssertLE(endRange - beginRange, kWorkWindowSize);

      for (SeqNum i = beginRange; i <= endRange; i = i + checkpointWindowSize) {
        CheckpointMsg *checkMsg = checkpointsLog->get(i).selfCheckpointMsg();
        if (checkMsg != nullptr) {
          sendAndIncrementMetric(checkMsg, msgSenderId, metric_sent_checkpoint_msg_due_to_status_);
        }
      }
    }
  }

  /////////////////////////////////////////////////////////////////////////
  // msgSenderId in older view
  /////////////////////////////////////////////////////////////////////////

  if (msgViewNum < getCurrentView()) {
    ViewChangeMsg *myVC = viewsManager->getMyLatestViewChangeMsg();
    ConcordAssertNE(myVC, nullptr);  // because curView>0
    sendAndIncrementMetric(myVC, msgSenderId, metric_sent_viewchange_msg_due_to_status_);
  }

  /////////////////////////////////////////////////////////////////////////
  // msgSenderId needes information to enter view curView
  /////////////////////////////////////////////////////////////////////////

  else if ((msgViewNum == getCurrentView()) && (!msg->currentViewIsActive())) {
    auto sendViewChangeMsgs = [&msg, &msgSenderId, this]() {
      // Send all View Change messages we have. We only have ViewChangeMsg for View > 0
      if (getCurrentView() > 0 && msg->hasListOfMissingViewChangeMsgForViewChange()) {
        for (auto *vcMsg : viewsManager->getViewChangeMsgsForView(getCurrentView())) {
          if (msg->isMissingViewChangeMsgForViewChange(vcMsg->idOfGeneratedReplica())) {
            sendAndIncrementMetric(vcMsg, msgSenderId, metric_sent_viewchange_msg_due_to_status_);
          }
        }
      }
    };

    if (isCurrentPrimary() || (repsInfo->primaryOfView(getCurrentView()) == msgSenderId))  // if the primary is involved
    {
      if (isCurrentPrimary())  // I am the primary of curView
      {
        // send NewViewMsg for View > 0
        if (getCurrentView() > 0 && !msg->currentViewHasNewViewMessage() &&
            viewsManager->viewIsActive(getCurrentView())) {
          NewViewMsg *nv = viewsManager->getMyNewViewMsgForCurrentView();
          ConcordAssertNE(nv, nullptr);
          sendAndIncrementMetric(nv, msgSenderId, metric_sent_newview_msg_due_to_status_);
        }
      }
      // send all VC msgs that can help making  progress (needed because the original senders may not send
      // the ViewChangeMsg msgs used by the primary)
      // if viewsManager->viewIsActive(getCurrentView()), we can send only the VC msgs which are really needed for
      // curView (see in ViewsManager)
      sendViewChangeMsgs();

      if (viewsManager->viewIsActive(getCurrentView())) {
        if (msg->hasListOfMissingPrePrepareMsgForViewChange()) {
          for (SeqNum i = msgLastStable + 1; i <= msgLastStable + kWorkWindowSize; i++) {
            if (mainLog->insideActiveWindow(i) && msg->isMissingPrePrepareMsgForViewChange(i)) {
              PrePrepareMsg *prePrepareMsg = mainLog->get(i).getPrePrepareMsg();
              if (prePrepareMsg != nullptr) {
                sendAndIncrementMetric(prePrepareMsg, msgSenderId, metric_sent_preprepare_msg_due_to_status_);
              }
            }
          }
        }
      } else  // if I am also not in curView --- In this case we take messages from viewsManager
      {
        if (msg->hasListOfMissingPrePrepareMsgForViewChange()) {
          for (SeqNum i = msgLastStable + 1; i <= msgLastStable + kWorkWindowSize; i++) {
            if (msg->isMissingPrePrepareMsgForViewChange(i)) {
              PrePrepareMsg *prePrepareMsg =
                  viewsManager->getPrePrepare(i);  // TODO(GG): we can avoid sending misleading message by using the
              // digest of the expected pre prepare message
              if (prePrepareMsg != nullptr) {
                sendAndIncrementMetric(prePrepareMsg, msgSenderId, metric_sent_preprepare_msg_due_to_status_);
              }
            }
          }
        }
      }
    } else {
      sendViewChangeMsgs();
    }
  }

  /////////////////////////////////////////////////////////////////////////
  // msgSenderId is also in view curView
  /////////////////////////////////////////////////////////////////////////

  else if ((msgViewNum == getCurrentView()) && msg->currentViewIsActive()) {
    if (isCurrentPrimary()) {
      if (viewsManager->viewIsActive(getCurrentView())) {
        SeqNum beginRange =
            std::max(lastStableSeqNum + 1,
                     msg->getLastExecutedSeqNum() + 1);  // Notice that after a view change, we don't have to pass the
        // PrePrepare messages from the previous view. TODO(GG): verify
        SeqNum endRange = std::min(lastStableSeqNum + kWorkWindowSize, msgLastStable + kWorkWindowSize);

        for (SeqNum i = beginRange; i <= endRange; i++) {
          if (msg->isPrePrepareInActiveWindow(i)) continue;

          PrePrepareMsg *prePrepareMsg = mainLog->get(i).getSelfPrePrepareMsg();
          if (prePrepareMsg != nullptr) {
            sendAndIncrementMetric(prePrepareMsg, msgSenderId, metric_sent_preprepare_msg_due_to_status_);
          }
        }
        // help from Inactive Window
        if (mainLog->isPressentInHistory(msg->getLastExecutedSeqNum() + 1)) {
          SeqNum endRange = std::min(lastStableSeqNum, msgLastStable + kWorkWindowSize);
          for (SeqNum i = msg->getLastExecutedSeqNum() + 1; i <= endRange; i++) {
            PrePrepareMsg *prePrepareMsg = mainLog->getFromHistory(i).getSelfPrePrepareMsg();
            if (prePrepareMsg != nullptr && !msg->isPrePrepareInActiveWindow(i)) {
              sendAndIncrementMetric(prePrepareMsg, msgSenderId, metric_sent_preprepare_msg_due_to_status_);
            }
          }
        }
      } else {
        tryToSendStatusReport();
      }
    } else {
      // TODO(GG): TBD
    }
  }

  /////////////////////////////////////////////////////////////////////////
  // msgSenderId is in a newer view curView
  /////////////////////////////////////////////////////////////////////////
  else {
    ConcordAssertGT(msgViewNum, getCurrentView());
    tryToSendStatusReport();
  }

  /////////////////////////////////////////////////////////////////////////
  // We are in the same View as msgSenderId, send complaints he is missing
  /////////////////////////////////////////////////////////////////////////

  if (msg->getViewNumber() == getCurrentView()) {
    for (const auto &i : viewsManager->getComplainedReplicas().getAllMsgs()) {
      if (!msg->hasComplaintFromReplica(i.first)) {
        sendAndIncrementMetric(i.second.get(), msgSenderId, metric_sent_replica_asks_to_leave_view_msg_due_to_status_);
      }
    }
  }

  delete msg;
}

void ReplicaImp::tryToSendStatusReport(bool onTimer) {
  // TODO(GG): in some cases, we can limit the amount of such messages by using information about
  // connection/disconnection (from the communication module)
  // TODO(GG): explain that the current "Status Report" approch is relatively simple (it can be more efficient and
  // sophisticated).

  const Time currentTime = getMonotonicTime();

  const milliseconds milliSinceLastTime =
      duration_cast<milliseconds>(currentTime - lastTimeThisReplicaSentStatusReportMsgToAllPeerReplicas);

  if (milliSinceLastTime < milliseconds(minTimeBetweenStatusRequestsMilli)) return;

  const int64_t dynamicMinTimeBetweenStatusRequestsMilli =
      (int64_t)((double)dynamicUpperLimitOfRounds->upperLimit() * factorForMinTimeBetweenStatusRequestsMilli);

  if (milliSinceLastTime < milliseconds(dynamicMinTimeBetweenStatusRequestsMilli)) return;

  // TODO(GG): handle restart/pause !! (restart/pause may affect time measurements...)
  lastTimeThisReplicaSentStatusReportMsgToAllPeerReplicas = currentTime;

  const bool viewIsActive = currentViewIsActive();
  const bool hasNewChangeMsg = viewsManager->hasNewViewMessage(getCurrentView());
  const bool listOfPPInActiveWindow = viewIsActive;
  const bool listOfMissingVCMsg = !viewIsActive && !viewsManager->viewIsPending(getCurrentView());
  const bool listOfMissingPPMsg = !viewIsActive && viewsManager->viewIsPending(getCurrentView());

  ReplicaStatusMsg msg(config_.getreplicaId(),
                       getCurrentView(),
                       lastStableSeqNum,
                       lastExecutedSeqNum,
                       viewIsActive,
                       hasNewChangeMsg,
                       listOfPPInActiveWindow,
                       listOfMissingVCMsg,
                       listOfMissingPPMsg);

  viewsManager->addComplaintsToStatusMessage(msg);

  if (listOfPPInActiveWindow) {
    const SeqNum start = lastStableSeqNum + 1;
    const SeqNum end = lastStableSeqNum + kWorkWindowSize;

    for (SeqNum i = start; i <= end; i++) {
      if (mainLog->get(i).hasPrePrepareMsg()) msg.setPrePrepareInActiveWindow(i);
    }
  }
  if (listOfMissingVCMsg) {
    for (ReplicaId i : repsInfo->idsOfPeerReplicas()) {
      if (!viewsManager->hasViewChangeMessageForFutureView(i)) msg.setMissingViewChangeMsgForViewChange(i);
    }
  } else if (listOfMissingPPMsg) {
    std::vector<SeqNum> missPP;
    if (viewsManager->getNumbersOfMissingPP(lastStableSeqNum, &missPP)) {
      for (SeqNum i : missPP) {
        ConcordAssertGT(i, lastStableSeqNum);
        ConcordAssertLE(i, lastStableSeqNum + kWorkWindowSize);
        msg.setMissingPrePrepareMsgForViewChange(i);
      }
    }
  }

  sendToAllOtherReplicas(&msg);
  if (!onTimer) metric_sent_status_msgs_not_due_timer_.Get().Inc();
}

template <>
void ReplicaImp::onMessage<ViewChangeMsg>(ViewChangeMsg *msg) {
  SCOPED_MDC_SEQ_NUM(std::to_string(getCurrentView()));
  if (!viewChangeProtocolEnabled) {
    delete msg;
    return;
  }
  metric_received_view_changes_.Get().Inc();

  const ReplicaId generatedReplicaId =
      msg->idOfGeneratedReplica();  // Notice that generatedReplicaId may be != msg->senderId()
  ConcordAssertNE(generatedReplicaId, config_.getreplicaId());

  bool msgAdded = viewsManager->add(msg);

  if (!msgAdded) return;

  LOG_INFO(VC_LOG, KVLOG(generatedReplicaId, msg->newView(), msg->lastStable(), msg->numberOfElements(), msgAdded));

  ViewChangeMsg::ComplaintsIterator iter(msg);
  char *complaint = nullptr;
  MsgSize size = 0;

<<<<<<< HEAD
  while (msg->newView() > getCurrentView() && !viewsManager->hasQuorumToJumpToHigherView() &&
=======
  while (msg->newView() > getCurrentView() && !complainedReplicasForHigherView.hasQuorumToLeaveView() &&
>>>>>>> ce2263e5
         iter.getAndGoToNext(complaint, size)) {
    auto baseMsg = MessageBase(msg->senderId(), (MessageBase::Header *)complaint, size, true);
    auto complaintMsg = std::make_unique<ReplicaAsksToLeaveViewMsg>(&baseMsg);
    LOG_INFO(VC_LOG,
             "Got complaint in ViewChangeMsg" << KVLOG(getCurrentView(),
                                                       msg->senderId(),
                                                       msg->newView(),
                                                       msg->idOfGeneratedReplica(),
                                                       complaintMsg->senderId(),
                                                       complaintMsg->viewNumber(),
                                                       complaintMsg->idOfGeneratedReplica()));
    if (msg->newView() == getCurrentView() + 1) {
<<<<<<< HEAD
      if (viewsManager->getComplaintFromReplica(complaintMsg->idOfGeneratedReplica()) != nullptr) {
=======
      if (complainedReplicas.getComplaintFromReplica(complaintMsg->idOfGeneratedReplica()) != nullptr) {
>>>>>>> ce2263e5
        LOG_INFO(VC_LOG,
                 "Already have a valid complaint from Replica " << complaintMsg->idOfGeneratedReplica() << " for View "
                                                                << complaintMsg->viewNumber());
      } else if (complaintMsg->viewNumber() == getCurrentView() && validateMessage(complaintMsg.get())) {
        onMessage<ReplicaAsksToLeaveViewMsg>(complaintMsg.release());
      } else {
        LOG_WARN(VC_LOG, "Invalid complaint in ViewChangeMsg for current View.");
      }
    } else {
      if (complaintMsg->viewNumber() + 1 == msg->newView() && validateMessage(complaintMsg.get())) {
        viewsManager->storeComplaintForHigherView(std::move(complaintMsg));
      } else {
        LOG_WARN(VC_LOG, "Invalid complaint in ViewChangeMsg for a higher View.");
      }
    }
  }
<<<<<<< HEAD

  if (viewsManager->shouldJumpToHigherViewBasedOnQuorumOfComplaints(msg)) {
=======
  if (complainedReplicasForHigherView.hasQuorumToLeaveView()) {
    ConcordAssert(msg->newView() > getCurrentView() + 1);
    complainedReplicas = std::move(complainedReplicasForHigherView);
    LOG_INFO(
        VC_LOG,
        "Got quorum of Replicas complaining for a higher View in VCMsg: " << KVLOG(msg->newView(), getCurrentView()));
>>>>>>> ce2263e5
    MoveToHigherView(msg->newView());
  }

  // The container has to be empty for the next View change message.
  viewsManager->clearComplaintsForHigherView();

  // if the current primary wants to leave view
  if (generatedReplicaId == currentPrimary() && msg->newView() > getCurrentView()) {
    LOG_INFO(VC_LOG, "Primary asks to leave view: " << KVLOG(generatedReplicaId, getCurrentView()));
    MoveToHigherView(getCurrentView() + 1);
  }

  ViewNum maxKnownCorrectView = 0;
  ViewNum maxKnownAgreedView = 0;
  viewsManager->computeCorrectRelevantViewNumbers(&maxKnownCorrectView, &maxKnownAgreedView);
  LOG_INFO(VC_LOG, KVLOG(maxKnownCorrectView, maxKnownAgreedView));

  if (maxKnownCorrectView > getCurrentView()) {
    // we have at least f+1 view-changes with view number >= maxKnownCorrectView
    MoveToHigherView(maxKnownCorrectView);

    // update maxKnownCorrectView and maxKnownAgreedView
    // TODO(GG): consider to optimize (this part is not always needed)
    viewsManager->computeCorrectRelevantViewNumbers(&maxKnownCorrectView, &maxKnownAgreedView);
    LOG_INFO(
        VC_LOG,
        "Computed new view numbers. " << KVLOG(
            maxKnownCorrectView, maxKnownAgreedView, viewsManager->viewIsActive(getCurrentView()), lastAgreedView));
  }

  if (viewsManager->viewIsActive(getCurrentView())) return;  // return, if we are still in the previous view

  if (maxKnownAgreedView != getCurrentView()) return;  // return, if we can't move to the new view yet

  // Replica now has at least 2f+2c+1 ViewChangeMsg messages with view  >= curView

  if (lastAgreedView < getCurrentView()) {
    lastAgreedView = getCurrentView();
    metric_last_agreed_view_.Get().Set(lastAgreedView);
    timeOfLastAgreedView = getMonotonicTime();
  }

  tryToEnterView();
}

template <>
void ReplicaImp::onMessage<NewViewMsg>(NewViewMsg *msg) {
  SCOPED_MDC_SEQ_NUM(std::to_string(getCurrentView()));
  if (!viewChangeProtocolEnabled) {
    delete msg;
    return;
  }
  metric_received_new_views_.Get().Inc();

  const ReplicaId senderId = msg->senderId();

  ConcordAssertNE(senderId, config_.getreplicaId());  // should be verified in ViewChangeMsg

  bool msgAdded = viewsManager->add(msg);

  if (!msgAdded) return;

  LOG_INFO(VC_LOG,
           KVLOG(senderId, msg->newView(), msgAdded, getCurrentView(), viewsManager->viewIsActive(getCurrentView())));

  if (viewsManager->viewIsActive(getCurrentView())) return;  // return, if we are still in the previous view

  tryToEnterView();
}

void ReplicaImp::MoveToHigherView(ViewNum nextView) {
  ConcordAssert(viewChangeProtocolEnabled);
  ConcordAssertLT(getCurrentView(), nextView);

  const bool wasInPrevViewNumber = viewsManager->viewIsActive(getCurrentView());

  LOG_INFO(VC_LOG, "Moving to higher view: " << KVLOG(getCurrentView(), nextView, wasInPrevViewNumber));

  ViewChangeMsg *pVC = nullptr;

  if (!wasInPrevViewNumber) {
    time_in_active_view_.end();
    pVC = viewsManager->PrepareViewChangeMsg(nextView, wasInPrevViewNumber);
  } else {
    std::vector<ViewsManager::PrevViewInfo> prevViewInfo;
    for (SeqNum i = lastStableSeqNum + 1; i <= lastStableSeqNum + kWorkWindowSize; i++) {
      SeqNumInfo &seqNumInfo = mainLog->get(i);

      if (seqNumInfo.getPrePrepareMsg() != nullptr) {
        ViewsManager::PrevViewInfo x;

        seqNumInfo.getAndReset(x.prePrepare, x.prepareFull);
        x.hasAllRequests = true;

        ConcordAssertNE(x.prePrepare, nullptr);
        ConcordAssertEQ(x.prePrepare->viewNumber(), getCurrentView());
        // (x.prepareFull!=nullptr) ==> (x.hasAllRequests==true)
        ConcordAssertOR(x.prepareFull == nullptr, x.hasAllRequests);
        // (x.prepareFull!=nullptr) ==> (x.prepareFull->viewNumber() == curView)
        ConcordAssertOR(x.prepareFull == nullptr, x.prepareFull->viewNumber() == getCurrentView());

        prevViewInfo.push_back(x);
      } else {
        seqNumInfo.resetAndFree();
      }
    }

    if (ps_) {
      ViewChangeMsg *myVC = (getCurrentView() == 0 ? nullptr : viewsManager->getMyLatestViewChangeMsg());
      SeqNum stableLowerBoundWhenEnteredToView = viewsManager->stableLowerBoundWhenEnteredToView();
      const DescriptorOfLastExitFromView desc{getCurrentView(),
                                              lastStableSeqNum,
                                              lastExecutedSeqNum,
                                              prevViewInfo,
                                              myVC,
                                              stableLowerBoundWhenEnteredToView};
      ps_->beginWriteTran();
      ps_->setDescriptorOfLastExitFromView(desc);
      ps_->clearSeqNumWindow();
      ps_->endWriteTran();
    }

    pVC = viewsManager->PrepareViewChangeMsg(
        nextView, wasInPrevViewNumber, lastStableSeqNum, lastExecutedSeqNum, &prevViewInfo);
    ConcordAssertNE(pVC, nullptr);
  }

<<<<<<< HEAD
=======
  for (const auto &i : complainedReplicas.getAllMsgs()) {
    pVC->addComplaint(i.second.get());
    const auto &complaint = i.second;
    LOG_DEBUG(VC_LOG,
              "Putting complaint in VC msg: " << KVLOG(
                  getCurrentView(), nextView, complaint->idOfGeneratedReplica(), complaint->viewNumber()));
  }
  complainedReplicas.clear();
  viewsManager->setHigherView(nextView);

>>>>>>> ce2263e5
  metric_view_.Get().Set(nextView);
  metric_current_primary_.Get().Set(getCurrentView() % config_.getnumReplicas());

  auto newView = getCurrentView();
  auto newPrimary = currentPrimary();
  LOG_INFO(VC_LOG,
           "Sending view change message. "
               << KVLOG(newView, wasInPrevViewNumber, newPrimary, lastExecutedSeqNum, lastStableSeqNum));

  sendToAllOtherReplicas(pVC);
}

void ReplicaImp::GotoNextView() {
  // at this point we don't have f+1 ViewChangeMsg messages with view >= curView

  MoveToHigherView(getCurrentView() + 1);

  // at this point we don't have enough ViewChangeMsg messages (2f+2c+1) to enter the new view (because 2f+2c+1 > f+1)
}

bool ReplicaImp::tryToEnterView() {
  ConcordAssert(!currentViewIsActive());

  std::vector<PrePrepareMsg *> prePreparesForNewView;

  bool enteredView =
      viewsManager->tryToEnterView(getCurrentView(), lastStableSeqNum, lastExecutedSeqNum, &prePreparesForNewView);

  LOG_INFO(VC_LOG,
           "Called viewsManager->tryToEnterView "
               << KVLOG(getCurrentView(), lastStableSeqNum, lastExecutedSeqNum, enteredView));
  if (enteredView)
    onNewView(prePreparesForNewView);
  else
    tryToSendStatusReport();

  return enteredView;
}

void ReplicaImp::onNewView(const std::vector<PrePrepareMsg *> &prePreparesForNewView) {
  SCOPED_MDC_SEQ_NUM(std::to_string(getCurrentView()));
  SeqNum firstPPSeq = 0;
  SeqNum lastPPSeq = 0;

  time_in_active_view_.start();
  consensus_times_.clear();

  if (!prePreparesForNewView.empty()) {
    firstPPSeq = prePreparesForNewView.front()->seqNumber();
    lastPPSeq = prePreparesForNewView.back()->seqNumber();
  }

  LOG_INFO(VC_LOG,
           KVLOG(getCurrentView(),
                 prePreparesForNewView.size(),
                 firstPPSeq,
                 lastPPSeq,
                 lastStableSeqNum,
                 lastExecutedSeqNum,
                 viewsManager->stableLowerBoundWhenEnteredToView()));

  ConcordAssert(viewsManager->viewIsActive(getCurrentView()));
  ConcordAssertGE(lastStableSeqNum, viewsManager->stableLowerBoundWhenEnteredToView());
  ConcordAssertGE(lastExecutedSeqNum,
                  lastStableSeqNum);  // we moved to the new state, only after synchronizing the state

  timeOfLastViewEntrance = getMonotonicTime();  // TODO(GG): handle restart/pause

  NewViewMsg *newNewViewMsgToSend = nullptr;

  if (repsInfo->primaryOfView(getCurrentView()) == config_.getreplicaId()) {
    NewViewMsg *nv = viewsManager->getMyNewViewMsgForCurrentView();

    nv->finalizeMessage(*repsInfo);

    ConcordAssertEQ(nv->newView(), getCurrentView());

    newNewViewMsgToSend = nv;
  }

  if (prePreparesForNewView.empty()) {
    primaryLastUsedSeqNum = lastStableSeqNum;
    metric_primary_last_used_seq_num_.Get().Set(primaryLastUsedSeqNum);
    strictLowerBoundOfSeqNums = lastStableSeqNum;
    maxSeqNumTransferredFromPrevViews = lastStableSeqNum;
    LOG_INFO(VC_LOG,
             "No PrePrepare-s for the new view: " << KVLOG(
                 primaryLastUsedSeqNum, strictLowerBoundOfSeqNums, maxSeqNumTransferredFromPrevViews));
  } else {
    primaryLastUsedSeqNum = lastPPSeq;
    metric_primary_last_used_seq_num_.Get().Set(primaryLastUsedSeqNum);
    strictLowerBoundOfSeqNums = firstPPSeq - 1;
    maxSeqNumTransferredFromPrevViews = lastPPSeq;
    LOG_INFO(VC_LOG,
             "There are PrePrepare-s for the new view: " << KVLOG(firstPPSeq,
                                                                  lastPPSeq,
                                                                  primaryLastUsedSeqNum,
                                                                  strictLowerBoundOfSeqNums,
                                                                  maxSeqNumTransferredFromPrevViews));
  }

  if (ps_) {
    vector<ViewChangeMsg *> viewChangeMsgsForCurrentView = viewsManager->getViewChangeMsgsForCurrentView();
    NewViewMsg *newViewMsgForCurrentView = viewsManager->getNewViewMsgForCurrentView();

    bool myVCWasUsed = false;
    for (size_t i = 0; i < viewChangeMsgsForCurrentView.size() && !myVCWasUsed; i++) {
      ConcordAssertNE(viewChangeMsgsForCurrentView[i], nullptr);
      if (viewChangeMsgsForCurrentView[i]->idOfGeneratedReplica() == config_.getreplicaId()) myVCWasUsed = true;
    }

    ViewChangeMsg *myVC = nullptr;
    if (!myVCWasUsed) {
      myVC = viewsManager->getMyLatestViewChangeMsg();
    } else {
      // debug/test: check that my VC should be included
      ViewChangeMsg *tempMyVC = viewsManager->getMyLatestViewChangeMsg();
      ConcordAssertNE(tempMyVC, nullptr);
      Digest d;
      tempMyVC->getMsgDigest(d);
      ConcordAssert(newViewMsgForCurrentView->includesViewChangeFromReplica(config_.getreplicaId(), d));
    }

    DescriptorOfLastNewView viewDesc{getCurrentView(),
                                     newViewMsgForCurrentView,
                                     viewChangeMsgsForCurrentView,
                                     myVC,
                                     viewsManager->stableLowerBoundWhenEnteredToView(),
                                     maxSeqNumTransferredFromPrevViews};

    ps_->beginWriteTran();
    ps_->setDescriptorOfLastNewView(viewDesc);
    ps_->setPrimaryLastUsedSeqNum(primaryLastUsedSeqNum);
    ps_->setStrictLowerBoundOfSeqNums(strictLowerBoundOfSeqNums);
  }

  const bool primaryIsMe = (config_.getreplicaId() == repsInfo->primaryOfView(getCurrentView()));

  for (size_t i = 0; i < prePreparesForNewView.size(); i++) {
    PrePrepareMsg *pp = prePreparesForNewView[i];
    ConcordAssertGE(pp->seqNumber(), firstPPSeq);
    ConcordAssertLE(pp->seqNumber(), lastPPSeq);
    ConcordAssertEQ(pp->firstPath(), CommitPath::SLOW);  // TODO(GG): don't we want to use the fast path?
    SeqNumInfo &seqNumInfo = mainLog->get(pp->seqNumber());

    if (ps_) {
      ps_->setPrePrepareMsgInSeqNumWindow(pp->seqNumber(), pp);
      ps_->setSlowStartedInSeqNumWindow(pp->seqNumber(), true);
    }

    if (primaryIsMe)
      seqNumInfo.addSelfMsg(pp);
    else
      seqNumInfo.addMsg(pp);

    seqNumInfo.startSlowPath();
    metric_slow_path_count_.Get().Inc();
  }

  if (ps_) ps_->endWriteTran();

  clientsManager->clearAllPendingRequests();

  // clear requestsQueueOfPrimary
  while (!requestsQueueOfPrimary.empty()) {
    auto msg = requestsQueueOfPrimary.front();
    primaryCombinedReqSize -= msg->size();
    requestsQueueOfPrimary.pop();
    delete msg;
  }
  primary_queue_size_.Get().Set(requestsQueueOfPrimary.size());

  // send messages

  if (newNewViewMsgToSend != nullptr) {
    LOG_INFO(VC_LOG, "Sending NewView message to all replicas. " << KVLOG(getCurrentView()));
    sendToAllOtherReplicas(newNewViewMsgToSend);
  }

  for (size_t i = 0; i < prePreparesForNewView.size(); i++) {
    PrePrepareMsg *pp = prePreparesForNewView[i];
    SeqNumInfo &seqNumInfo = mainLog->get(pp->seqNumber());
    sendPreparePartial(seqNumInfo);
  }

  LOG_INFO(VC_LOG, "Start working in new view: " << KVLOG(getCurrentView()));

  controller->onNewView(getCurrentView(), primaryLastUsedSeqNum);
  metric_current_active_view_.Get().Set(getCurrentView());
  metric_sent_replica_asks_to_leave_view_msg_.Get().Set(0);
}

void ReplicaImp::sendCheckpointIfNeeded() {
  if (isCollectingState() || !currentViewIsActive()) return;

  const SeqNum lastCheckpointNumber = (lastExecutedSeqNum / checkpointWindowSize) * checkpointWindowSize;

  if (lastCheckpointNumber == 0) return;

  ConcordAssert(checkpointsLog->insideActiveWindow(lastCheckpointNumber));

  CheckpointInfo &checkInfo = checkpointsLog->get(lastCheckpointNumber);
  CheckpointMsg *checkpointMessage = checkInfo.selfCheckpointMsg();

  if (!checkpointMessage) {
    LOG_INFO(GL, "My Checkpoint message is missing. " << KVLOG(lastCheckpointNumber, lastExecutedSeqNum));
    return;
  }

  if (checkInfo.checkpointSentAllOrApproved()) return;

  // TODO(GG): 3 seconds, should be in configuration
  if ((getMonotonicTime() - checkInfo.selfExecutionTime()) >= 3s) {
    checkInfo.setCheckpointSentAllOrApproved();
    sendToAllOtherReplicas(checkpointMessage, true);
    return;
  }

  const SeqNum refSeqNumberForCheckpoint = lastCheckpointNumber + MaxConcurrentFastPaths;

  if (lastExecutedSeqNum < refSeqNumberForCheckpoint) return;

  if (mainLog->insideActiveWindow(lastExecutedSeqNum))  // TODO(GG): condition is needed ?
  {
    SeqNumInfo &seqNumInfo = mainLog->get(lastExecutedSeqNum);

    if (seqNumInfo.partialProofs().hasFullProof()) {
      checkInfo.tryToMarkCheckpointCertificateCompleted();

      ConcordAssert(checkInfo.isCheckpointCertificateComplete());

      onSeqNumIsStable(lastCheckpointNumber);

      checkInfo.setCheckpointSentAllOrApproved();

      return;
    }
  }

  checkInfo.setCheckpointSentAllOrApproved();
  sendToAllOtherReplicas(checkpointMessage, true);
}

void ReplicaImp::onTransferringCompleteImp(uint64_t newStateCheckpoint) {
  SCOPED_MDC_SEQ_NUM(std::to_string(getCurrentView()));
  TimeRecorder scoped_timer(*histograms_.onTransferringCompleteImp);
  time_in_state_transfer_.end();
  LOG_INFO(GL, KVLOG(newStateCheckpoint));

  if (ps_) {
    ps_->beginWriteTran();
  }
  SeqNum newCheckpointSeqNum = newStateCheckpoint * checkpointWindowSize;
  if (newCheckpointSeqNum <= lastExecutedSeqNum) {
    LOG_DEBUG(GL,
              "Executing onTransferringCompleteImp(newStateCheckpoint) where newStateCheckpoint <= lastExecutedSeqNum");
    if (ps_) ps_->endWriteTran();
    return;
  }
  lastExecutedSeqNum = newCheckpointSeqNum;
  if (ps_) ps_->setLastExecutedSeqNum(lastExecutedSeqNum);
  if (config_.getdebugStatisticsEnabled()) {
    DebugStatistics::onLastExecutedSequenceNumberChanged(lastExecutedSeqNum);
  }

  timeOfLastStateSynch = getMonotonicTime();  // TODO(GG): handle restart/pause

  clientsManager->loadInfoFromReservedPages();

  KeyExchangeManager::instance().loadPublicKeys();

  if (newCheckpointSeqNum > lastStableSeqNum + kWorkWindowSize) {
    const SeqNum refPoint = newCheckpointSeqNum - kWorkWindowSize;
    const bool withRefCheckpoint = (checkpointsLog->insideActiveWindow(refPoint) &&
                                    (checkpointsLog->get(refPoint).selfCheckpointMsg() != nullptr));

    onSeqNumIsStable(refPoint, withRefCheckpoint, true);
  }

  ConcordAssert(checkpointsLog->insideActiveWindow(newCheckpointSeqNum));

  // create and send my checkpoint
  Digest digestOfNewState;
  stateTransfer->getDigestOfCheckpoint(newStateCheckpoint, sizeof(Digest), (char *)&digestOfNewState);
  CheckpointMsg *checkpointMsg =
      new CheckpointMsg(config_.getreplicaId(), newCheckpointSeqNum, digestOfNewState, false);
  checkpointMsg->sign();
  CheckpointInfo &checkpointInfo = checkpointsLog->get(newCheckpointSeqNum);
  checkpointInfo.addCheckpointMsg(checkpointMsg, config_.getreplicaId());
  checkpointInfo.setCheckpointSentAllOrApproved();

  if (newCheckpointSeqNum > primaryLastUsedSeqNum) primaryLastUsedSeqNum = newCheckpointSeqNum;

  if (checkpointInfo.isCheckpointSuperStable()) {
    onSeqNumIsSuperStable(newCheckpointSeqNum);
  }
  if (ps_) {
    ps_->setPrimaryLastUsedSeqNum(primaryLastUsedSeqNum);
    ps_->setCheckpointMsgInCheckWindow(newCheckpointSeqNum, checkpointMsg);
    ps_->endWriteTran();
  }
  metric_last_executed_seq_num_.Get().Set(lastExecutedSeqNum);

  sendToAllOtherReplicas(checkpointMsg);

  if (!currentViewIsActive()) {
    LOG_INFO(GL, "tryToEnterView after State Transfer finished ...");
    tryToEnterView();
  }
}

void ReplicaImp::onSeqNumIsSuperStable(SeqNum superStableSeqNum) {
  auto seq_num_to_stop_at = ControlStateManager::instance().getCheckpointToStopAt();
  if (seq_num_to_stop_at.has_value() && seq_num_to_stop_at.value() == superStableSeqNum) {
    LOG_INFO(GL, "Informing control state manager that consensus should be stopped: " << KVLOG(superStableSeqNum));

    metric_on_call_back_of_super_stable_cp_.Get().Set(1);
    IControlHandler::instance()->onSuperStableCheckpoint();
  }
}

void ReplicaImp::onSeqNumIsStable(SeqNum newStableSeqNum, bool hasStateInformation, bool oldSeqNum) {
  ConcordAssertOR(hasStateInformation, oldSeqNum);  // !hasStateInformation ==> oldSeqNum
  ConcordAssertEQ(newStableSeqNum % checkpointWindowSize, 0);

  if (newStableSeqNum <= lastStableSeqNum) return;
  checkpoint_times_.end(newStableSeqNum);
  TimeRecorder scoped_timer(*histograms_.onSeqNumIsStable);

  LOG_INFO(GL,
           "New stable sequence number. " << KVLOG(lastStableSeqNum, newStableSeqNum, hasStateInformation, oldSeqNum));

  if (ps_) ps_->beginWriteTran();

  lastStableSeqNum = newStableSeqNum;
  metric_last_stable_seq_num_.Get().Set(lastStableSeqNum);

  if (ps_) ps_->setLastStableSeqNum(lastStableSeqNum);

  if (lastStableSeqNum > strictLowerBoundOfSeqNums) {
    strictLowerBoundOfSeqNums = lastStableSeqNum;
    if (ps_) ps_->setStrictLowerBoundOfSeqNums(strictLowerBoundOfSeqNums);
  }

  if (lastStableSeqNum > primaryLastUsedSeqNum) {
    primaryLastUsedSeqNum = lastStableSeqNum;
    metric_primary_last_used_seq_num_.Get().Set(primaryLastUsedSeqNum);
    if (ps_) ps_->setPrimaryLastUsedSeqNum(primaryLastUsedSeqNum);
  }
  mainLog->advanceActiveWindow(lastStableSeqNum + 1);
  // Basically, once a checkpoint become stable, we advance the checkpoints log window to it.
  // Alas, by doing so, we does not leave time for a checkpoint to try and become super stable.
  // For that we added another cell to the checkpoints log such that the "oldest" cell contains the checkpoint is
  // candidate for becoming super stable. So, once a checkpoint becomes stable we check if the previous checkpoint is
  // in the log, and if so we advance the log to that previous checkpoint.
  if (checkpointsLog->insideActiveWindow(newStableSeqNum - checkpointWindowSize)) {
    checkpointsLog->advanceActiveWindow(newStableSeqNum - checkpointWindowSize);
  } else {
    // If for some reason the previous checkpoint is not in the log, we advance the log to the current stable
    // checkpoint.
    checkpointsLog->advanceActiveWindow(lastStableSeqNum);
  }

  if (hasStateInformation) {
    if (lastStableSeqNum > lastExecutedSeqNum) {
      lastExecutedSeqNum = lastStableSeqNum;
      if (ps_) ps_->setLastExecutedSeqNum(lastExecutedSeqNum);
      metric_last_executed_seq_num_.Get().Set(lastExecutedSeqNum);
      if (config_.getdebugStatisticsEnabled()) {
        DebugStatistics::onLastExecutedSequenceNumberChanged(lastExecutedSeqNum);
      }
      clientsManager->loadInfoFromReservedPages();
    }

    CheckpointInfo &checkpointInfo = checkpointsLog->get(lastStableSeqNum);
    CheckpointMsg *checkpointMsg = checkpointInfo.selfCheckpointMsg();

    if (checkpointMsg == nullptr) {
      Digest digestOfState;
      const uint64_t checkpointNum = lastStableSeqNum / checkpointWindowSize;
      stateTransfer->getDigestOfCheckpoint(checkpointNum, sizeof(Digest), (char *)&digestOfState);
      checkpointMsg = new CheckpointMsg(config_.getreplicaId(), lastStableSeqNum, digestOfState, true);
      checkpointMsg->sign();
      checkpointInfo.addCheckpointMsg(checkpointMsg, config_.getreplicaId());
    } else {
      if (!checkpointMsg->isStableState()) {
        checkpointMsg->setStateAsStable();
        checkpointMsg->sign();
      }
    }

    if (!checkpointInfo.isCheckpointCertificateComplete()) checkpointInfo.tryToMarkCheckpointCertificateCompleted();
    ConcordAssert(checkpointInfo.isCheckpointCertificateComplete());

    // Call onSeqNumIsSuperStable in case that the self message was the last one to add
    if (checkpointInfo.isCheckpointSuperStable()) {
      onSeqNumIsSuperStable(lastStableSeqNum);
    }
    if (ps_) {
      ps_->setCheckpointMsgInCheckWindow(lastStableSeqNum, checkpointMsg);
      ps_->setCompletedMarkInCheckWindow(lastStableSeqNum, true);
    }
  }

  if (ps_) {
    auto &CheckpointInfo = checkpointsLog->get(lastStableSeqNum);
    std::vector<CheckpointMsg *> msgs;
    msgs.reserve(CheckpointInfo.getAllCheckpointMsgs().size());
    for (const auto &m : CheckpointInfo.getAllCheckpointMsgs()) {
      msgs.push_back(m.second);
    }
    DescriptorOfLastStableCheckpoint desc(config_.getnumReplicas(), msgs);
    ps_->setDescriptorOfLastStableCheckpoint(desc);
  }

  if (ps_) ps_->endWriteTran();

  if (((BatchingPolicy)config_.batchingPolicy == BATCH_SELF_ADJUSTED) && !oldSeqNum && currentViewIsActive() &&
      (currentPrimary() == config_.getreplicaId()) && !isCollectingState()) {
    tryToSendPrePrepareMsg(false);
  }

  auto seq_num_to_stop_at = ControlStateManager::instance().getCheckpointToStopAt();

  // Once a replica is has got the the wedge point, it mark itself as wedged. Then, once it restarts, it cleans the
  // the wedge point.
  if (seq_num_to_stop_at.has_value() && seq_num_to_stop_at.value() == newStableSeqNum) {
    LOG_INFO(GL,
             "Informing control state manager that consensus should be stopped (with n-f/n replicas): " << KVLOG(
                 newStableSeqNum, metric_last_stable_seq_num_.Get().Get()));
    IControlHandler::instance()->onStableCheckpoint();
  }
}

void ReplicaImp::tryToSendReqMissingDataMsg(SeqNum seqNumber, bool slowPathOnly, uint16_t destReplicaId) {
  if ((!currentViewIsActive()) || (seqNumber <= strictLowerBoundOfSeqNums) ||
      (!mainLog->insideActiveWindow(seqNumber)) || (!mainLog->insideActiveWindow(seqNumber))) {
    return;
  }

  SeqNumInfo &seqNumInfo = mainLog->get(seqNumber);
  PartialProofsSet &partialProofsSet = seqNumInfo.partialProofs();

  const Time curTime = getMonotonicTime();

  {
    Time t = seqNumInfo.getTimeOfFisrtRelevantInfoFromPrimary();
    const Time lastInfoRequest = seqNumInfo.getTimeOfLastInfoRequest();

    if ((t < lastInfoRequest)) t = lastInfoRequest;

    if (t != MinTime && (t < curTime)) {
      auto diffMilli = duration_cast<milliseconds>(curTime - t);
      if (diffMilli.count() < dynamicUpperLimitOfRounds->upperLimit() / 4)  // TODO(GG): config
        return;
    }
  }

  seqNumInfo.setTimeOfLastInfoRequest(curTime);

  LOG_INFO(GL, "Try to request missing data. " << KVLOG(seqNumber, getCurrentView()));

  ReqMissingDataMsg reqData(config_.getreplicaId(), getCurrentView(), seqNumber);

  const bool routerForPartialProofs = repsInfo->isCollectorForPartialProofs(getCurrentView(), seqNumber);

  const bool routerForPartialPrepare = (currentPrimary() == config_.getreplicaId());

  const bool routerForPartialCommit = (currentPrimary() == config_.getreplicaId());

  const bool missingPrePrepare = (seqNumInfo.getPrePrepareMsg() == nullptr);
  const bool missingBigRequests = (!missingPrePrepare) && (!seqNumInfo.hasPrePrepareMsg());

  ReplicaId firstRepId = 0;
  ReplicaId lastRepId = config_.getnumReplicas() - 1;
  if (destReplicaId != ALL_OTHER_REPLICAS) {
    firstRepId = destReplicaId;
    lastRepId = destReplicaId;
  }

  for (ReplicaId destRep = firstRepId; destRep <= lastRepId; destRep++) {
    if (destRep == config_.getreplicaId()) continue;  // don't send to myself

    const bool destIsPrimary = (currentPrimary() == destRep);

    const bool missingPartialPrepare =
        (routerForPartialPrepare && (!seqNumInfo.preparedOrHasPreparePartialFromReplica(destRep)));

    const bool missingFullPrepare = !seqNumInfo.preparedOrHasPreparePartialFromReplica(destRep);

    const bool missingPartialCommit =
        (routerForPartialCommit && (!seqNumInfo.committedOrHasCommitPartialFromReplica(destRep)));

    const bool missingFullCommit = !seqNumInfo.committedOrHasCommitPartialFromReplica(destRep);

    const bool missingPartialProof = !slowPathOnly && routerForPartialProofs && !partialProofsSet.hasFullProof() &&
                                     !partialProofsSet.hasPartialProofFromReplica(destRep);

    const bool missingFullProof = !slowPathOnly && !partialProofsSet.hasFullProof();

    bool sendNeeded = missingPartialProof || missingPartialPrepare || missingFullPrepare || missingPartialCommit ||
                      missingFullCommit || missingFullProof;

    if (destIsPrimary && !sendNeeded) sendNeeded = missingBigRequests || missingPrePrepare;

    if (!sendNeeded) continue;

    reqData.resetFlags();

    if (destIsPrimary && missingPrePrepare) reqData.setPrePrepareIsMissing();

    if (missingPartialProof) reqData.setPartialProofIsMissing();
    if (missingPartialPrepare) reqData.setPartialPrepareIsMissing();
    if (missingFullPrepare) reqData.setFullPrepareIsMissing();
    if (missingPartialCommit) reqData.setPartialCommitIsMissing();
    if (missingFullCommit) reqData.setFullCommitIsMissing();
    if (missingFullProof) reqData.setFullCommitProofIsMissing();

    const bool slowPathStarted = seqNumInfo.slowPathStarted();

    if (slowPathStarted) reqData.setSlowPathHasStarted();

    auto destinationReplica = destRep;
    LOG_INFO(GL,
             "Send ReqMissingDataMsg. " << KVLOG(
                 destinationReplica, seqNumber, reqData.getFlags(), reqData.getFlagsAsBits()));

    send(&reqData, destRep);
    metric_sent_req_for_missing_data_.Get().Inc();
  }
}

template <>
void ReplicaImp::onMessage<ReqMissingDataMsg>(ReqMissingDataMsg *msg) {
  metric_received_req_missing_datas_.Get().Inc();
  const SeqNum msgSeqNum = msg->seqNumber();
  const ReplicaId msgSender = msg->senderId();
  SCOPED_MDC_SEQ_NUM(std::to_string(msgSeqNum));
  LOG_INFO(GL, "Received ReqMissingDataMsg. " << KVLOG(msgSender, msg->getFlags(), msg->getFlagsAsBits()));
  if ((currentViewIsActive()) && (mainLog->insideActiveWindow(msgSeqNum) || mainLog->isPressentInHistory(msgSeqNum))) {
    SeqNumInfo &seqNumInfo = mainLog->getFromActiveWindowOrHistory(msgSeqNum);

    if (config_.getreplicaId() == currentPrimary()) {
      PrePrepareMsg *pp = seqNumInfo.getSelfPrePrepareMsg();
      if (msg->getPrePrepareIsMissing()) {
        if (pp != nullptr) {
          sendAndIncrementMetric(pp, msgSender, metric_sent_preprepare_msg_due_to_reqMissingData_);
        }
      }

      if (seqNumInfo.slowPathStarted() && !msg->getSlowPathHasStarted()) {
        StartSlowCommitMsg startSlowMsg(config_.getreplicaId(), getCurrentView(), msgSeqNum);
        sendAndIncrementMetric(&startSlowMsg, msgSender, metric_sent_startSlowPath_msg_due_to_reqMissingData_);
      }
    }

    if (msg->getFullCommitIsMissing()) {
      CommitFullMsg *c = seqNumInfo.getValidCommitFullMsg();
      if (c != nullptr) {
        LOG_DEBUG(GL, "sending FullCommit message as a response of RFMD" << KVLOG(msgSender, msgSeqNum));
        sendAndIncrementMetric(c, msgSender, metric_sent_commitFull_msg_due_to_reqMissingData_);
      }
    }

    if (msg->getFullCommitProofIsMissing() && seqNumInfo.partialProofs().hasFullProof()) {
      FullCommitProofMsg *fcp = seqNumInfo.partialProofs().getFullProof();
      LOG_DEBUG(GL, "sending FullCommitProof message as a response of RFMD" << KVLOG(msgSender, msgSeqNum));
      sendAndIncrementMetric(fcp, msgSender, metric_sent_fullCommitProof_msg_due_to_reqMissingData_);
    }

    if (msg->getPartialProofIsMissing()) {
      // TODO(GG): consider not to send if msgSender is not a collector
      PartialCommitProofMsg *pcf = seqNumInfo.partialProofs().getSelfPartialCommitProof();

      if (pcf != nullptr) {
        LOG_DEBUG(GL, "sending PartialProof message as a response of RFMD" << KVLOG(msgSender, msgSeqNum));
        sendAndIncrementMetric(pcf, msgSender, metric_sent_partialCommitProof_msg_due_to_reqMissingData_);
      }
    }

    if (msg->getPartialPrepareIsMissing() && (currentPrimary() == msgSender)) {
      PreparePartialMsg *pr = seqNumInfo.getSelfPreparePartialMsg();

      if (pr != nullptr) {
        LOG_DEBUG(GL, "sending PartialPrepare message as a response of RFMD" << KVLOG(msgSender, msgSeqNum));
        sendAndIncrementMetric(pr, msgSender, metric_sent_preparePartial_msg_due_to_reqMissingData_);
      }
    }

    if (msg->getFullPrepareIsMissing()) {
      PrepareFullMsg *pf = seqNumInfo.getValidPrepareFullMsg();

      if (pf != nullptr) {
        LOG_DEBUG(GL, "sending FullPrepare message as a response of RFMD" << KVLOG(msgSender, msgSeqNum));
        sendAndIncrementMetric(pf, msgSender, metric_sent_prepareFull_msg_due_to_reqMissingData_);
      }
    }

    if (msg->getPartialCommitIsMissing() && (currentPrimary() == msgSender)) {
      CommitPartialMsg *c = seqNumInfo.getSelfCommitPartialMsg();
      if (c != nullptr) {
        LOG_DEBUG(GL, "sending PartialCommit message as a response of RFMD" << KVLOG(msgSender, msgSeqNum));
        sendAndIncrementMetric(c, msgSender, metric_sent_commitPartial_msg_due_to_reqMissingData_);
      }
    }
  } else {
    LOG_INFO(GL,
             "Ignore the ReqMissingDataMsg message. " << KVLOG(msgSender,
                                                               currentViewIsActive(),
                                                               mainLog->insideActiveWindow(msgSeqNum),
                                                               mainLog->isPressentInHistory(msgSeqNum)));
  }

  delete msg;
}

void ReplicaImp::askToLeaveView(ReplicaAsksToLeaveViewMsg::Reason reasonToLeave) {
  std::unique_ptr<ReplicaAsksToLeaveViewMsg> askToLeaveView(
      ReplicaAsksToLeaveViewMsg::create(config_.getreplicaId(), getCurrentView(), reasonToLeave));
  sendToAllOtherReplicas(askToLeaveView.get());
  viewsManager->storeComplaint(std::move(askToLeaveView));
  metric_sent_replica_asks_to_leave_view_msg_.Get().Inc();

  tryToGotoNextView();
}

void ReplicaImp::onViewsChangeTimer(Timers::Handle timer)  // TODO(GG): review/update logic
{
  if (bftEngine::ControlStateManager::instance().getPruningProcessStatus()) return;
  SCOPED_MDC_SEQ_NUM(std::to_string(getCurrentView()));
  ConcordAssert(viewChangeProtocolEnabled);

  if (isCollectingState()) return;

  Time currTime = getMonotonicTime();

  //////////////////////////////////////////////////////////////////////////////
  //
  //////////////////////////////////////////////////////////////////////////////

  if (autoPrimaryRotationEnabled && currentViewIsActive()) {
    const uint64_t timeout = (isCurrentPrimary() ? (autoPrimaryRotationTimerMilli)
                                                 : (autoPrimaryRotationTimerMilli + viewChangeTimeoutMilli));

    const uint64_t diffMilli = duration_cast<milliseconds>(currTime - timeOfLastViewEntrance).count();

    if (diffMilli > timeout) {
      LOG_INFO(VC_LOG,
               "Initiate automatic view change in view=" << getCurrentView() << " (" << diffMilli
                                                         << " milli seconds after start working in the previous view)");

      GotoNextView();
      return;
    }
  }

  //////////////////////////////////////////////////////////////////////////////
  //
  //////////////////////////////////////////////////////////////////////////////

  uint64_t viewChangeTimeout = viewChangeTimerMilli;
  if (autoIncViewChangeTimer && ((lastViewThatTransferredSeqNumbersFullyExecuted + 1) < getCurrentView())) {
    uint64_t factor = (getCurrentView() - lastViewThatTransferredSeqNumbersFullyExecuted);
    viewChangeTimeout = viewChangeTimeout * factor;  // TODO(GG): review logic here
  }

  if (currentViewIsActive()) {
    if (isCurrentPrimary() || viewsManager->getComplaintFromReplica(config_.replicaId) != nullptr) return;

    std::string cidOfEarliestPendingRequest = std::string();
    const Time timeOfEarliestPendingRequest = clientsManager->infoOfEarliestPendingRequest(cidOfEarliestPendingRequest);

    const bool hasPendingRequest = (timeOfEarliestPendingRequest != MaxTime);

    if (!hasPendingRequest) return;

    const uint64_t diffMilli1 = duration_cast<milliseconds>(currTime - timeOfLastStateSynch).count();
    const uint64_t diffMilli2 = duration_cast<milliseconds>(currTime - timeOfLastViewEntrance).count();
    const uint64_t diffMilli3 = duration_cast<milliseconds>(currTime - timeOfEarliestPendingRequest).count();

    if ((diffMilli1 > viewChangeTimeout) && (diffMilli2 > viewChangeTimeout) && (diffMilli3 > viewChangeTimeout)) {
      LOG_INFO(
          VC_LOG,
          "Ask to leave view=" << getCurrentView() << " (" << diffMilli3
                               << " ms after the earliest pending client request)."
                               << KVLOG(cidOfEarliestPendingRequest, lastViewThatTransferredSeqNumbersFullyExecuted));

<<<<<<< HEAD
      askToLeaveView(ReplicaAsksToLeaveViewMsg::Reason::ClientRequestTimeout);
=======
      std::unique_ptr<ReplicaAsksToLeaveViewMsg> askToLeaveView(ReplicaAsksToLeaveViewMsg::create(
          config_.getreplicaId(), getCurrentView(), ReplicaAsksToLeaveViewMsg::Reason::ClientRequestTimeout));
      sendToAllOtherReplicas(askToLeaveView.get());
      complainedReplicas.store(std::move(askToLeaveView));
      metric_sent_replica_asks_to_leave_view_msg_.Get().Inc();

      tryToGotoNextView();
>>>>>>> ce2263e5
      return;
    }
  } else  // not currentViewIsActive()
  {
    if (lastAgreedView != getCurrentView()) return;
    if (repsInfo->primaryOfView(lastAgreedView) == config_.getreplicaId()) return;

    currTime = getMonotonicTime();
    const uint64_t timeSinceLastStateTransferMilli =
        duration_cast<milliseconds>(currTime - timeOfLastStateSynch).count();
    const uint64_t timeSinceLastAgreedViewMilli = duration_cast<milliseconds>(currTime - timeOfLastAgreedView).count();

    if ((timeSinceLastStateTransferMilli > viewChangeTimeout) && (timeSinceLastAgreedViewMilli > viewChangeTimeout)) {
      LOG_INFO(VC_LOG,
               "Unable to activate the last agreed view (despite receiving 2f+2c+1 view change msgs). "
               "State transfer hasn't kicked-in for a while either. Asking to leave the current view: "
                   << KVLOG(getCurrentView(),
                            timeSinceLastAgreedViewMilli,
                            timeSinceLastStateTransferMilli,
                            lastViewThatTransferredSeqNumbersFullyExecuted));

<<<<<<< HEAD
      askToLeaveView(ReplicaAsksToLeaveViewMsg::Reason::NewPrimaryGetInChargeTimeout);
=======
      std::unique_ptr<ReplicaAsksToLeaveViewMsg> askToLeaveView(ReplicaAsksToLeaveViewMsg::create(
          config_.getreplicaId(), getCurrentView(), ReplicaAsksToLeaveViewMsg::Reason::NewPrimaryGetInChargeTimeout));
      sendToAllOtherReplicas(askToLeaveView.get());
      complainedReplicas.store(std::move(askToLeaveView));
      metric_sent_replica_asks_to_leave_view_msg_.Get().Inc();

      tryToGotoNextView();
>>>>>>> ce2263e5
      return;
    }
  }
}

void ReplicaImp::onStatusReportTimer(Timers::Handle timer) {
  if (isCollectingState() || bftEngine::ControlStateManager::instance().getPruningProcessStatus()) return;

  tryToSendStatusReport(true);

#ifdef DEBUG_MEMORY_MSG
  MessageBase::printLiveMessages();
#endif
}

void ReplicaImp::onSlowPathTimer(Timers::Handle timer) {
  if (bftEngine::ControlStateManager::instance().getPruningProcessStatus()) return;
  tryToStartSlowPaths();
  auto newPeriod = milliseconds(controller->slowPathsTimerMilli());
  timers_.reset(timer, newPeriod);
  metric_slow_path_timer_.Get().Set(controller->slowPathsTimerMilli());
}

void ReplicaImp::onInfoRequestTimer(Timers::Handle timer) {
  if (bftEngine::ControlStateManager::instance().getPruningProcessStatus()) return;
  tryToAskForMissingInfo();
  auto newPeriod = milliseconds(dynamicUpperLimitOfRounds->upperLimit() / 2);
  timers_.reset(timer, newPeriod);
  metric_info_request_timer_.Get().Set(dynamicUpperLimitOfRounds->upperLimit() / 2);
}

template <>
void ReplicaImp::onMessage<SimpleAckMsg>(SimpleAckMsg *msg) {
  metric_received_simple_acks_.Get().Inc();
  SCOPED_MDC_SEQ_NUM(std::to_string(msg->seqNumber()));
  uint16_t relatedMsgType = (uint16_t)msg->ackData();  // TODO(GG): does this make sense ?
  if (retransmissionsLogicEnabled) {
    LOG_DEBUG(MSGS, KVLOG(msg->senderId(), relatedMsgType));
    retransmissionsManager->onAck(msg->senderId(), msg->seqNumber(), relatedMsgType);
  } else {
    LOG_WARN(GL, "Received Ack, but retransmissions not enabled. " << KVLOG(msg->senderId(), relatedMsgType));
  }

  delete msg;
}

void ReplicaImp::onReportAboutAdvancedReplica(ReplicaId reportedReplica, SeqNum seqNum, ViewNum viewNum) {
  // TODO(GG): simple implementation - should be improved
  tryToSendStatusReport();
}

void ReplicaImp::onReportAboutLateReplica(ReplicaId reportedReplica, SeqNum seqNum, ViewNum viewNum) {
  // TODO(GG): simple implementation - should be improved
  tryToSendStatusReport();
}

void ReplicaImp::onReportAboutAdvancedReplica(ReplicaId reportedReplica, SeqNum seqNum) {
  // TODO(GG): simple implementation - should be improved
  tryToSendStatusReport();
}

void ReplicaImp::onReportAboutLateReplica(ReplicaId reportedReplica, SeqNum seqNum) {
  // TODO(GG): simple implementation - should be improved
  tryToSendStatusReport();
}

ReplicaImp::ReplicaImp(const LoadedReplicaData &ld,
                       shared_ptr<IRequestsHandler> requestsHandler,
                       IStateTransfer *stateTrans,
                       shared_ptr<MsgsCommunicator> msgsCommunicator,
                       shared_ptr<PersistentStorage> persistentStorage,
                       shared_ptr<MsgHandlersRegistrator> msgHandlers,
                       concordUtil::Timers &timers,
                       shared_ptr<concord::performance::PerformanceManager> pm,
                       shared_ptr<concord::secretsmanager::ISecretsManagerImpl> sm)
    : ReplicaImp(false,
                 ld.repConfig,
                 requestsHandler,
                 stateTrans,
                 ld.sigManager,
                 ld.repsInfo,
                 ld.viewsManager,
                 msgsCommunicator,
                 msgHandlers,
                 timers,
                 pm,
                 sm) {
  LOG_INFO(GL, "");
  ConcordAssertNE(persistentStorage, nullptr);

  ps_ = persistentStorage;
  bftEngine::ControlStateManager::instance().setRemoveMetadataFunc([&]() {
    ps_->setEraseMetadataStorageFlag();
    stateTransfer->setEraseMetadataFlag();
  });

  lastAgreedView = ld.viewsManager->latestActiveView();

  if (ld.viewsManager->viewIsActive(lastAgreedView)) {
    viewsManager->setViewFromRecovery(lastAgreedView);
  } else {
    viewsManager->setViewFromRecovery(lastAgreedView + 1);
    ViewChangeMsg *t = ld.viewsManager->getMyLatestViewChangeMsg();
    ConcordAssert(t != nullptr);
    ConcordAssert(t->newView() == getCurrentView());
    t->finalizeMessage();  // needed to initialize the VC message
  }

  metric_view_.Get().Set(getCurrentView());
  metric_last_agreed_view_.Get().Set(lastAgreedView);
  metric_current_primary_.Get().Set(getCurrentView() % config_.getnumReplicas());

  const bool inView = ld.viewsManager->viewIsActive(getCurrentView());

  primaryLastUsedSeqNum = ld.primaryLastUsedSeqNum;
  metric_primary_last_used_seq_num_.Get().Set(primaryLastUsedSeqNum);
  lastStableSeqNum = ld.lastStableSeqNum;
  metric_last_stable_seq_num_.Get().Set(lastStableSeqNum);
  lastExecutedSeqNum = ld.lastExecutedSeqNum;
  metric_last_executed_seq_num_.Get().Set(lastExecutedSeqNum);
  strictLowerBoundOfSeqNums = ld.strictLowerBoundOfSeqNums;
  maxSeqNumTransferredFromPrevViews = ld.maxSeqNumTransferredFromPrevViews;
  lastViewThatTransferredSeqNumbersFullyExecuted = ld.lastViewThatTransferredSeqNumbersFullyExecuted;
  metric_total_committed_sn_.Get().Inc(lastExecutedSeqNum);
  mainLog->resetAll(lastStableSeqNum + 1);
  checkpointsLog->resetAll(lastStableSeqNum);

  bool viewIsActive = inView;
  LOG_INFO(GL,
           "Restarted ReplicaImp from persistent storage. " << KVLOG(getCurrentView(),
                                                                     lastAgreedView,
                                                                     viewIsActive,
                                                                     primaryLastUsedSeqNum,
                                                                     lastStableSeqNum,
                                                                     lastExecutedSeqNum,
                                                                     strictLowerBoundOfSeqNums,
                                                                     maxSeqNumTransferredFromPrevViews,
                                                                     lastViewThatTransferredSeqNumbersFullyExecuted));

  if (ld.lastStableSeqNum > 0) {
    auto &CheckpointInfo = checkpointsLog->get(ld.lastStableSeqNum);
    for (const auto &m : ld.lastStableCheckpointProof) {
      CheckpointInfo.addCheckpointMsg(m, m->idOfGeneratedReplica());
    }
  }

  if (inView) {
    const bool isPrimaryOfView = (repsInfo->primaryOfView(getCurrentView()) == config_.getreplicaId());

    SeqNum s = ld.lastStableSeqNum;

    for (size_t i = 0; i < kWorkWindowSize; i++) {
      s++;
      ConcordAssert(mainLog->insideActiveWindow(s));

      const SeqNumData &e = ld.seqNumWinArr[i];

      if (!e.isPrePrepareMsgSet()) continue;

      // such properties should be verified by the code the loads the persistent data
      ConcordAssertEQ(e.getPrePrepareMsg()->seqNumber(), s);

      SeqNumInfo &seqNumInfo = mainLog->get(s);

      // add prePrepareMsg

      if (isPrimaryOfView)
        seqNumInfo.addSelfMsg(e.getPrePrepareMsg(), true);
      else
        seqNumInfo.addMsg(e.getPrePrepareMsg(), true);

      ConcordAssert(e.getPrePrepareMsg()->equals(*seqNumInfo.getPrePrepareMsg()));

      const CommitPath pathInPrePrepare = e.getPrePrepareMsg()->firstPath();

      // TODO(GG): check this when we load the data from disk
      ConcordAssertOR(pathInPrePrepare != CommitPath::SLOW, e.getSlowStarted());

      if (pathInPrePrepare != CommitPath::SLOW) {
        // add PartialCommitProofMsg

        PrePrepareMsg *pp = seqNumInfo.getPrePrepareMsg();
        ConcordAssert(e.getPrePrepareMsg()->equals(*pp));
        Digest &ppDigest = pp->digestOfRequests();
        const SeqNum seqNum = pp->seqNumber();

        std::shared_ptr<IThresholdSigner> commitSigner;

        ConcordAssertOR((config_.getcVal() != 0), (pathInPrePrepare != CommitPath::FAST_WITH_THRESHOLD));

        if ((pathInPrePrepare == CommitPath::FAST_WITH_THRESHOLD) && (config_.getcVal() > 0))
          commitSigner = CryptoManager::instance().thresholdSignerForCommit(seqNum);
        else
          commitSigner = CryptoManager::instance().thresholdSignerForOptimisticCommit(seqNum);

        Digest tmpDigest;
        Digest::calcCombination(ppDigest, getCurrentView(), seqNum, tmpDigest);

        PartialCommitProofMsg *p = new PartialCommitProofMsg(
            config_.getreplicaId(), getCurrentView(), seqNum, pathInPrePrepare, tmpDigest, commitSigner);
        seqNumInfo.partialProofs().addSelfMsgAndPPDigest(
            p,
            tmpDigest);  // TODO(GG): consider using a method that directly adds the message/digest (as in the
        // examples below)
      }

      if (e.getSlowStarted()) {
        seqNumInfo.startSlowPath();

        // add PreparePartialMsg
        PrePrepareMsg *pp = seqNumInfo.getPrePrepareMsg();
        PreparePartialMsg *p =
            PreparePartialMsg::create(getCurrentView(),
                                      pp->seqNumber(),
                                      config_.getreplicaId(),
                                      pp->digestOfRequests(),
                                      CryptoManager::instance().thresholdSignerForSlowPathCommit(pp->seqNumber()));
        ConcordAssert(seqNumInfo.addSelfMsg(p, true));
      }

      if (e.isPrepareFullMsgSet()) {
        try {
          ConcordAssert(seqNumInfo.addMsg(e.getPrepareFullMsg(), true));
        } catch (const std::exception &e) {
          LOG_ERROR(GL, "Failed to add sn " << s << " to main log, reason: " << e.what());
          throw;
        }

        Digest d;
        Digest::digestOfDigest(e.getPrePrepareMsg()->digestOfRequests(), d);
        CommitPartialMsg *c = CommitPartialMsg::create(getCurrentView(),
                                                       s,
                                                       config_.getreplicaId(),
                                                       d,
                                                       CryptoManager::instance().thresholdSignerForSlowPathCommit(s));

        ConcordAssert(seqNumInfo.addSelfCommitPartialMsgAndDigest(c, d, true));
      }

      if (e.isCommitFullMsgSet()) {
        try {
          ConcordAssert(seqNumInfo.addMsg(e.getCommitFullMsg(), true));
        } catch (const std::exception &e) {
          LOG_ERROR(GL, "Failed to add sn [" << s << "] to main log, reason: " << e.what());
          throw;
        }

        ConcordAssert(e.getCommitFullMsg()->equals(*seqNumInfo.getValidCommitFullMsg()));
      }

      if (e.isFullCommitProofMsgSet()) {
        PartialProofsSet &pps = seqNumInfo.partialProofs();
        ConcordAssert(pps.addMsg(e.getFullCommitProofMsg()));  // TODO(GG): consider using a method that directly adds
        // the message (as in the examples below)
        ConcordAssert(e.getFullCommitProofMsg()->equals(*pps.getFullProof()));
      }

      if (e.getForceCompleted()) seqNumInfo.forceComplete();
    }
  }

  ConcordAssert(ld.lastStableSeqNum % checkpointWindowSize == 0);

  for (SeqNum s = ld.lastStableSeqNum; s <= ld.lastStableSeqNum + kWorkWindowSize; s = s + checkpointWindowSize) {
    size_t i = (s - ld.lastStableSeqNum) / checkpointWindowSize;
    ConcordAssertLT(i, (sizeof(ld.checkWinArr) / sizeof(ld.checkWinArr[0])));
    const CheckData &e = ld.checkWinArr[i];

    ConcordAssert(checkpointsLog->insideActiveWindow(s));
    ConcordAssert(s == 0 ||                                                         // no checkpoints yet
                  s > ld.lastStableSeqNum ||                                        // not stable
                  e.isCheckpointMsgSet() ||                                         // if stable need to be set
                  ld.lastStableSeqNum == ld.lastExecutedSeqNum - kWorkWindowSize);  // after ST last executed may be on
    // the upper working window boundary

    if (!e.isCheckpointMsgSet()) continue;

    CheckpointInfo &checkInfo = checkpointsLog->get(s);

    ConcordAssertEQ(e.getCheckpointMsg()->seqNumber(), s);
    ConcordAssertEQ(e.getCheckpointMsg()->senderId(), config_.getreplicaId());
    ConcordAssertOR((s != ld.lastStableSeqNum), e.getCheckpointMsg()->isStableState());

    if (s != ld.lastStableSeqNum) {  // We have already added all msgs for our last stable Checkpoint
      checkInfo.addCheckpointMsg(e.getCheckpointMsg(), config_.getreplicaId());
      ConcordAssert(checkInfo.selfCheckpointMsg()->equals(*e.getCheckpointMsg()));
    }

    if (e.getCompletedMark()) checkInfo.tryToMarkCheckpointCertificateCompleted();
  }

  if (ld.isExecuting) {
    ConcordAssert(viewsManager->viewIsActive(getCurrentView()));
    ConcordAssert(mainLog->insideActiveWindow(lastExecutedSeqNum + 1));
    const SeqNumInfo &seqNumInfo = mainLog->get(lastExecutedSeqNum + 1);
    PrePrepareMsg *pp = seqNumInfo.getPrePrepareMsg();
    ConcordAssertNE(pp, nullptr);
    ConcordAssertEQ(pp->seqNumber(), lastExecutedSeqNum + 1);
    ConcordAssertEQ(pp->viewNumber(), getCurrentView());
    ConcordAssertGT(pp->numberOfRequests(), 0);

    Bitmap b = ld.validRequestsThatAreBeingExecuted;
    size_t expectedValidRequests = 0;
    for (uint32_t i = 0; i < b.numOfBits(); i++) {
      if (b.get(i)) expectedValidRequests++;
    }
    ConcordAssertLE(expectedValidRequests, pp->numberOfRequests());

    recoveringFromExecutionOfRequests = true;
    mapOfRequestsThatAreBeingRecovered = b;
  }

  internalThreadPool.start(config_.getsizeOfInternalThreadPool());
}

ReplicaImp::ReplicaImp(const ReplicaConfig &config,
                       shared_ptr<IRequestsHandler> requestsHandler,
                       IStateTransfer *stateTrans,
                       shared_ptr<MsgsCommunicator> msgsCommunicator,
                       shared_ptr<PersistentStorage> persistentStorage,
                       shared_ptr<MsgHandlersRegistrator> msgHandlers,
                       concordUtil::Timers &timers,
                       shared_ptr<concord::performance::PerformanceManager> pm,
                       shared_ptr<concord::secretsmanager::ISecretsManagerImpl> sm)
    : ReplicaImp(true,
                 config,
                 requestsHandler,
                 stateTrans,
                 nullptr,
                 nullptr,
                 nullptr,
                 msgsCommunicator,
                 msgHandlers,
                 timers,
                 pm,
                 sm) {
  LOG_INFO(GL, "");
  if (persistentStorage != nullptr) {
    ps_ = persistentStorage;
    bftEngine::ControlStateManager::instance().setRemoveMetadataFunc([&]() {
      ps_->setEraseMetadataStorageFlag();
      stateTransfer->setEraseMetadataFlag();
    });
  }

  auto numThreads = 8;
  LOG_INFO(GL, "Starting internal replica thread pool. " << KVLOG(numThreads));
  internalThreadPool.start(numThreads);  // TODO(GG): use configuration
}

ReplicaImp::ReplicaImp(bool firstTime,
                       const ReplicaConfig &config,
                       shared_ptr<IRequestsHandler> requestsHandler,
                       IStateTransfer *stateTrans,
                       SigManager *sigManager,
                       ReplicasInfo *replicasInfo,
                       ViewsManager *viewsMgr,
                       shared_ptr<MsgsCommunicator> msgsCommunicator,
                       shared_ptr<MsgHandlersRegistrator> msgHandlers,
                       concordUtil::Timers &timers,
                       shared_ptr<concord::performance::PerformanceManager> pm,
                       shared_ptr<concord::secretsmanager::ISecretsManagerImpl> sm)
    : ReplicaForStateTransfer(config, requestsHandler, stateTrans, msgsCommunicator, msgHandlers, firstTime, timers),
      viewChangeProtocolEnabled{config.viewChangeProtocolEnabled},
      autoPrimaryRotationEnabled{config.autoPrimaryRotationEnabled},
      restarted_{!firstTime},
      replyBuffer{(char *)std::malloc(config_.getmaxReplyMessageSize() - sizeof(ClientReplyMsgHeader))},
      timeOfLastStateSynch{getMonotonicTime()},    // TODO(GG): TBD
      timeOfLastViewEntrance{getMonotonicTime()},  // TODO(GG): TBD
      timeOfLastAgreedView{getMonotonicTime()},    // TODO(GG): TBD

      pm_{pm},
      sm_{sm ? sm : std::make_shared<concord::secretsmanager::SecretsManagerPlain>()},
      metric_view_{metrics_.RegisterGauge("view", 0)},
      metric_last_stable_seq_num_{metrics_.RegisterGauge("lastStableSeqNum", lastStableSeqNum)},
      metric_last_executed_seq_num_{metrics_.RegisterGauge("lastExecutedSeqNum", lastExecutedSeqNum)},
      metric_last_agreed_view_{metrics_.RegisterGauge("lastAgreedView", lastAgreedView)},
      metric_current_active_view_{metrics_.RegisterGauge("currentActiveView", 0)},
      metric_viewchange_timer_{metrics_.RegisterGauge("viewChangeTimer", 0)},
      metric_retransmissions_timer_{metrics_.RegisterGauge("retransmissionTimer", 0)},
      metric_status_report_timer_{metrics_.RegisterGauge("statusReportTimer", 0)},
      metric_slow_path_timer_{metrics_.RegisterGauge("slowPathTimer", 0)},
      metric_info_request_timer_{metrics_.RegisterGauge("infoRequestTimer", 0)},
      metric_current_primary_{metrics_.RegisterGauge("currentPrimary", 0)},
      metric_concurrency_level_{metrics_.RegisterGauge("concurrencyLevel", config_.getconcurrencyLevel())},
      metric_primary_last_used_seq_num_{metrics_.RegisterGauge("primaryLastUsedSeqNum", primaryLastUsedSeqNum)},
      metric_on_call_back_of_super_stable_cp_{metrics_.RegisterGauge("OnCallBackOfSuperStableCP", 0)},
      metric_sent_replica_asks_to_leave_view_msg_{metrics_.RegisterGauge("sentReplicaAsksToLeaveViewMsg", 0)},
      metric_bft_batch_size_{metrics_.RegisterGauge("bft_batch_size", 0)},
      my_id{metrics_.RegisterGauge("my_id", config.replicaId)},
      primary_queue_size_{metrics_.RegisterGauge("primary_queue_size", 0)},
      consensus_avg_time_{metrics_.RegisterGauge("consensus_rolling_avg_time", 0)},
      accumulating_batch_avg_time_{metrics_.RegisterGauge("accumualating_batch_avg_time", 0)},
      metric_first_commit_path_{metrics_.RegisterStatus(
          "firstCommitPath", CommitPathToStr(ControllerWithSimpleHistory_debugInitialFirstPath))},
      batch_closed_on_logic_off_{metrics_.RegisterCounter("total_number_batch_closed_on_logic_off")},
      batch_closed_on_logic_on_{metrics_.RegisterCounter("total_number_batch_closed_on_logic_on")},
      metric_indicator_of_non_determinism_{metrics_.RegisterCounter("indicator_of_non_determinism")},
      metric_total_committed_sn_{metrics_.RegisterCounter("total_committed_seqNum")},
      metric_slow_path_count_{metrics_.RegisterCounter("slowPathCount", 0)},
      metric_received_internal_msgs_{metrics_.RegisterCounter("receivedInternalMsgs")},
      metric_received_client_requests_{metrics_.RegisterCounter("receivedClientRequestMsgs")},
      metric_received_pre_prepares_{metrics_.RegisterCounter("receivedPrePrepareMsgs")},
      metric_received_start_slow_commits_{metrics_.RegisterCounter("receivedStartSlowCommitMsgs")},
      metric_received_partial_commit_proofs_{metrics_.RegisterCounter("receivedPartialCommitProofMsgs")},
      metric_received_full_commit_proofs_{metrics_.RegisterCounter("receivedFullCommitProofMsgs")},
      metric_received_prepare_partials_{metrics_.RegisterCounter("receivedPreparePartialMsgs")},
      metric_received_commit_partials_{metrics_.RegisterCounter("receivedCommitPartialMsgs")},
      metric_received_prepare_fulls_{metrics_.RegisterCounter("receivedPrepareFullMsgs")},
      metric_received_commit_fulls_{metrics_.RegisterCounter("receivedCommitFullMsgs")},
      metric_received_checkpoints_{metrics_.RegisterCounter("receivedCheckpointMsgs")},
      metric_received_replica_statuses_{metrics_.RegisterCounter("receivedReplicaStatusMsgs")},
      metric_received_view_changes_{metrics_.RegisterCounter("receivedViewChangeMsgs")},
      metric_received_new_views_{metrics_.RegisterCounter("receivedNewViewMsgs")},
      metric_received_req_missing_datas_{metrics_.RegisterCounter("receivedReqMissingDataMsgs")},
      metric_received_simple_acks_{metrics_.RegisterCounter("receivedSimpleAckMsgs")},
      metric_sent_status_msgs_not_due_timer_{metrics_.RegisterCounter("sentStatusMsgsNotDueTime")},
      metric_sent_req_for_missing_data_{metrics_.RegisterCounter("sentReqForMissingData")},
      metric_sent_checkpoint_msg_due_to_status_{metrics_.RegisterCounter("sentCheckpointMsgDueToStatus")},
      metric_sent_viewchange_msg_due_to_status_{metrics_.RegisterCounter("sentViewChangeMsgDueToTimer")},
      metric_sent_newview_msg_due_to_status_{metrics_.RegisterCounter("sentNewviewMsgDueToCounter")},
      metric_sent_preprepare_msg_due_to_status_{metrics_.RegisterCounter("sentPreprepareMsgDueToStatus")},
      metric_sent_replica_asks_to_leave_view_msg_due_to_status_{
          metrics_.RegisterCounter("sentReplicaAsksToLeaveViewMsgDueToStatus")},
      metric_sent_preprepare_msg_due_to_reqMissingData_{
          metrics_.RegisterCounter("sentPreprepareMsgDueToReqMissingData")},
      metric_sent_startSlowPath_msg_due_to_reqMissingData_{
          metrics_.RegisterCounter("sentStartSlowPathMsgDueToReqMissingData")},
      metric_sent_partialCommitProof_msg_due_to_reqMissingData_{
          metrics_.RegisterCounter("sentPartialCommitProofMsgDueToReqMissingData")},
      metric_sent_preparePartial_msg_due_to_reqMissingData_{
          metrics_.RegisterCounter("sentPrepreparePartialMsgDueToReqMissingData")},
      metric_sent_prepareFull_msg_due_to_reqMissingData_{
          metrics_.RegisterCounter("sentPrepareFullMsgDueToReqMissingData")},
      metric_sent_commitPartial_msg_due_to_reqMissingData_{
          metrics_.RegisterCounter("sentCommitPartialMsgDueToRewMissingData")},
      metric_sent_commitFull_msg_due_to_reqMissingData_{
          metrics_.RegisterCounter("sentCommitFullMsgDueToReqMissingData")},
      metric_sent_fullCommitProof_msg_due_to_reqMissingData_{
          metrics_.RegisterCounter("sentFullCommitProofMsgDueToReqMissingData")},
      metric_total_finished_consensuses_{metrics_.RegisterCounter("totalOrderedRequests")},
      metric_total_slowPath_{metrics_.RegisterCounter("totalSlowPaths")},
      metric_total_fastPath_{metrics_.RegisterCounter("totalFastPaths")},
      metric_total_slowPath_requests_{metrics_.RegisterCounter("totalSlowPathRequests")},
      metric_total_fastPath_requests_{metrics_.RegisterCounter("totalFastPathRequests")},
      metric_total_preexec_requests_executed_{metrics_.RegisterCounter("totalPreExecRequestsExecuted")},
      consensus_times_(histograms_.consensus),
      checkpoint_times_(histograms_.checkpointFromCreationToStable),
      time_in_active_view_(histograms_.timeInActiveView),
      time_in_state_transfer_(histograms_.timeInStateTransfer),
      reqBatchingLogic_(*this, config_, metrics_, timers),
      replStatusHandlers_(*this),
      rsaSigner_(std::make_unique<bftEngine::impl::RSASigner>(config.replicaPrivateKey.c_str())) {
  LOG_INFO(GL, "");
  ConcordAssertLT(config_.getreplicaId(), config_.getnumReplicas());
  // TODO(GG): more asserts on params !!!!!!!!!!!

  ConcordAssert(firstTime || ((replicasInfo != nullptr) && (viewsMgr != nullptr) && (sigManager != nullptr)));

  registerMsgHandlers();
  replStatusHandlers_.registerStatusHandlers();

  // Register metrics component with the default aggregator.
  metrics_.Register();

  if (firstTime) {
    repsInfo = new ReplicasInfo(config_, dynamicCollectorForPartialProofs, dynamicCollectorForExecutionProofs);
    sigManager_.reset(SigManager::init(config_.replicaId,
                                       config_.replicaPrivateKey,
                                       config_.publicKeysOfReplicas,
                                       KeyFormat::HexaDecimalStrippedFormat,
                                       config_.clientTransactionSigningEnabled ? &config_.publicKeysOfClients : nullptr,
                                       KeyFormat::PemFormat,
                                       *repsInfo));
    viewsManager = new ViewsManager(repsInfo);
  } else {
    repsInfo = replicasInfo;
    sigManager_.reset(sigManager);
    viewsManager = viewsMgr;
  }

  std::set<NodeIdType> clientsSet;
  const auto numOfEntities = config_.getnumReplicas() + config_.getnumRoReplicas() + config_.getnumOfClientProxies() +
                             config_.getnumOfExternalClients();
  for (uint16_t i = config_.getnumReplicas() + config_.getnumRoReplicas(); i < numOfEntities; i++) clientsSet.insert(i);
  clientsManager = new ClientsManager(metrics_, clientsSet);
  clientsManager->initInternalClientInfo(config_.getnumReplicas());
  internalBFTClient_.reset(new InternalBFTClient(
      config_.getreplicaId(), clientsManager->getHighestIdOfNonInternalClient(), msgsCommunicator_));

  // autoPrimaryRotationEnabled implies viewChangeProtocolEnabled
  // Note: "p=>q" is equivalent to "not p or q"
  ConcordAssertOR(!autoPrimaryRotationEnabled, viewChangeProtocolEnabled);

  viewChangeTimerMilli = (viewChangeTimeoutMilli > 0) ? viewChangeTimeoutMilli : config.viewChangeTimerMillisec;
  ConcordAssertGT(viewChangeTimerMilli, 0);

  if (autoPrimaryRotationEnabled) {
    autoPrimaryRotationTimerMilli =
        (autoPrimaryRotationTimerMilli > 0) ? autoPrimaryRotationTimerMilli : config.autoPrimaryRotationTimerMillisec;
    ConcordAssertGT(autoPrimaryRotationTimerMilli, 0);
  }

  // TODO(GG): use config ...
  dynamicUpperLimitOfRounds = new DynamicUpperLimitWithSimpleFilter<int64_t>(400, 2, 2500, 70, 32, 1000, 2, 2);

  mainLog.reset(new WindowOfSeqNumInfo(1, (InternalReplicaApi *)this));

  checkpointsLog = new SequenceWithActiveWindow<kWorkWindowSize + 2 * checkpointWindowSize,
                                                checkpointWindowSize,
                                                SeqNum,
                                                CheckpointInfo,
                                                CheckpointInfo>(0, (InternalReplicaApi *)this);

  // create controller . TODO(GG): do we want to pass the controller as a parameter ?
  controller = new ControllerWithSimpleHistory(
      config_.getcVal(), config_.getfVal(), config_.getreplicaId(), getCurrentView(), primaryLastUsedSeqNum);

  if (retransmissionsLogicEnabled)
    retransmissionsManager =
        new RetransmissionsManager(&internalThreadPool, &getIncomingMsgsStorage(), kWorkWindowSize, 0);
  else
    retransmissionsManager = nullptr;

  ticks_gen_ = std::make_shared<concord::cron::TicksGenerator>(internalBFTClient_,
                                                               *clientsManager,
                                                               msgsCommunicator_->getIncomingMsgsStorage(),
                                                               config.ticksGeneratorPollPeriod);

  if (currentViewIsActive()) {
    time_in_active_view_.start();
  }

  KeyExchangeManager::InitData id{
      internalBFTClient_, &CryptoManager::instance(), &CryptoManager::instance(), sm_, &timers_};

  KeyExchangeManager::instance(&id);

  LOG_INFO(GL, "ReplicaConfig parameters: " << config);
}

ReplicaImp::~ReplicaImp() {
  // TODO(GG): rewrite this method !!!!!!!! (notice that the order may be important here ).
  // TODO(GG): don't delete objects that are passed as params (TBD)
  internalThreadPool.stop();

  delete viewsManager;
  delete controller;
  delete dynamicUpperLimitOfRounds;
  delete checkpointsLog;
  delete clientsManager;
  delete repsInfo;
  free(replyBuffer);

  for (auto it = tableOfStableCheckpoints.begin(); it != tableOfStableCheckpoints.end(); it++) {
    delete it->second;
  }
  tableOfStableCheckpoints.clear();

  if (config_.getdebugStatisticsEnabled()) {
    DebugStatistics::freeDebugStatisticsData();
  }
}

void ReplicaImp::stop() {
  if (retransmissionsLogicEnabled) timers_.cancel(retranTimer_);
  timers_.cancel(slowPathTimer_);
  timers_.cancel(infoReqTimer_);
  timers_.cancel(statusReportTimer_);
  if (viewChangeProtocolEnabled) timers_.cancel(viewChangeTimer_);
  ReplicaForStateTransfer::stop();
}

void ReplicaImp::addTimers() {
  int statusReportTimerMilli =
      (sendStatusPeriodMilli > 0) ? sendStatusPeriodMilli : config_.getstatusReportTimerMillisec();
  ConcordAssertGT(statusReportTimerMilli, 0);
  metric_status_report_timer_.Get().Set(statusReportTimerMilli);
  statusReportTimer_ = timers_.add(milliseconds(statusReportTimerMilli),
                                   Timers::Timer::RECURRING,
                                   [this](Timers::Handle h) { onStatusReportTimer(h); });
  if (viewChangeProtocolEnabled) {
    int t = viewChangeTimerMilli;
    if (autoPrimaryRotationEnabled && t > autoPrimaryRotationTimerMilli) t = autoPrimaryRotationTimerMilli;
    metric_viewchange_timer_.Get().Set(t / 2);
    // TODO(GG): What should be the time period here?
    // TODO(GG): Consider to split to 2 different timers
    viewChangeTimer_ =
        timers_.add(milliseconds(t / 2), Timers::Timer::RECURRING, [this](Timers::Handle h) { onViewsChangeTimer(h); });
  }
  if (retransmissionsLogicEnabled) {
    metric_retransmissions_timer_.Get().Set(retransmissionsTimerMilli);
    retranTimer_ = timers_.add(milliseconds(retransmissionsTimerMilli),
                               Timers::Timer::RECURRING,
                               [this](Timers::Handle h) { onRetransmissionsTimer(h); });
  }
  const int slowPathsTimerPeriod = controller->timeToStartSlowPathMilli();
  metric_slow_path_timer_.Get().Set(slowPathsTimerPeriod);
  slowPathTimer_ = timers_.add(
      milliseconds(slowPathsTimerPeriod), Timers::Timer::RECURRING, [this](Timers::Handle h) { onSlowPathTimer(h); });

  metric_info_request_timer_.Get().Set(dynamicUpperLimitOfRounds->upperLimit() / 2);
  infoReqTimer_ = timers_.add(milliseconds(dynamicUpperLimitOfRounds->upperLimit() / 2),
                              Timers::Timer::RECURRING,
                              [this](Timers::Handle h) { onInfoRequestTimer(h); });
}

void ReplicaImp::start() {
  LOG_INFO(GL, "Running ReplicaImp");
  sigManager_->SetAggregator(aggregator_);
  KeyExchangeManager::instance().setAggregator(aggregator_);
  ReplicaForStateTransfer::start();

  // If we have just unwedged, clear the wedge point
  auto seqNumToStopAt = ControlStateManager::instance().getCheckpointToStopAt();
  if (seqNumToStopAt.has_value() && lastStableSeqNum == seqNumToStopAt.value()) {
    LOG_INFO(GL, "unwedge the system" << KVLOG(lastStableSeqNum));
    ControlStateManager::instance().clearCheckpointToStopAt();
  }

  if (!firstTime_ || config_.getdebugPersistentStorageEnabled()) clientsManager->loadInfoFromReservedPages();
  addTimers();
  recoverRequests();

  // The following line will start the processing thread.
  // It must happen after the replica recovers requests in the main thread.
  msgsCommunicator_->startMsgsProcessing(config_.getreplicaId());

  if (ReplicaConfig::instance().getkeyExchangeOnStart()) {
    KeyExchangeManager::instance().sendInitialKey();
  }
  KeyExchangeManager::instance().sendInitialClientsKeys(SigManager::instance()->getClientsPublicKeys());
}

void ReplicaImp::recoverRequests() {
  if (recoveringFromExecutionOfRequests) {
    LOG_INFO(GL, "Recovering execution of requests");
    SeqNumInfo &seqNumInfo = mainLog->get(lastExecutedSeqNum + 1);
    PrePrepareMsg *pp = seqNumInfo.getPrePrepareMsg();
    ConcordAssertNE(pp, nullptr);
    auto span = concordUtils::startSpan("bft_recover_requests_on_start");
    SCOPED_MDC_SEQ_NUM(std::to_string(pp->seqNumber()));
    const uint16_t numOfRequests = pp->numberOfRequests();
    executeRequestsInPrePrepareMsg(span, pp, true);
    metric_last_executed_seq_num_.Get().Set(lastExecutedSeqNum);
    metric_total_finished_consensuses_.Get().Inc();
    if (seqNumInfo.slowPathStarted()) {
      metric_total_slowPath_.Get().Inc();
      if (numOfRequests > 0) {
        metric_total_slowPath_requests_.Get().Inc(numOfRequests);
      }
    } else {
      metric_total_fastPath_.Get().Inc();
      if (numOfRequests > 0) {
        metric_total_fastPath_requests_.Get().Inc(numOfRequests);
      }
    }
    recoveringFromExecutionOfRequests = false;
    mapOfRequestsThatAreBeingRecovered = Bitmap();
  }
}

void ReplicaImp::executeReadOnlyRequest(concordUtils::SpanWrapper &parent_span, ClientRequestMsg *request) {
  ConcordAssert(request->isReadOnly());
  ConcordAssert(!isCollectingState());

  auto span = concordUtils::startChildSpan("bft_execute_read_only_request", parent_span);
  ClientReplyMsg reply(currentPrimary(), request->requestSeqNum(), config_.getreplicaId());

  uint16_t clientId = request->clientProxyId();

  int status = 0;
  bftEngine::IRequestsHandler::ExecutionRequestsQueue accumulatedRequests;
  accumulatedRequests.push_back(bftEngine::IRequestsHandler::ExecutionRequest{clientId,
                                                                              static_cast<uint64_t>(lastExecutedSeqNum),
                                                                              request->getCid(),
                                                                              request->flags(),
                                                                              request->requestLength(),
                                                                              request->requestBuf(),
                                                                              "",
                                                                              reply.maxReplyLength(),
                                                                              reply.replyBuf()});
  {
    TimeRecorder scoped_timer(*histograms_.executeReadOnlyRequest);
    bftRequestsHandler_->execute(accumulatedRequests, request->getCid(), span);
  }
  const IRequestsHandler::ExecutionRequest &single_request = accumulatedRequests.back();
  status = single_request.outExecutionStatus;
  const uint32_t actualReplyLength = single_request.outActualReplySize;
  const uint32_t actualReplicaSpecificInfoLength = single_request.outReplicaSpecificInfoSize;
  LOG_DEBUG(GL,
            "Executed read only request. " << KVLOG(clientId,
                                                    lastExecutedSeqNum,
                                                    request->requestLength(),
                                                    reply.maxReplyLength(),
                                                    actualReplyLength,
                                                    actualReplicaSpecificInfoLength,
                                                    status));
  // TODO(GG): TBD - how do we want to support empty replies? (actualReplyLength==0)
  if (!status) {
    if (actualReplyLength > 0) {
      reply.setReplyLength(actualReplyLength);
      reply.setReplicaSpecificInfoLength(actualReplicaSpecificInfoLength);
      send(&reply, clientId);
    } else {
      LOG_ERROR(GL, "Received zero size response. " << KVLOG(clientId));
    }

  } else {
    LOG_ERROR(GL, "Received error while executing RO request. " << KVLOG(clientId, status));
  }

  if (config_.getdebugStatisticsEnabled()) {
    DebugStatistics::onRequestCompleted(true);
  }
}

void ReplicaImp::executeRequestsInPrePrepareMsg(concordUtils::SpanWrapper &parent_span,
                                                PrePrepareMsg *ppMsg,
                                                bool recoverFromErrorInRequestsExecution) {
  TimeRecorder scoped_timer(*histograms_.executeRequestsInPrePrepareMsg);
  auto span = concordUtils::startChildSpan("bft_execute_requests_in_preprepare", parent_span);
  if (!isCollectingState()) ConcordAssert(currentViewIsActive());
  ConcordAssertNE(ppMsg, nullptr);
  ConcordAssertEQ(ppMsg->viewNumber(), getCurrentView());
  ConcordAssertEQ(ppMsg->seqNumber(), lastExecutedSeqNum + 1);

  const uint16_t numOfRequests = ppMsg->numberOfRequests();

  // recoverFromErrorInRequestsExecution ==> (numOfRequests > 0)
  ConcordAssertOR(!recoverFromErrorInRequestsExecution, (numOfRequests > 0));

  if (numOfRequests > 0) {
    histograms_.numRequestsInPrePrepareMsg->record(numOfRequests);
    Bitmap requestSet(numOfRequests);
    size_t reqIdx = 0;
    RequestsIterator reqIter(ppMsg);
    char *requestBody = nullptr;

    //////////////////////////////////////////////////////////////////////
    // Phase 1:
    // a. Find the requests that should be executed
    // b. Send reply for each request that has already been executed
    //////////////////////////////////////////////////////////////////////
    if (!recoverFromErrorInRequestsExecution) {
      while (reqIter.getAndGoToNext(requestBody)) {
        ClientRequestMsg req((ClientRequestMsgHeader *)requestBody);
        SCOPED_MDC_CID(req.getCid());
        NodeIdType clientId = req.clientProxyId();

        const bool validNoop = ((clientId == currentPrimary()) && (req.requestLength() == 0));
        if (validNoop) {
          ++numValidNoOps;
          reqIdx++;
          continue;
        }
        const bool validClient = isValidClient(clientId);
        if (!validClient) {
          ++numInvalidClients;
          LOG_WARN(GL, "The client is not valid" << KVLOG(clientId));
          reqIdx++;
          continue;
        }
        if (isReplyAlreadySentToClient(clientId, req.requestSeqNum())) {
          auto replyMsg = clientsManager->allocateReplyFromSavedOne(clientId, req.requestSeqNum(), currentPrimary());
          if (replyMsg) {
            send(replyMsg.get(), clientId);
          }
          reqIdx++;
          continue;
        }
        requestSet.set(reqIdx++);
      }
      reqIter.restart();

      if (ps_) {
        DescriptorOfLastExecution execDesc{lastExecutedSeqNum + 1, requestSet};
        ps_->beginWriteTran();
        ps_->setDescriptorOfLastExecution(execDesc);
        ps_->endWriteTran();
      }
    } else {
      requestSet = mapOfRequestsThatAreBeingRecovered;
    }

    //////////////////////////////////////////////////////////////////////
    // Phase 2: execute requests + send replies
    // In this phase the application state may be changed. We also change data in the state transfer module.
    // TODO(GG): Explain what happens in recovery mode (what are the requirements from  the application, and from the
    // state transfer module.
    //////////////////////////////////////////////////////////////////////

    auto dur = controller->durationSincePrePrepare(lastExecutedSeqNum + 1);
    if (dur > 0) {
      // Primary
      LOG_DEBUG(CNSUS, "Consensus reached, sleep_duration_ms [" << dur << "ms]");

    } else {
      LOG_DEBUG(CNSUS, "Consensus reached");
    }
    executeRequestsAndSendResponses(ppMsg, requestSet, span);
  }
  uint64_t checkpointNum{};
  if ((lastExecutedSeqNum + 1) % checkpointWindowSize == 0) {
    checkpointNum = (lastExecutedSeqNum + 1) / checkpointWindowSize;
    stateTransfer->createCheckpointOfCurrentState(checkpointNum);
    checkpoint_times_.start(lastExecutedSeqNum);
  }

  //////////////////////////////////////////////////////////////////////
  // Phase 3: finalize the execution of lastExecutedSeqNum+1
  // TODO(GG): Explain what happens in recovery mode
  //////////////////////////////////////////////////////////////////////

  LOG_DEBUG(CNSUS, "Finalized execution. " << KVLOG(lastExecutedSeqNum + 1, getCurrentView(), lastStableSeqNum));

  if (ps_) {
    ps_->beginWriteTran();
    ps_->setLastExecutedSeqNum(lastExecutedSeqNum + 1);
  }

  lastExecutedSeqNum = lastExecutedSeqNum + 1;

  if (config_.getdebugStatisticsEnabled()) {
    DebugStatistics::onLastExecutedSequenceNumberChanged(lastExecutedSeqNum);
  }
  if (lastViewThatTransferredSeqNumbersFullyExecuted < getCurrentView() &&
      (lastExecutedSeqNum >= maxSeqNumTransferredFromPrevViews)) {
    // we store the old value of the seqNum column so we can return to it after logging the view number
    auto mdcSeqNum = MDC_GET(MDC_SEQ_NUM_KEY);
    MDC_PUT(MDC_SEQ_NUM_KEY, std::to_string(getCurrentView()));

    LOG_INFO(VC_LOG,
             "Rebuilding of previous View's Working Window complete. "
                 << KVLOG(getCurrentView(),
                          lastViewThatTransferredSeqNumbersFullyExecuted,
                          lastExecutedSeqNum,
                          maxSeqNumTransferredFromPrevViews));
    lastViewThatTransferredSeqNumbersFullyExecuted = getCurrentView();
    MDC_PUT(MDC_SEQ_NUM_KEY, mdcSeqNum);
    if (ps_) {
      ps_->setLastViewThatTransferredSeqNumbersFullyExecuted(lastViewThatTransferredSeqNumbersFullyExecuted);
    }
  }

  if (lastExecutedSeqNum % checkpointWindowSize == 0) {
    Digest checkDigest;
    const uint64_t checkpointNum = lastExecutedSeqNum / checkpointWindowSize;
    stateTransfer->getDigestOfCheckpoint(checkpointNum, sizeof(Digest), (char *)&checkDigest);
    CheckpointMsg *checkMsg = new CheckpointMsg(config_.getreplicaId(), lastExecutedSeqNum, checkDigest, false);
    checkMsg->sign();
    CheckpointInfo &checkInfo = checkpointsLog->get(lastExecutedSeqNum);
    checkInfo.addCheckpointMsg(checkMsg, config_.getreplicaId());

    if (ps_) ps_->setCheckpointMsgInCheckWindow(lastExecutedSeqNum, checkMsg);

    if (checkInfo.isCheckpointCertificateComplete()) {
      onSeqNumIsStable(lastExecutedSeqNum);
    }
    checkInfo.setSelfExecutionTime(getMonotonicTime());
    if (checkInfo.isCheckpointSuperStable()) {
      onSeqNumIsSuperStable(lastStableSeqNum);
    }

    CryptoManager::instance().onCheckpoint(checkpointNum);
  }

  if (numOfRequests > 0) bftRequestsHandler_->onFinishExecutingReadWriteRequests();

  if (ps_) ps_->endWriteTran();

  sendCheckpointIfNeeded();

  bool firstCommitPathChanged = controller->onNewSeqNumberExecution(lastExecutedSeqNum);

  if (firstCommitPathChanged) {
    metric_first_commit_path_.Get().Set(CommitPathToStr(controller->getCurrentFirstPath()));
  }
  // TODO(GG): clean the following logic
  if (mainLog->insideActiveWindow(lastExecutedSeqNum)) {  // update dynamicUpperLimitOfRounds
    const SeqNumInfo &seqNumInfo = mainLog->get(lastExecutedSeqNum);
    const Time firstInfo = seqNumInfo.getTimeOfFisrtRelevantInfoFromPrimary();
    const Time currTime = getMonotonicTime();
    if ((firstInfo < currTime)) {
      const int64_t durationMilli = duration_cast<milliseconds>(currTime - firstInfo).count();
      dynamicUpperLimitOfRounds->add(durationMilli);
    }
  }

  if (config_.getdebugStatisticsEnabled()) {
    DebugStatistics::onRequestCompleted(false);
  }
}

void ReplicaImp::executeRequestsAndSendResponses(PrePrepareMsg *ppMsg,
                                                 Bitmap &requestSet,
                                                 concordUtils::SpanWrapper &span) {
  SCOPED_MDC("pp_msg_cid", ppMsg->getCid());
  IRequestsHandler::ExecutionRequestsQueue accumulatedRequests;
  size_t reqIdx = 0;
  RequestsIterator reqIter(ppMsg);
  char *requestBody = nullptr;
  while (reqIter.getAndGoToNext(requestBody)) {
    size_t tmp = reqIdx;
    reqIdx++;
    ClientRequestMsg req((ClientRequestMsgHeader *)requestBody);
    if (!requestSet.get(tmp) || req.requestLength() == 0) {
      if (clientsManager->isValidClient(req.clientProxyId()))
        clientsManager->removePendingForExecutionRequest(req.clientProxyId(), req.requestSeqNum());
      continue;
    }
    SCOPED_MDC_CID(req.getCid());
    NodeIdType clientId = req.clientProxyId();

    accumulatedRequests.push_back(IRequestsHandler::ExecutionRequest{
        clientId,
        static_cast<uint64_t>(lastExecutedSeqNum + 1),
        ppMsg->getCid(),
        req.flags(),
        req.requestLength(),
        req.requestBuf(),
        std::string(req.requestSignature(), req.requestSignatureLength()),
        static_cast<uint32_t>(config_.getmaxReplyMessageSize() - sizeof(ClientReplyMsgHeader)),
        (char *)std::malloc(config_.getmaxReplyMessageSize() - sizeof(ClientReplyMsgHeader)),
        req.requestSeqNum()});
  }
  if (ReplicaConfig::instance().blockAccumulation) {
    LOG_DEBUG(GL,
              "Executing all the requests of preprepare message with cid: " << ppMsg->getCid() << " with accumulation");
    {
      TimeRecorder scoped_timer(*histograms_.executeWriteRequest);
      bftRequestsHandler_->execute(accumulatedRequests, ppMsg->getCid(), span);
    }
  } else {
    LOG_DEBUG(
        GL,
        "Executing all the requests of preprepare message with cid: " << ppMsg->getCid() << " without accumulation");
    IRequestsHandler::ExecutionRequestsQueue singleRequest;
    for (auto &req : accumulatedRequests) {
      singleRequest.push_back(req);
      {
        TimeRecorder scoped_timer(*histograms_.executeWriteRequest);
        bftRequestsHandler_->execute(singleRequest, ppMsg->getCid(), span);
      }
      req = singleRequest.at(0);
      singleRequest.clear();
    }
  }
  for (auto &req : accumulatedRequests) {
    ConcordAssertGT(req.outActualReplySize,
                    0);  // TODO(GG): TBD - how do we want to support empty replies? (actualReplyLength==0)
    auto status = req.outExecutionStatus;
    if (status != 0) {
      const auto requestSeqNum = req.requestSequenceNum;
      LOG_WARN(CNSUS, "Request execution failed: " << KVLOG(req.clientId, requestSeqNum, ppMsg->getCid()));
    } else {
      if (req.flags & HAS_PRE_PROCESSED_FLAG) metric_total_preexec_requests_executed_.Get().Inc();
      auto replyMsg = clientsManager->allocateNewReplyMsgAndWriteToStorage(
          req.clientId, req.requestSequenceNum, currentPrimary(), req.outReply, req.outActualReplySize);
      replyMsg->setReplicaSpecificInfoLength(req.outReplicaSpecificInfoSize);
      free(req.outReply);
      send(replyMsg.get(), req.clientId);
    }
    if (clientsManager->isValidClient(req.clientId))
      clientsManager->removePendingForExecutionRequest(req.clientId, req.requestSequenceNum);
  }
}

void ReplicaImp::tryToRemovePendingRequestsForSeqNum(SeqNum seqNum) {
  if (lastExecutedSeqNum >= seqNum) return;
  SCOPED_MDC_SEQ_NUM(std::to_string(seqNum));
  SeqNumInfo &seqNumInfo = mainLog->get(seqNum);
  PrePrepareMsg *prePrepareMsg = seqNumInfo.getPrePrepareMsg();
  if (prePrepareMsg == nullptr) return;
  LOG_INFO(GL, "clear pending requests" << KVLOG(seqNum));

  RequestsIterator reqIter(prePrepareMsg);
  char *requestBody = nullptr;
  while (reqIter.getAndGoToNext(requestBody)) {
    ClientRequestMsg req((ClientRequestMsgHeader *)requestBody);
    if (!clientsManager->isValidClient(req.clientProxyId())) continue;
    auto clientId = req.clientProxyId();
    LOG_DEBUG(GL, "removing pending requests for client" << KVLOG(clientId));
    clientsManager->markRequestAsCommitted(clientId, req.requestSeqNum());
  }
}

void ReplicaImp::executeNextCommittedRequests(concordUtils::SpanWrapper &parent_span,
                                              SeqNum seqNumber,
                                              const bool requestMissingInfo) {
  if (!isCollectingState()) ConcordAssert(currentViewIsActive());
  ConcordAssertGE(lastExecutedSeqNum, lastStableSeqNum);
  auto span = concordUtils::startChildSpan("bft_execute_next_committed_requests", parent_span);
  consensus_times_.end(seqNumber);
  // First of all, we remove the pending request before the execution, to prevent long execution from affecting VC
  tryToRemovePendingRequestsForSeqNum(seqNumber);

  while (lastExecutedSeqNum < lastStableSeqNum + kWorkWindowSize) {
    SeqNum nextExecutedSeqNum = lastExecutedSeqNum + 1;
    SCOPED_MDC_SEQ_NUM(std::to_string(nextExecutedSeqNum));
    SeqNumInfo &seqNumInfo = mainLog->get(nextExecutedSeqNum);

    PrePrepareMsg *prePrepareMsg = seqNumInfo.getPrePrepareMsg();

    const bool ready = (prePrepareMsg != nullptr) && (seqNumInfo.isCommitted__gg());

    if (requestMissingInfo && !ready) {
      LOG_INFO(GL, "Asking for missing information: " << KVLOG(nextExecutedSeqNum, getCurrentView(), lastStableSeqNum));
      tryToSendReqMissingDataMsg(nextExecutedSeqNum);
    }

    if (!ready) break;

    ConcordAssertEQ(prePrepareMsg->seqNumber(), nextExecutedSeqNum);
    ConcordAssertEQ(prePrepareMsg->viewNumber(), getCurrentView());  // TODO(GG): TBD
    const uint16_t numOfRequests = prePrepareMsg->numberOfRequests();

    executeRequestsInPrePrepareMsg(span, prePrepareMsg);
    consensus_time_.add(seqNumInfo.getCommitDurationMs());
    consensus_avg_time_.Get().Set((uint64_t)consensus_time_.avg());
    if (consensus_time_.numOfElements() == 1000) consensus_time_.reset();  // We reset the average every 1000 samples
    metric_last_executed_seq_num_.Get().Set(lastExecutedSeqNum);
    metric_total_finished_consensuses_.Get().Inc();
    if (seqNumInfo.slowPathStarted()) {
      metric_total_slowPath_.Get().Inc();
      if (numOfRequests > 0) {
        metric_total_slowPath_requests_.Get().Inc(numOfRequests);
      }
    } else {
      metric_total_fastPath_.Get().Inc();
      if (numOfRequests > 0) {
        metric_total_fastPath_requests_.Get().Inc(numOfRequests);
      }
    }
  }
  auto seqNumToStopAt = ControlStateManager::instance().getCheckpointToStopAt();
  if (seqNumToStopAt.has_value() && seqNumToStopAt.value() > seqNumber && isCurrentPrimary()) {
    // If after execution, we discover that we need to wedge at some futuer point, push a noop command to the incoming
    // messages queue.
    LOG_INFO(GL, "sending noop command to bring the system into wedge checkpoint");
    concord::messages::ReconfigurationRequest req;
    req.command = concord::messages::WedgeCommand{config_.replicaId, true};
    // Mark this request as an internal one
    std::vector<uint8_t> data_vec;
    concord::messages::serialize(data_vec, req);
    std::string sig(rsaSigner_->signatureLength(), '\0');
    std::size_t sig_length{0};
    rsaSigner_->sign(reinterpret_cast<char *>(data_vec.data()),
                     data_vec.size(),
                     sig.data(),
                     rsaSigner_->signatureLength(),
                     sig_length);
    req.signature = std::vector<uint8_t>(sig.begin(), sig.end());
    data_vec.clear();
    concord::messages::serialize(data_vec, req);
    std::string strMsg(data_vec.begin(), data_vec.end());
    internalBFTClient_->sendRequest(
        RECONFIG_FLAG, strMsg.size(), strMsg.c_str(), "wedge-noop-command-" + std::to_string(seqNumber));
    // Now, try to send a new prepreare immediately, without waiting to a new batch
    tryToSendPrePrepareMsg(false);
  }

  if (ControlStateManager::instance().getCheckpointToStopAt().has_value() &&
      lastExecutedSeqNum == ControlStateManager::instance().getCheckpointToStopAt()) {
    // We are about to stop execution. To avoid VC we now clear all pending requests
    clientsManager->clearAllPendingRequests();
  }
  if (isCurrentPrimary() && requestsQueueOfPrimary.size() > 0) tryToSendPrePrepareMsg(true);
}

void ReplicaImp::tryToGotoNextView() {
  if (viewsManager->hasQuorumToLeaveView()) {
    GotoNextView();
  } else {
    LOG_INFO(VC_LOG, "Insufficient quorum for moving to next view " << KVLOG(getCurrentView()));
  }
}

IncomingMsgsStorage &ReplicaImp::getIncomingMsgsStorage() { return *msgsCommunicator_->getIncomingMsgsStorage(); }

// TODO(GG): the timer for state transfer !!!!

// TODO(GG): !!!! view changes and retransmissionsLogic --- check ....

}  // namespace bftEngine::impl<|MERGE_RESOLUTION|>--- conflicted
+++ resolved
@@ -2324,11 +2324,7 @@
   char *complaint = nullptr;
   MsgSize size = 0;
 
-<<<<<<< HEAD
   while (msg->newView() > getCurrentView() && !viewsManager->hasQuorumToJumpToHigherView() &&
-=======
-  while (msg->newView() > getCurrentView() && !complainedReplicasForHigherView.hasQuorumToLeaveView() &&
->>>>>>> ce2263e5
          iter.getAndGoToNext(complaint, size)) {
     auto baseMsg = MessageBase(msg->senderId(), (MessageBase::Header *)complaint, size, true);
     auto complaintMsg = std::make_unique<ReplicaAsksToLeaveViewMsg>(&baseMsg);
@@ -2341,11 +2337,7 @@
                                                        complaintMsg->viewNumber(),
                                                        complaintMsg->idOfGeneratedReplica()));
     if (msg->newView() == getCurrentView() + 1) {
-<<<<<<< HEAD
       if (viewsManager->getComplaintFromReplica(complaintMsg->idOfGeneratedReplica()) != nullptr) {
-=======
-      if (complainedReplicas.getComplaintFromReplica(complaintMsg->idOfGeneratedReplica()) != nullptr) {
->>>>>>> ce2263e5
         LOG_INFO(VC_LOG,
                  "Already have a valid complaint from Replica " << complaintMsg->idOfGeneratedReplica() << " for View "
                                                                 << complaintMsg->viewNumber());
@@ -2362,17 +2354,8 @@
       }
     }
   }
-<<<<<<< HEAD
 
   if (viewsManager->shouldJumpToHigherViewBasedOnQuorumOfComplaints(msg)) {
-=======
-  if (complainedReplicasForHigherView.hasQuorumToLeaveView()) {
-    ConcordAssert(msg->newView() > getCurrentView() + 1);
-    complainedReplicas = std::move(complainedReplicasForHigherView);
-    LOG_INFO(
-        VC_LOG,
-        "Got quorum of Replicas complaining for a higher View in VCMsg: " << KVLOG(msg->newView(), getCurrentView()));
->>>>>>> ce2263e5
     MoveToHigherView(msg->newView());
   }
 
@@ -2500,19 +2483,6 @@
     ConcordAssertNE(pVC, nullptr);
   }
 
-<<<<<<< HEAD
-=======
-  for (const auto &i : complainedReplicas.getAllMsgs()) {
-    pVC->addComplaint(i.second.get());
-    const auto &complaint = i.second;
-    LOG_DEBUG(VC_LOG,
-              "Putting complaint in VC msg: " << KVLOG(
-                  getCurrentView(), nextView, complaint->idOfGeneratedReplica(), complaint->viewNumber()));
-  }
-  complainedReplicas.clear();
-  viewsManager->setHigherView(nextView);
-
->>>>>>> ce2263e5
   metric_view_.Get().Set(nextView);
   metric_current_primary_.Get().Set(getCurrentView() % config_.getnumReplicas());
 
@@ -3200,17 +3170,7 @@
                                << " ms after the earliest pending client request)."
                                << KVLOG(cidOfEarliestPendingRequest, lastViewThatTransferredSeqNumbersFullyExecuted));
 
-<<<<<<< HEAD
       askToLeaveView(ReplicaAsksToLeaveViewMsg::Reason::ClientRequestTimeout);
-=======
-      std::unique_ptr<ReplicaAsksToLeaveViewMsg> askToLeaveView(ReplicaAsksToLeaveViewMsg::create(
-          config_.getreplicaId(), getCurrentView(), ReplicaAsksToLeaveViewMsg::Reason::ClientRequestTimeout));
-      sendToAllOtherReplicas(askToLeaveView.get());
-      complainedReplicas.store(std::move(askToLeaveView));
-      metric_sent_replica_asks_to_leave_view_msg_.Get().Inc();
-
-      tryToGotoNextView();
->>>>>>> ce2263e5
       return;
     }
   } else  // not currentViewIsActive()
@@ -3232,17 +3192,7 @@
                             timeSinceLastStateTransferMilli,
                             lastViewThatTransferredSeqNumbersFullyExecuted));
 
-<<<<<<< HEAD
       askToLeaveView(ReplicaAsksToLeaveViewMsg::Reason::NewPrimaryGetInChargeTimeout);
-=======
-      std::unique_ptr<ReplicaAsksToLeaveViewMsg> askToLeaveView(ReplicaAsksToLeaveViewMsg::create(
-          config_.getreplicaId(), getCurrentView(), ReplicaAsksToLeaveViewMsg::Reason::NewPrimaryGetInChargeTimeout));
-      sendToAllOtherReplicas(askToLeaveView.get());
-      complainedReplicas.store(std::move(askToLeaveView));
-      metric_sent_replica_asks_to_leave_view_msg_.Get().Inc();
-
-      tryToGotoNextView();
->>>>>>> ce2263e5
       return;
     }
   }
