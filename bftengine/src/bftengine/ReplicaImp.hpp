// Concord
//
// Copyright (c) 2018-2021 VMware, Inc. All Rights Reserved.
//
// This product is licensed to you under the Apache 2.0 license (the "License").  You may not use this product except in
// compliance with the Apache 2.0 License.
//
// This product may include a number of subcomponents with separate copyright notices and license terms. Your use of
// these subcomponents is subject to the terms and conditions of the sub-component's license, as noted in the LICENSE
// file.

#pragma once

#include <string>
#include <utility>
#include "ReplicaForStateTransfer.hpp"
#include "CollectorOfThresholdSignatures.hpp"
#include "SeqNumInfo.hpp"
#include "Digest.hpp"
#include "SimpleThreadPool.hpp"
#include "ControllerBase.hpp"
#include "RetransmissionsManager.hpp"
#include "DynamicUpperLimitWithSimpleFilter.hpp"
#include "Timers.hpp"
#include "ViewsManager.hpp"
#include "InternalReplicaApi.hpp"
#include "ClientsManager.hpp"
#include "CheckpointInfo.hpp"
#include "SimpleThreadPool.hpp"
#include "Bitmap.hpp"
#include "OpenTracing.hpp"
#include "RequestHandler.h"
#include "InternalBFTClient.hpp"
#include "diagnostics.h"
#include "performance_handler.h"
#include "RequestsBatchingLogic.hpp"
#include "ReplicaStatusHandlers.hpp"
#include "PerformanceManager.hpp"
#include "secrets_manager_impl.h"
#include "SigManager.hpp"
#include "TimeServiceManager.hpp"
#include "FakeClock.hpp"
#include <ccron/ticks_generator.hpp>
#include "EpochManager.hpp"

namespace preprocessor {
class PreProcessResultMsg;
}
namespace bftEngine::impl {

class ClientRequestMsg;
class ClientReplyMsg;
class PrePrepareMsg;
class CheckpointMsg;
class ViewChangeMsg;
class NewViewMsg;
class ClientReplyMsg;
class StartSlowCommitMsg;
class ReqMissingDataMsg;
class PreparePartialMsg;
class PrepareFullMsg;
class SimpleAckMsg;
class ReplicaStatusMsg;
class ReplicaImp;
struct LoadedReplicaData;
class PersistentStorage;
class ReplicaRestartReadyMsg;
class ReplicasRestartReadyProofMsg;

using bftEngine::ReplicaConfig;
using std::shared_ptr;
using concordMetrics::GaugeHandle;
using concordMetrics::CounterHandle;
using concordMetrics::StatusHandle;

class ReplicaImp : public InternalReplicaApi, public ReplicaForStateTransfer {
 protected:
  const bool viewChangeProtocolEnabled;
  const bool autoPrimaryRotationEnabled;

  // If this replica was restarted and loaded data from persistent storage.
  bool restarted_ = false;

  // thread pool of this replica
  concord::util::SimpleThreadPool internalThreadPool;  // TODO(GG): !!!! rename

  // retransmissions manager (can be disabled)
  RetransmissionsManager* retransmissionsManager = nullptr;

  // controller
  ControllerBase* controller = nullptr;

  // digital signatures
  std::unique_ptr<SigManager> sigManager_;

  // view change logic
  ViewsManager* viewsManager = nullptr;

  // the last SeqNum used to generate a new SeqNum (valid when this replica is the primary)
  SeqNum primaryLastUsedSeqNum = 0;

  // the latest stable SeqNum known to this replica
  SeqNum lastStableSeqNum = 0;

  SeqNum lastSuperStableSeqNum = 0;

  //
  SeqNum strictLowerBoundOfSeqNums = 0;

  //
  SeqNum maxSeqNumTransferredFromPrevViews = 0;

  // requests queue (used by the primary)
  std::queue<ClientRequestMsg*> requestsQueueOfPrimary;  // only used by the primary
  size_t primaryCombinedReqSize = 0;                     // only used by the primary

  std::map<uint64_t, std::pair<Time, ClientRequestMsg*>>
      requestsOfNonPrimary;  // used to retransmit client requests by a non primary replica
  size_t NonPrimaryCombinedReqSize = 1000;
  // bounded log used to store information about SeqNums in the range (lastStableSeqNum,lastStableSeqNum +
  // kWorkWindowSize]
  typedef SequenceWithActiveWindow<kWorkWindowSize, 1, SeqNum, SeqNumInfo, SeqNumInfo, 1, false> WindowOfSeqNumInfo;
  std::shared_ptr<WindowOfSeqNumInfo> mainLog;

  // bounded log used to store information about checkpoints in the range [lastStableSeqNum,lastStableSeqNum +
  // kWorkWindowSize]
  SequenceWithActiveWindow<kWorkWindowSize + 2 * checkpointWindowSize,
                           checkpointWindowSize,
                           SeqNum,
                           CheckpointInfo<>,
                           CheckpointInfo<>>* checkpointsLog = nullptr;

  // last known stable checkpoint of each peer replica.
  // We sometimes delete checkpoints before lastExecutedSeqNum
  std::map<ReplicaId, CheckpointMsg*> tableOfStableCheckpoints;

  // managing information about the clients
  std::shared_ptr<ClientsManager> clientsManager;
  std::shared_ptr<InternalBFTClient> internalBFTClient_;

  size_t numInvalidClients = 0;
  size_t numValidNoOps = 0;

  // buffer used to store replies
  char* replyBuffer = nullptr;

  // used to dynamically estimate a upper bound for consensus rounds
  DynamicUpperLimitWithSimpleFilter<int64_t>* dynamicUpperLimitOfRounds = nullptr;

  //
  ViewNum lastViewThatTransferredSeqNumbersFullyExecuted = 0;

  //
  Time lastTimeThisReplicaSentStatusReportMsgToAllPeerReplicas = MinTime;
  Time timeOfLastStateSynch;    // last time the replica received a new state (via the state transfer mechanism)
  Time timeOfLastViewEntrance;  // last time the replica entered to a new view

  // latest view number v such that the replica received 2f+2c+1 ViewChangeMsg messages
  // with view >= v
  ViewNum lastAgreedView = 0;
  // last time we changed lastAgreedView
  Time timeOfLastAgreedView;

  // timers
  concordUtil::Timers::Handle retranTimer_;
  concordUtil::Timers::Handle slowPathTimer_;
  concordUtil::Timers::Handle infoReqTimer_;
  concordUtil::Timers::Handle statusReportTimer_;
  concordUtil::Timers::Handle viewChangeTimer_;
  concordUtil::Timers::Handle clientRequestsRetransmissionTimer_;

  int viewChangeTimerMilli = 0;
  int autoPrimaryRotationTimerMilli = 0;

  shared_ptr<PersistentStorage> ps_;

  bool recoveringFromExecutionOfRequests = false;
  Bitmap mapOfRequestsThatAreBeingRecovered;

  shared_ptr<concord::performance::PerformanceManager> pm_;

  // sm_ MUST be initialized. If nullptr sm provided in constructor
  // it will be initialized to a SecretsManagerPlain
  shared_ptr<concord::secretsmanager::ISecretsManagerImpl> sm_;

  std::shared_ptr<concord::cron::TicksGenerator> ticks_gen_;

  std::unordered_map<uint8_t, std::map<ReplicaId, std::unique_ptr<ReplicaRestartReadyMsg>>> restart_ready_msgs_;

  //******** METRICS ************************************
  GaugeHandle metric_view_;
  GaugeHandle metric_last_stable_seq_num_;
  GaugeHandle metric_last_executed_seq_num_;
  GaugeHandle metric_last_agreed_view_;
  GaugeHandle metric_current_active_view_;
  GaugeHandle metric_viewchange_timer_;
  GaugeHandle metric_retransmissions_timer_;
  GaugeHandle metric_status_report_timer_;
  GaugeHandle metric_slow_path_timer_;
  GaugeHandle metric_info_request_timer_;
  GaugeHandle metric_current_primary_;
  GaugeHandle metric_concurrency_level_;
  GaugeHandle metric_primary_last_used_seq_num_;
  GaugeHandle metric_on_call_back_of_super_stable_cp_;
  GaugeHandle metric_sent_replica_asks_to_leave_view_msg_;
  GaugeHandle metric_bft_batch_size_;
  GaugeHandle my_id;
  GaugeHandle primary_queue_size_;
  GaugeHandle consensus_avg_time_;
  GaugeHandle accumulating_batch_avg_time_;
  // The first commit path being attempted for a new request.
  StatusHandle metric_first_commit_path_;

  CounterHandle batch_closed_on_logic_off_;
  CounterHandle batch_closed_on_logic_on_;
  CounterHandle metric_indicator_of_non_determinism_;
  CounterHandle metric_total_committed_sn_;
  CounterHandle metric_slow_path_count_;
  CounterHandle metric_received_internal_msgs_;
  CounterHandle metric_received_client_requests_;
  CounterHandle metric_received_pre_prepares_;
  CounterHandle metric_received_start_slow_commits_;
  CounterHandle metric_received_partial_commit_proofs_;
  CounterHandle metric_received_full_commit_proofs_;
  CounterHandle metric_received_prepare_partials_;
  CounterHandle metric_received_commit_partials_;
  CounterHandle metric_received_prepare_fulls_;
  CounterHandle metric_received_commit_fulls_;
  CounterHandle metric_received_checkpoints_;
  CounterHandle metric_received_replica_statuses_;
  CounterHandle metric_received_view_changes_;
  CounterHandle metric_received_new_views_;
  CounterHandle metric_received_req_missing_datas_;
  CounterHandle metric_received_simple_acks_;
  CounterHandle metric_sent_status_msgs_not_due_timer_;
  CounterHandle metric_sent_req_for_missing_data_;
  CounterHandle metric_sent_checkpoint_msg_due_to_status_;
  CounterHandle metric_sent_viewchange_msg_due_to_status_;
  CounterHandle metric_sent_newview_msg_due_to_status_;
  CounterHandle metric_sent_preprepare_msg_due_to_status_;
  CounterHandle metric_sent_replica_asks_to_leave_view_msg_due_to_status_;
  CounterHandle metric_sent_preprepare_msg_due_to_reqMissingData_;
  CounterHandle metric_sent_startSlowPath_msg_due_to_reqMissingData_;
  CounterHandle metric_sent_partialCommitProof_msg_due_to_reqMissingData_;
  CounterHandle metric_sent_preparePartial_msg_due_to_reqMissingData_;
  CounterHandle metric_sent_prepareFull_msg_due_to_reqMissingData_;
  CounterHandle metric_sent_commitPartial_msg_due_to_reqMissingData_;
  CounterHandle metric_sent_commitFull_msg_due_to_reqMissingData_;
  CounterHandle metric_sent_fullCommitProof_msg_due_to_reqMissingData_;
  CounterHandle metric_total_finished_consensuses_;
  CounterHandle metric_total_slowPath_;
  CounterHandle metric_total_fastPath_;
  CounterHandle metric_total_slowPath_requests_;
  CounterHandle metric_total_fastPath_requests_;
  CounterHandle metric_total_preexec_requests_executed_;
  CounterHandle metric_received_restart_ready_;
  CounterHandle metric_received_restart_proof_;
  //*****************************************************
  RollingAvgAndVar consensus_time_;
  RollingAvgAndVar accumulating_batch_time_;
  Time time_to_collect_batch_ = MinTime;

 public:
  ReplicaImp(const ReplicaConfig&,
             shared_ptr<IRequestsHandler>,
             IStateTransfer* stateTransfer,
             shared_ptr<MsgsCommunicator> msgsCommunicator,
             shared_ptr<PersistentStorage> persistentStorage,
             shared_ptr<MsgHandlersRegistrator> msgHandlers,
             concordUtil::Timers& timers,
             shared_ptr<concord::performance::PerformanceManager> pm,
             shared_ptr<concord::secretsmanager::ISecretsManagerImpl> sm);

  ReplicaImp(const LoadedReplicaData&,
             shared_ptr<IRequestsHandler>,
             IStateTransfer* stateTransfer,
             shared_ptr<MsgsCommunicator> msgsCommunicator,
             shared_ptr<PersistentStorage> persistentStorage,
             shared_ptr<MsgHandlersRegistrator> msgHandlers,
             concordUtil::Timers& timers,
             shared_ptr<concord::performance::PerformanceManager> pm,
             shared_ptr<concord::secretsmanager::ISecretsManagerImpl> sm);

  virtual ~ReplicaImp();

  void start() override;
  void stop() override;

  std::shared_ptr<concord::cron::TicksGenerator> ticksGenerator() const { return ticks_gen_; }

  virtual bool isReadOnly() const override { return false; }

  shared_ptr<PersistentStorage> getPersistentStorage() const { return ps_; }
  std::shared_ptr<concord::secretsmanager::ISecretsManagerImpl> getSecretsManager() { return sm_; }

  void recoverRequests();

  bool validateMessage(MessageBase* msg);
  std::function<bool(MessageBase*)> getMessageValidator();

  // InternalReplicaApi
  bool isCollectingState() const override { return stateTransfer->isCollectingState(); }
  bool isValidClient(NodeIdType clientId) const override { return clientsManager->isValidClient(clientId); }
  bool isIdOfReplica(NodeIdType id) const override { return repsInfo->isIdOfReplica(id); }
  const std::set<ReplicaId>& getIdsOfPeerReplicas() const override { return repsInfo->idsOfPeerReplicas(); }
  ViewNum getCurrentView() const override { return viewsManager->getCurrentView(); }
  ReplicaId currentPrimary() const override { return repsInfo->primaryOfView(getCurrentView()); }
  bool isCurrentPrimary() const override { return (currentPrimary() == config_.replicaId); }
  bool currentViewIsActive() const override { return (viewsManager->viewIsActive(getCurrentView())); }
  bool isReplyAlreadySentToClient(NodeIdType clientId, ReqId reqSeqNum) const override {
    return clientsManager->hasReply(clientId, reqSeqNum);
  }
  bool isClientRequestInProcess(NodeIdType clientId, ReqId reqSeqNum) const override {
    return clientsManager->isClientRequestInProcess(clientId, reqSeqNum);
  }
  SeqNum getPrimaryLastUsedSeqNum() const override { return primaryLastUsedSeqNum; }
  uint64_t getRequestsInQueue() const override { return requestsQueueOfPrimary.size(); }
  SeqNum getLastExecutedSeqNum() const override { return lastExecutedSeqNum; }
  std::pair<PrePrepareMsg*, bool> buildPrePrepareMessage() override;
  bool tryToSendPrePrepareMsg(bool batchingLogic = false) override;
  std::pair<PrePrepareMsg*, bool> buildPrePrepareMsgBatchByRequestsNum(uint32_t requiredRequestsNum) override;
  std::pair<PrePrepareMsg*, bool> buildPrePrepareMsgBatchByOverallSize(uint32_t requiredBatchSizeInBytes) override;

 protected:
  ReplicaImp(bool firstTime,
             const ReplicaConfig&,
             shared_ptr<IRequestsHandler>,
             IStateTransfer*,
             SigManager*,
             ReplicasInfo*,
             ViewsManager*,
             shared_ptr<MsgsCommunicator>,
             shared_ptr<MsgHandlersRegistrator>,
             concordUtil::Timers& timers,
             shared_ptr<concord::performance::PerformanceManager> pm,
             shared_ptr<concord::secretsmanager::ISecretsManagerImpl> sm);

  void registerMsgHandlers();

  template <typename T>
  void messageHandler(MessageBase* msg);

  void send(MessageBase*, NodeIdType) override;
  void sendAndIncrementMetric(MessageBase*, NodeIdType, CounterHandle&);

  bool tryToEnterView();
  void onNewView(const std::vector<PrePrepareMsg*>& prePreparesForNewView);
  void MoveToHigherView(ViewNum nextView);  // also sends the ViewChangeMsg message
  void GotoNextView();

  void tryToSendStatusReport(bool onTimer = false);
  void tryToSendReqMissingDataMsg(SeqNum seqNumber,
                                  bool slowPathOnly = false,
                                  uint16_t destReplicaId = ALL_OTHER_REPLICAS);

  friend class DebugStatistics;
  friend class PreProcessor;

  // Generate diagnostics status replies
  std::string getReplicaState() const;
  std::string getReplicaLastStableSeqNum() const;
  template <typename T>
  void onMessage(T* msg);

  void onInternalMsg(InternalMessage&& msg);
  void onInternalMsg(FullCommitProofMsg* m);
  void onInternalMsg(GetStatus& msg) const;

  std::pair<PrePrepareMsg*, bool> finishAddingRequestsToPrePrepareMsg(PrePrepareMsg*& prePrepareMsg,
                                                                      uint32_t maxSpaceForReqs,
                                                                      uint32_t requiredRequestsSize,
                                                                      uint32_t requiredRequestsNum);

  bool handledByRetransmissionsManager(const ReplicaId sourceReplica,
                                       const ReplicaId destReplica,
                                       const ReplicaId primaryReplica,
                                       const SeqNum seqNum,
                                       const uint16_t msgType);

  void sendRetransmittableMsgToReplica(MessageBase* m,
                                       ReplicaId destReplica,
                                       SeqNum s,
                                       bool ignorePreviousAcks = false);
  void sendAckIfNeeded(MessageBase* msg, const NodeIdType sourceNode, const SeqNum seqNum);

  bool checkSendPrePrepareMsgPrerequisites();

  void sendPartialProof(SeqNumInfo&);

  ClientRequestMsg* addRequestToPrePrepareMessage(ClientRequestMsg*& nextRequest,
                                                  PrePrepareMsg& prePrepareMsg,
                                                  uint32_t maxStorageForRequests);

  PrePrepareMsg* createPrePrepareMessage();

  std::pair<PrePrepareMsg*, bool> buildPrePrepareMessageByRequestsNum(uint32_t requiredRequestsNum);

  std::pair<PrePrepareMsg*, bool> buildPrePrepareMessageByBatchSize(uint32_t requiredBatchSizeInBytes);

  void validatePrePrepareMsg(PrePrepareMsg*& ppm);

  void removeDuplicatedRequestsFromRequestsQueue();

  void tryToStartSlowPaths();

  void tryToAskForMissingInfo();

  void tryToRemovePendingRequestsForSeqNum(SeqNum seqNum);

  void sendPreparePartial(SeqNumInfo&);

  void sendCommitPartial(SeqNum);  // TODO(GG): the argument should be a ref to SeqNumInfo

  void executeReadOnlyRequest(concordUtils::SpanWrapper& parent_span, ClientRequestMsg* m);

  void executeNextCommittedRequests(concordUtils::SpanWrapper& parent_span,
                                    SeqNum seqNumber,
                                    const bool requestMissingInfo = false);

  void executeRequestsInPrePrepareMsg(concordUtils::SpanWrapper& parent_span,
                                      PrePrepareMsg* pp,
                                      bool recoverFromErrorInRequestsExecution = false);

  void executeRequestsAndSendResponses(PrePrepareMsg* pp, Bitmap& requestSet, concordUtils::SpanWrapper& span);
  void sendResponses(PrePrepareMsg* ppMsg, IRequestsHandler::ExecutionRequestsQueue& accumulatedRequests);

  void onSeqNumIsStable(
      SeqNum newStableSeqNum,
      bool hasStateInformation = true,  // true IFF we have checkpoint Or digest in the state transfer
      bool oldSeqNum = false  // true IFF sequence number newStableSeqNum+kWorkWindowSize has already been executed
  );

  void onSeqNumIsSuperStable(SeqNum superStableSeqNum);
  void onTransferringCompleteImp(uint64_t) override;

  template <typename T>
  bool relevantMsgForActiveView(const T* msg);

  void onReportAboutAdvancedReplica(ReplicaId reportedReplica, SeqNum seqNum, ViewNum viewNum);
  void onReportAboutLateReplica(ReplicaId reportedReplica, SeqNum seqNum, ViewNum viewNum);
  void onReportAboutAdvancedReplica(ReplicaId reportedReplica, SeqNum seqNum);
  void onReportAboutLateReplica(ReplicaId reportedReplica, SeqNum seqNum);

  void onReportAboutInvalidMessage(MessageBase* msg, const char* reason) override;

  void sendCheckpointIfNeeded();

  void tryToGotoNextView();

  IncomingMsgsStorage& getIncomingMsgsStorage() override;

  virtual concord::util::SimpleThreadPool& getInternalThreadPool() override { return internalThreadPool; }

  const ReplicaConfig& getReplicaConfig() const override { return config_; }

  virtual const ReplicasInfo& getReplicasInfo() const override { return (*repsInfo); }

  void askToLeaveView(ReplicaAsksToLeaveViewMsg::Reason reasonToLeave);
  void onViewsChangeTimer(concordUtil::Timers::Handle);
  void onRetransmissionsTimer(concordUtil::Timers::Handle);
  void onStatusReportTimer(concordUtil::Timers::Handle);
  void onSlowPathTimer(concordUtil::Timers::Handle);
  void onInfoRequestTimer(concordUtil::Timers::Handle);
  void onSuperStableCheckpointTimer(concordUtil::Timers::Handle);
  void sendRepilcaRestartReady(uint8_t, const std::string&);
  void sendReplicasRestartReadyProof(uint8_t reason);

  // handlers for internal messages

  void onPrepareCombinedSigFailed(SeqNum seqNumber, ViewNum view, const std::set<uint16_t>& replicasWithBadSigs);
  void onPrepareCombinedSigSucceeded(SeqNum seqNumber,
                                     ViewNum view,
                                     const char* combinedSig,
                                     uint16_t combinedSigLen,
                                     const concordUtils::SpanContext& span_context);
  void onPrepareVerifyCombinedSigResult(SeqNum seqNumber, ViewNum view, bool isValid);

  void onCommitCombinedSigFailed(SeqNum seqNumber, ViewNum view, const std::set<uint16_t>& replicasWithBadSigs);
  void onCommitCombinedSigSucceeded(SeqNum seqNumber,
                                    ViewNum view,
                                    const char* combinedSig,
                                    uint16_t combinedSigLen,
                                    const concordUtils::SpanContext& span_context);
  void onCommitVerifyCombinedSigResult(SeqNum seqNumber, ViewNum view, bool isValid);

  void onRetransmissionsProcessingResults(SeqNum relatedLastStableSeqNum,
                                          const ViewNum relatedViewNumber,
                                          const std::forward_list<RetSuggestion>& suggestedRetransmissions);

 private:
  void addTimers();
  void startConsensusProcess(PrePrepareMsg* pp, bool isCreatedEarlier);
  void startConsensusProcess(PrePrepareMsg* pp);

  bool isSeqNumToStopAt(SeqNum seq_num);

  bool validatePreProcessedResults(const PrePrepareMsg* msg, const ViewNum registeredView) const;
  EpochNum getSelfEpochNumber() { return static_cast<EpochNum>(EpochManager::instance().getSelfEpochNumber()); }
<<<<<<< HEAD
  bool createDbCheckpoint_{false};
=======

  void setConflictDetectionBlockId(const ClientRequestMsg&, IRequestsHandler::ExecutionRequest&);

>>>>>>> 4fd332dd
  // 5 years
  static constexpr int64_t MAX_VALUE_SECONDS = 60 * 60 * 24 * 365 * 5;
  // 5 Minutes
  static constexpr int64_t MAX_VALUE_MICROSECONDS = 1000 * 1000 * 60 * 5l;
  // 60 seconds
  static constexpr int64_t MAX_VALUE_NANOSECONDS = 1000 * 1000 * 1000 * 60l;

  using Recorder = concord::diagnostics::Recorder;
  using Unit = concord::diagnostics::Unit;

  struct Recorders {
    Recorders() {
      auto& registrar = concord::diagnostics::RegistrarSingleton::getInstance();
      registrar.perf.registerComponent("replica",
                                       {send,
                                        executeReadOnlyRequest,
                                        executeWriteRequest,
                                        executeRequestsInPrePrepareMsg,
                                        executeRequestsAndSendResponses,
                                        prepareAndSendResponses,
                                        advanceActiveWindowMainLog,
                                        numRequestsInPrePrepareMsg,
                                        requestsQueueOfPrimarySize,
                                        onSeqNumIsStable,
                                        onTransferringCompleteImp,
                                        consensus,
                                        timeInActiveView,
                                        timeInStateTransfer,
                                        checkpointFromCreationToStable,
                                        removeDuplicatedRequestsFromQueue,
                                        buildPrePrepareMessage,
                                        startConsensusProcess,
                                        finishAddingRequestsToPrePrepareMsg,
                                        addAllRequestsToPrePrepare,
                                        addSelfMsgPrePrepare,
                                        prePrepareWriteTransaction,
                                        broadcastPrePrepare,
                                        sendPreparePartialToSelf,
                                        sendPartialProofToSelf});
    }

    DEFINE_SHARED_RECORDER(send, 1, MAX_VALUE_NANOSECONDS, 3, Unit::NANOSECONDS);
    DEFINE_SHARED_RECORDER(executeReadOnlyRequest, 1, MAX_VALUE_MICROSECONDS, 3, Unit::MICROSECONDS);
    DEFINE_SHARED_RECORDER(executeWriteRequest, 1, MAX_VALUE_MICROSECONDS, 3, Unit::MICROSECONDS);
    DEFINE_SHARED_RECORDER(executeRequestsInPrePrepareMsg, 1, MAX_VALUE_MICROSECONDS, 3, Unit::MICROSECONDS);
    DEFINE_SHARED_RECORDER(executeRequestsAndSendResponses, 1, MAX_VALUE_MICROSECONDS, 3, Unit::MICROSECONDS);
    DEFINE_SHARED_RECORDER(prepareAndSendResponses, 1, MAX_VALUE_MICROSECONDS, 3, Unit::MICROSECONDS);
    DEFINE_SHARED_RECORDER(advanceActiveWindowMainLog, 1, MAX_VALUE_MICROSECONDS, 3, Unit::MICROSECONDS);
    DEFINE_SHARED_RECORDER(numRequestsInPrePrepareMsg, 1, 2500, 3, Unit::COUNT);
    DEFINE_SHARED_RECORDER(requestsQueueOfPrimarySize,
                           1,
                           // Currently, hardcoded to 700 in ReplicaImp.cpp
                           701,
                           3,
                           Unit::COUNT);
    DEFINE_SHARED_RECORDER(onSeqNumIsStable, 1, MAX_VALUE_MICROSECONDS, 3, Unit::MICROSECONDS);
    DEFINE_SHARED_RECORDER(onTransferringCompleteImp, 1, MAX_VALUE_NANOSECONDS, 3, Unit::NANOSECONDS);

    // Only updated by the primary
    DEFINE_SHARED_RECORDER(consensus, 1, MAX_VALUE_MICROSECONDS, 3, Unit::MICROSECONDS);

    DEFINE_SHARED_RECORDER(timeInActiveView, 1, MAX_VALUE_SECONDS, 3, Unit::SECONDS);
    DEFINE_SHARED_RECORDER(timeInStateTransfer, 1, MAX_VALUE_SECONDS, 3, Unit::SECONDS);
    DEFINE_SHARED_RECORDER(checkpointFromCreationToStable, 1, MAX_VALUE_SECONDS, 3, Unit::SECONDS);

    // Measurements related to PrePrepare creation and sending
    DEFINE_SHARED_RECORDER(removeDuplicatedRequestsFromQueue, 1, MAX_VALUE_MICROSECONDS, 3, Unit::MICROSECONDS);
    DEFINE_SHARED_RECORDER(buildPrePrepareMessage, 1, MAX_VALUE_MICROSECONDS, 3, Unit::MICROSECONDS);
    DEFINE_SHARED_RECORDER(startConsensusProcess, 1, MAX_VALUE_MICROSECONDS, 3, Unit::MICROSECONDS);
    DEFINE_SHARED_RECORDER(finishAddingRequestsToPrePrepareMsg, 1, MAX_VALUE_MICROSECONDS, 3, Unit::MICROSECONDS);
    DEFINE_SHARED_RECORDER(addAllRequestsToPrePrepare, 1, MAX_VALUE_MICROSECONDS, 3, Unit::MICROSECONDS);
    DEFINE_SHARED_RECORDER(addSelfMsgPrePrepare, 1, MAX_VALUE_MICROSECONDS, 3, Unit::MICROSECONDS);
    DEFINE_SHARED_RECORDER(prePrepareWriteTransaction, 1, MAX_VALUE_MICROSECONDS, 3, Unit::MICROSECONDS);
    DEFINE_SHARED_RECORDER(broadcastPrePrepare, 1, MAX_VALUE_MICROSECONDS, 3, Unit::MICROSECONDS);
    DEFINE_SHARED_RECORDER(sendPreparePartialToSelf, 1, MAX_VALUE_MICROSECONDS, 3, Unit::MICROSECONDS);
    DEFINE_SHARED_RECORDER(sendPartialProofToSelf, 1, MAX_VALUE_MICROSECONDS, 3, Unit::MICROSECONDS);
  };

  Recorders histograms_;

  // Used to measure the time for each consensus slot to go from pre-prepare to commit at the primary.
  // Time is recorded in histograms_.consensus
  concord::diagnostics::AsyncTimeRecorderMap<SeqNum> consensus_times_;
  concord::diagnostics::AsyncTimeRecorderMap<SeqNum> checkpoint_times_;

  concord::diagnostics::AsyncTimeRecorder<false> time_in_active_view_;
  concord::diagnostics::AsyncTimeRecorder<false> time_in_state_transfer_;
  batchingLogic::RequestsBatchingLogic reqBatchingLogic_;
  ReplicaStatusHandlers replStatusHandlers_;
  concord::util::CallbackRegistry<uint64_t> onViewNumCallbacks_;

#ifdef USE_FAKE_CLOCK_IN_TS
  std::optional<TimeServiceManager<concord::util::FakeClock>> time_service_manager_;
#else
  std::optional<TimeServiceManager<std::chrono::system_clock>> time_service_manager_;
#endif
};  // namespace bftEngine::impl

}  // namespace bftEngine::impl<|MERGE_RESOLUTION|>--- conflicted
+++ resolved
@@ -496,13 +496,9 @@
 
   bool validatePreProcessedResults(const PrePrepareMsg* msg, const ViewNum registeredView) const;
   EpochNum getSelfEpochNumber() { return static_cast<EpochNum>(EpochManager::instance().getSelfEpochNumber()); }
-<<<<<<< HEAD
-  bool createDbCheckpoint_{false};
-=======
 
   void setConflictDetectionBlockId(const ClientRequestMsg&, IRequestsHandler::ExecutionRequest&);
 
->>>>>>> 4fd332dd
   // 5 years
   static constexpr int64_t MAX_VALUE_SECONDS = 60 * 60 * 24 * 365 * 5;
   // 5 Minutes
@@ -512,6 +508,7 @@
 
   using Recorder = concord::diagnostics::Recorder;
   using Unit = concord::diagnostics::Unit;
+  bool createDbCheckpoint_{false};
 
   struct Recorders {
     Recorders() {
