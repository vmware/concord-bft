// Concord
//
// Copyright (c) 2020-2021 VMware, Inc. All Rights Reserved.
//
// This product is licensed to you under the Apache 2.0 license (the "License"). You may not use this product except in
// compliance with the Apache 2.0 License.
//
// This product may include a number of subcomponents with separate copyright notices and license terms. Your use of
// these subcomponents is subject to the terms and conditions of the sub-component's license, as noted in the LICENSE
// file.

#include "PreProcessor.hpp"
#include <optional>
#include "InternalReplicaApi.hpp"
#include "Logger.hpp"
#include "MsgHandlersRegistrator.hpp"
#include "OpenTracing.hpp"
#include "SigManager.hpp"
#include "messages/PreProcessResultMsg.hpp"

namespace preprocessor {

using namespace bftEngine;
using namespace concord::util;
using namespace concordUtils;
using namespace std;
using namespace std::placeholders;
using namespace concordUtil;

uint8_t RequestState::reqProcessingHistoryHeight = 10;

//**************** Class RequestsBatch ****************//

void RequestsBatch::init() {
  for (uint16_t i = 0; i < PreProcessor::clientMaxBatchSize_; i++) {
    // Placeholders for all requests in a batch
    requestsMap_[i] = make_shared<RequestState>();
  }
}

void RequestsBatch::addReply(PreProcessReplyMsgSharedPtr replyMsg) {
  const std::lock_guard<std::mutex> lock(batchMutex_);
  repliesList_.push_back(replyMsg);
}

// Should be called under batchMutex_
void RequestsBatch::setBatchParameters(const std::string &cid, uint32_t batchSize) {
  cid_ = cid;
  batchSize_ = batchSize;
}

// Should be called under batchMutex_
void RequestsBatch::resetBatchParams() {
  batchSize_ = 0;
  batchInProcess_ = false;
  numOfCompletedReqs_ = 0;
  cid_ = "";
}

// On non-primary: called when ClientBatchRequestMsg received
void RequestsBatch::registerBatch(const std::string &cid, uint32_t batchSize) {
  const std::lock_guard<std::mutex> lock(batchMutex_);
  if (!batchRegistered_) {
    batchRegistered_ = true;
    setBatchParameters(cid, batchSize);
    LOG_DEBUG(preProcessor_.logger(), "The batch has been registered" << KVLOG(clientId_, cid_, batchSize_));
  }
}

// On non-primary: called when PreProcessBatchRequestMsg received
void RequestsBatch::startBatch(const std::string &cid, uint32_t batchSize) {
  const std::lock_guard<std::mutex> lock(batchMutex_);
  if (!batchInProcess_) {
    batchInProcess_ = true;
    batchRegistered_ = true;
    setBatchParameters(cid, batchSize);
    LOG_DEBUG(preProcessor_.logger(), "The batch has been started" << KVLOG(clientId_, cid_, batchSize_));
  }
}

const string RequestsBatch::getCid() const {
  const std::lock_guard<std::mutex> lock(batchMutex_);
  return cid_;
}

RequestStateSharedPtr &RequestsBatch::getRequestState(uint16_t reqOffsetInBatch) {
  ConcordAssertLE(reqOffsetInBatch, PreProcessor::clientMaxBatchSize_ - 1);
  return requestsMap_[reqOffsetInBatch];
}

void RequestsBatch::handlePossiblyExpiredRequests() {
  for (const auto &req : requestsMap_) {
    const auto &reqStateEntry = req.second;
    lock_guard<mutex> lock(reqStateEntry->mutex);
    if (reqStateEntry->reqProcessingStatePtr) preProcessor_.handlePossiblyExpiredRequest(reqStateEntry);
  }
}

void RequestsBatch::cancelBatch() {
  LOG_INFO(preProcessor_.logger(), "Batch canceled" << KVLOG(clientId_, cid_, batchSize_));
  const lock_guard<mutex> lock(batchMutex_);
  resetBatchParams();
}

// On non-primary replicas
void RequestsBatch::releaseReqsAndSendBatchedReplyIfCompleted() {
  uint32_t replyMsgsSize = 0;
  const auto senderId = preProcessor_.myReplicaId_;
  const auto primaryId = preProcessor_.myReplica_.currentPrimary();
  PreProcessBatchReplyMsgSharedPtr batchReplyMsg;
  {
    const lock_guard<mutex> lock(batchMutex_);
    if (repliesList_.size() != batchSize_) return;

    // The last batch request has pre-processed => send batched reply message
    for (auto const &replyMsg : repliesList_) {
      replyMsgsSize += replyMsg->size();
      // Release the request before sending a reply message to the primary replica to be able accepting new messages
      preProcessor_.releaseClientPreProcessRequestSafe(clientId_, replyMsg->reqOffsetInBatch(), COMPLETE);
    }
    batchReplyMsg = make_shared<PreProcessBatchReplyMsg>(clientId_, senderId, repliesList_, cid_, replyMsgsSize);
    repliesList_.clear();
    resetBatchParams();
  }
  preProcessor_.sendMsg(batchReplyMsg->body(), primaryId, batchReplyMsg->type(), batchReplyMsg->size());
  LOG_INFO(preProcessor_.logger(),
           "Pre-processing completed by a non-primary replica and the batched reply message sent to the primary"
               << KVLOG(senderId, clientId_, cid_, primaryId));
}

// On primary replica
void RequestsBatch::finalizeBatchIfCompleted() {
  const auto cid = cid_;
  {
    const lock_guard<mutex> lock(batchMutex_);
    if (numOfCompletedReqs_ != batchSize_) return;
    resetBatchParams();
  }
  LOG_INFO(preProcessor_.logger(), "The batch on the primary replica has been released" << KVLOG(clientId_, cid));
}

void RequestsBatch::cancelBatchedPreProcessingOnNonPrimary(const ClientMsgsList &clientMsgs, NodeIdType destId) {
  uint32_t offset = 0;
  uint32_t overallPreProcessReqMsgsSize = 0;
  uint32_t reqRetryId = 0;
  PreProcessReqMsgsList reqsBatch;
  for (auto &clientMsg : clientMsgs) {
    const auto &reqEntry = requestsMap_[offset];
    reqRetryId = (reqEntry->reqRetryId)++;
    auto preProcessReqMsg =
        make_shared<PreProcessRequestMsg>(REQ_TYPE_CANCEL,
                                          preProcessor_.myReplicaId_,
                                          clientId_,
                                          offset++,
                                          clientMsg->requestSeqNum(),
                                          reqRetryId,
                                          0,
                                          nullptr,
                                          clientMsg->getCid(),
                                          nullptr,
                                          0,
                                          clientMsg->spanContext<ClientPreProcessReqMsgUniquePtr::element_type>());
    reqsBatch.push_back(preProcessReqMsg);
    overallPreProcessReqMsgsSize += preProcessReqMsg->size();
  }
  auto preProcessBatchReqMsg = make_shared<PreProcessBatchRequestMsg>(
      REQ_TYPE_CANCEL, clientId_, preProcessor_.myReplicaId_, reqsBatch, cid_, overallPreProcessReqMsgsSize);
  LOG_DEBUG(preProcessor_.logger(),
            "Sending PreProcessBatchRequestMsg with REQ_TYPE_CANCEL" << KVLOG(clientId_, cid_, destId));
  preProcessor_.sendMsg(
      preProcessBatchReqMsg->body(), destId, preProcessBatchReqMsg->type(), preProcessBatchReqMsg->size());
}

//**************** Class PreProcessor ****************//

vector<shared_ptr<PreProcessor>> PreProcessor::preProcessors_;

//**************** Static functions ****************//

void PreProcessor::addNewPreProcessor(shared_ptr<MsgsCommunicator> &msgsCommunicator,
                                      shared_ptr<IncomingMsgsStorage> &incomingMsgsStorage,
                                      shared_ptr<MsgHandlersRegistrator> &msgHandlersRegistrator,
                                      bftEngine::IRequestsHandler &requestsHandler,
                                      InternalReplicaApi &replica,
                                      concordUtil::Timers &timers,
                                      shared_ptr<concord::performance::PerformanceManager> &pm) {
  if (ReplicaConfig::instance().getnumOfExternalClients() + ReplicaConfig::instance().getnumOfClientProxies() <= 0) {
    LOG_ERROR(logger(), "Wrong configuration: a number of clients could not be zero!");
    return;
  }

  if (ReplicaConfig::instance().getpreExecutionFeatureEnabled())
    preProcessors_.push_back(make_unique<PreProcessor>(
        msgsCommunicator, incomingMsgsStorage, msgHandlersRegistrator, requestsHandler, replica, timers, pm));
}

void PreProcessor::setAggregator(std::shared_ptr<concordMetrics::Aggregator> aggregator) {
  if (ReplicaConfig::instance().getpreExecutionFeatureEnabled() && aggregator) {
    for (const auto &elem : preProcessors_) elem->metricsComponent_.SetAggregator(aggregator);
  }
}

//**************************************************//

bool PreProcessor::validateMessage(MessageBase *msg) const {
  try {
    msg->validate(myReplica_.getReplicasInfo());
    return true;
  } catch (std::exception &e) {
    LOG_ERROR(logger(), "Message validation failed: " << e.what());
    return false;
  }
}

PreProcessor::PreProcessor(shared_ptr<MsgsCommunicator> &msgsCommunicator,
                           shared_ptr<IncomingMsgsStorage> &incomingMsgsStorage,
                           shared_ptr<MsgHandlersRegistrator> &msgHandlersRegistrator,
                           IRequestsHandler &requestsHandler,
                           const InternalReplicaApi &myReplica,
                           concordUtil::Timers &timers,
                           shared_ptr<concord::performance::PerformanceManager> &pm)
    : msgsCommunicator_(msgsCommunicator),
      incomingMsgsStorage_(incomingMsgsStorage),
      msgHandlersRegistrator_(msgHandlersRegistrator),
      requestsHandler_(requestsHandler),
      myReplica_(myReplica),
      myReplicaId_(myReplica.getReplicaConfig().replicaId),
      maxPreExecResultSize_(myReplica.getReplicaConfig().maxExternalMessageSize),
      numOfReplicas_(myReplica.getReplicaConfig().numReplicas + myReplica.getReplicaConfig().numRoReplicas),
      numOfInternalClients_(myReplica.getReplicaConfig().numOfClientProxies),
      clientBatchingEnabled_(myReplica.getReplicaConfig().clientBatchingEnabled),
      metricsComponent_{concordMetrics::Component("preProcessor", std::make_shared<concordMetrics::Aggregator>())},
      metricsLastDumpTime_(0),
      metricsDumpIntervalInSec_{myReplica_.getReplicaConfig().metricsDumpIntervalSeconds},
      preProcessorMetrics_{metricsComponent_.RegisterAtomicCounter("preProcReqReceived"),
                           metricsComponent_.RegisterCounter("preProcBatchReqReceived"),
                           metricsComponent_.RegisterCounter("preProcReqInvalid"),
                           metricsComponent_.RegisterAtomicCounter("preProcReqIgnored"),
                           metricsComponent_.RegisterAtomicCounter("preProcReqRejected"),
                           metricsComponent_.RegisterCounter("preProcConsensusNotReached"),
                           metricsComponent_.RegisterCounter("preProcessRequestTimedOut"),
                           metricsComponent_.RegisterCounter("preProcPossiblePrimaryFaultDetected"),
                           metricsComponent_.RegisterCounter("preProcReqCompleted"),
                           metricsComponent_.RegisterCounter("preProcReqRetried"),
                           metricsComponent_.RegisterAtomicGauge("preProcessingTimeAvg", 0),
                           metricsComponent_.RegisterAtomicGauge("launchAsyncPreProcessJobTimeAvg", 0),
                           metricsComponent_.RegisterAtomicGauge("PreProcInFlyRequestsNum", 0)},
      totalPreProcessingTime_(true),
      launchAsyncJobTimeAvg_(true),
      preExecReqStatusCheckPeriodMilli_(myReplica_.getReplicaConfig().preExecReqStatusCheckTimerMillisec),
      timers_{timers},
      totalPreExecDurationRecorder_{histograms_.totalPreExecutionDuration},
      launchAsyncPreProcessJobRecorder_{histograms_.launchAsyncPreProcessJob},
      pm_{pm},
      batchedPreProcessEnabled_(myReplica_.getReplicaConfig().batchedPreProcessEnabled) {
  clientMaxBatchSize_ = clientBatchingEnabled_ ? myReplica.getReplicaConfig().clientBatchingMaxMsgsNbr : 1,
  registerMsgHandlers();
  metricsComponent_.Register();
  const uint16_t numOfExternalClients = myReplica.getReplicaConfig().numOfExternalClients;
  const uint16_t numOfReqEntries = numOfExternalClients * clientMaxBatchSize_;
  for (uint16_t i = 0; i < numOfReqEntries; i++) {
    // Placeholders for all clients including batches
    preProcessResultBuffers_.emplace_back(std::make_pair(false, Sliver()));
  }
  const uint16_t firstClientId = numOfReplicas_ + numOfInternalClients_;
  for (uint16_t i = 0; i < numOfExternalClients; i++) {
    // Placeholders for all client batches
    const uint16_t clientId = firstClientId + i;
    ongoingReqBatches_[clientId] = make_shared<RequestsBatch>(*this, clientId);
    ongoingReqBatches_[clientId]->init();
  }
  RequestState::reqProcessingHistoryHeight *= clientMaxBatchSize_;
  uint64_t numOfThreads = myReplica.getReplicaConfig().preExecConcurrencyLevel;
  if (!numOfThreads) {
    if (myReplica.getReplicaConfig().numOfExternalClients)
      numOfThreads = myReplica.getReplicaConfig().numOfExternalClients * clientMaxBatchSize_;
    else  // For testing purpose
      numOfThreads = myReplica.getReplicaConfig().numOfClientProxies / numOfReplicas_;
  }
  threadPool_.start(numOfThreads);
  msgLoopThread_ = std::thread{&PreProcessor::msgProcessingLoop, this};
  LOG_INFO(logger(),
           KVLOG(numOfReplicas_,
                 numOfExternalClients,
                 numOfInternalClients_,
                 numOfReqEntries,
                 firstClientId,
                 clientBatchingEnabled_,
                 clientMaxBatchSize_,
                 maxPreExecResultSize_,
                 preExecReqStatusCheckPeriodMilli_,
                 numOfThreads,
                 ReplicaConfig::instance().preExecutionResultAuthEnabled));
  RequestProcessingState::init(numOfRequiredReplies(), &histograms_);
  PreProcessReplyMsg::setPreProcessorHistograms(&histograms_);
  addTimers();
}

PreProcessor::~PreProcessor() {
  msgLoopDone_ = true;
  msgLoopSignal_.notify_all();
  cancelTimers();
  threadPool_.stop();
  if (msgLoopThread_.joinable()) msgLoopThread_.join();
}

void PreProcessor::addTimers() {
  // This timer is used for a periodic detection of timed out client requests.
  // Each such request contains requestTimeoutMilli parameter that defines its lifetime.
  if (preExecReqStatusCheckPeriodMilli_ != 0)
    requestsStatusCheckTimer_ = timers_.add(chrono::milliseconds(preExecReqStatusCheckPeriodMilli_),
                                            Timers::Timer::RECURRING,
                                            [this](Timers::Handle h) { onRequestsStatusCheckTimer(); });
  metricsTimer_ =
      timers_.add(100ms, Timers::Timer::RECURRING, [this](Timers::Handle h) { updateAggregatorAndDumpMetrics(); });
}

void PreProcessor::cancelTimers() {
  try {
    timers_.cancel(metricsTimer_);
    if (preExecReqStatusCheckPeriodMilli_ != 0) timers_.cancel(requestsStatusCheckTimer_);
  } catch (std::invalid_argument &e) {
  }
}

// This function should be always called under a reqEntry->mutex lock
// Resend PreProcessRequestMsg to replicas that have previously rejected it
void PreProcessor::resendPreProcessRequest(const RequestProcessingStateUniquePtr &reqStatePtr) {
  const auto &rejectedReplicasList = reqStatePtr->getRejectedReplicasList();
  const auto &preProcessReqMsg = reqStatePtr->getPreProcessRequest();
  if (!rejectedReplicasList.empty() && preProcessReqMsg) {
    SCOPED_MDC_CID(preProcessReqMsg->getCid());
    const auto &clientId = preProcessReqMsg->clientId();
    const auto &reqSeqNum = preProcessReqMsg->reqSeqNum();
    for (const auto &destId : rejectedReplicasList) {
      LOG_DEBUG(logger(), "Resending PreProcessRequestMsg" << KVLOG(clientId, reqSeqNum, destId));
      sendMsg(preProcessReqMsg->body(), destId, preProcessReqMsg->type(), preProcessReqMsg->size());
    }
    reqStatePtr->resetRejectedReplicasList();
  }
}

void PreProcessor::handlePossiblyExpiredRequest(const RequestStateSharedPtr &reqStateEntry) {
  const auto &reqStatePtr = reqStateEntry->reqProcessingStatePtr;
  if (reqStatePtr->isReqTimedOut()) {
    preProcessorMetrics_.preProcessRequestTimedOut++;
    preProcessorMetrics_.preProcPossiblePrimaryFaultDetected++;
    // The request could expire do to failed primary replica, let ReplicaImp address that
    const auto &reqSeqNum = reqStatePtr->getReqSeqNum();
    const auto &clientId = reqStatePtr->getClientId();
    SCOPED_MDC_CID(reqStatePtr->getReqCid());
    LOG_INFO(logger(), "Let replica handle request" << KVLOG(reqSeqNum, clientId));
    incomingMsgsStorage_->pushExternalMsg(reqStatePtr->buildClientRequestMsg(true));
    releaseClientPreProcessRequest(reqStateEntry, CANCEL);
  } else if (myReplica_.isCurrentPrimary() && reqStatePtr->definePreProcessingConsensusResult() == CONTINUE)
    resendPreProcessRequest(reqStatePtr);
}

void PreProcessor::onRequestsStatusCheckTimer() {
  concord::diagnostics::TimeRecorder scoped_timer(*histograms_.onRequestsStatusCheckTimer);
  // Pass through all ongoing requests and abort the pre-execution for those that are timed out.
  for (auto &batchEntry : ongoingReqBatches_) batchEntry.second->handlePossiblyExpiredRequests();
}

bool PreProcessor::checkClientMsgCorrectness(
    uint64_t reqSeqNum, const string &cid, bool isReadOnly, uint16_t clientId, NodeIdType senderId) const {
  SCOPED_MDC_CID(cid);
  if (myReplica_.isCollectingState()) {
    LOG_INFO(logger(),
             "Ignore ClientPreProcessRequestMsg as the replica is collecting missing state from other replicas"
                 << KVLOG(reqSeqNum, senderId, clientId));
    return false;
  }
  if (isReadOnly) {
    LOG_INFO(logger(), "Ignore ClientPreProcessRequestMsg as it is signed as read-only" << KVLOG(reqSeqNum, clientId));
    return false;
  }
  const bool &invalidClient = !myReplica_.isValidClient(clientId);
  const bool &sentFromReplicaToNonPrimary = myReplica_.isIdOfReplica(senderId) && !myReplica_.isCurrentPrimary();
  if (invalidClient || sentFromReplicaToNonPrimary) {
    LOG_WARN(logger(),
             "Ignore ClientPreProcessRequestMsg as invalid"
                 << KVLOG(reqSeqNum, senderId, clientId, invalidClient, sentFromReplicaToNonPrimary));
    return false;
  }
  if (!myReplica_.currentViewIsActive()) {
    LOG_INFO(logger(),
             "Ignore ClientPreProcessRequestMsg as current view is inactive" << KVLOG(reqSeqNum, senderId, clientId));
    return false;
  }
  return true;
}

bool PreProcessor::checkClientBatchMsgCorrectness(const ClientBatchRequestMsgUniquePtr &clientBatchReqMsg) {
  if (!clientBatchingEnabled_) {
    LOG_ERROR(logger(),
              "Batching functionality is disabled => reject message"
                  << KVLOG(clientBatchReqMsg->clientId(), clientBatchReqMsg->senderId(), clientBatchReqMsg->getCid()));
    preProcessorMetrics_.preProcReqIgnored++;
    return false;
  }
  const auto &clientRequestMsgs = clientBatchReqMsg->getClientPreProcessRequestMsgs();
  bool valid = true;
  for (const auto &msg : clientRequestMsgs) {
    if (!checkClientMsgCorrectness(
            msg->requestSeqNum(), msg->getCid(), false, msg->clientProxyId(), clientBatchReqMsg->senderId())) {
      preProcessorMetrics_.preProcReqIgnored++;
      valid = false;
    } else if (!validateMessage(msg.get())) {
      preProcessorMetrics_.preProcReqInvalid++;
      valid = false;
    }
  }
  return valid;
}

void PreProcessor::updateAggregatorAndDumpMetrics() {
  metricsComponent_.UpdateAggregator();
  auto currTime = std::chrono::duration_cast<std::chrono::seconds>(std::chrono::steady_clock::now().time_since_epoch());
  if (currTime - metricsLastDumpTime_ >= metricsDumpIntervalInSec_) {
    metricsLastDumpTime_ = currTime;
    LOG_INFO(logger(), "--preProcessor metrics dump--" + metricsComponent_.ToJson());
  }
}

void PreProcessor::cancelPreProcessingOnNonPrimary(const ClientPreProcessReqMsgUniquePtr &clientReqMsg,
                                                   NodeIdType destId,
                                                   uint16_t reqOffsetInBatch,
                                                   uint64_t reqRetryId,
                                                   const string &batchCid) {
  const auto clientId = clientReqMsg->clientProxyId();
  const auto reqSeqNum = clientReqMsg->requestSeqNum();
  auto preProcessReqMsg =
      make_shared<PreProcessRequestMsg>(REQ_TYPE_CANCEL,
                                        myReplicaId_,
                                        clientId,
                                        reqOffsetInBatch,
                                        reqSeqNum,
                                        reqRetryId,
                                        0,
                                        nullptr,
                                        clientReqMsg->getCid(),
                                        nullptr,
                                        0,
                                        clientReqMsg->spanContext<ClientPreProcessReqMsgUniquePtr::element_type>());
  SCOPED_MDC_CID(preProcessReqMsg->getCid());
  LOG_DEBUG(logger(),
            "Sending PreProcessRequestMsg with REQ_TYPE_CANCEL" << KVLOG(clientId, batchCid, reqSeqNum, destId));
  sendMsg(preProcessReqMsg->body(), destId, preProcessReqMsg->type(), preProcessReqMsg->size());
  preProcessorMetrics_.preProcReqRejected++;
}

void PreProcessor::sendRejectPreProcessReplyMsg(NodeIdType clientId,
                                                uint16_t reqOffsetInBatch,
                                                NodeIdType senderId,
                                                SeqNum reqSeqNum,
                                                SeqNum ongoingReqSeqNum,
                                                uint64_t reqRetryId,
                                                const string &cid,
                                                const string &ongoingCid) {
  auto replyMsg = make_shared<PreProcessReplyMsg>(myReplicaId_,
                                                  clientId,
                                                  reqOffsetInBatch,
                                                  reqSeqNum,
                                                  reqRetryId,
                                                  getPreProcessResultBuffer(clientId, reqSeqNum, reqOffsetInBatch),
                                                  0,
                                                  cid,
                                                  STATUS_REJECT);
  LOG_DEBUG(
      logger(),
      KVLOG(reqSeqNum, senderId, clientId, reqOffsetInBatch, ongoingReqSeqNum, ongoingCid)
          << " Sending PreProcessReplyMsg with STATUS_REJECT as another PreProcessRequest from the same client is "
             "in progress");
  sendMsg(replyMsg->body(), myReplica_.currentPrimary(), replyMsg->type(), replyMsg->size());
}

template <>
void PreProcessor::onMessage<ClientPreProcessRequestMsg>(ClientPreProcessRequestMsg *msg) {
  concord::diagnostics::TimeRecorder scoped_timer(*histograms_.onClientPreProcessRequestMsg);
  preProcessorMetrics_.preProcReqReceived++;
  ClientPreProcessReqMsgUniquePtr clientMsg(msg);
  const string &cid = clientMsg->getCid();
  const NodeIdType &senderId = clientMsg->senderId();
  const NodeIdType &clientId = clientMsg->clientProxyId();
  const ReqId &reqSeqNum = clientMsg->requestSeqNum();
  const auto &reqTimeoutMilli = clientMsg->requestTimeoutMilli();
  SCOPED_MDC_CID(cid);
  LOG_DEBUG(logger(), "Received ClientPreProcessRequestMsg" << KVLOG(reqSeqNum, clientId, senderId, reqTimeoutMilli));
  if (!checkClientMsgCorrectness(reqSeqNum, cid, clientMsg->isReadOnly(), clientId, senderId)) return;
  PreProcessRequestMsgSharedPtr preProcessRequestMsg;
  handleSingleClientRequestMessage(move(clientMsg), senderId, false, 0, preProcessRequestMsg);
}

// Should be called under reqEntry->mutex lock
bool PreProcessor::isRequestPreProcessingRightNow(const RequestStateSharedPtr &reqEntry,
                                                  ReqId reqSeqNum,
                                                  NodeIdType clientId,
                                                  NodeIdType senderId) {
  if (reqEntry->reqProcessingStatePtr) {
    const auto &ongoingReqSeqNum = reqEntry->reqProcessingStatePtr->getReqSeqNum();
    const auto &ongoingCid = reqEntry->reqProcessingStatePtr->getReqCid();
    LOG_DEBUG(logger(),
              KVLOG(reqSeqNum, clientId, senderId)
                  << " is ignored:" << KVLOG(ongoingReqSeqNum, ongoingCid) << " is in progress");
    preProcessorMetrics_.preProcReqIgnored++;
    return true;
  }
  return false;
}

// Should be called under reqEntry->mutex lock
bool PreProcessor::isRequestPassingConsensusOrPostExec(SeqNum reqSeqNum,
                                                       NodeIdType senderId,
                                                       NodeIdType clientId,
                                                       const string &cid) {
  if (myReplica_.isClientRequestInProcess(clientId, reqSeqNum)) {
    LOG_DEBUG(logger(),
              "The specified request is in consensus or being post-executed right now - ignore"
                  << KVLOG(cid, reqSeqNum, senderId, clientId));
    preProcessorMetrics_.preProcReqIgnored++;
    return true;
  }
  return false;
}

// Should be called under reqEntry->mutex lock
bool PreProcessor::isRequestPreProcessedBefore(const RequestStateSharedPtr &reqEntry,
                                               SeqNum reqSeqNum,
                                               NodeIdType clientId,
                                               const string &cid) {
  if (!reqEntry->reqProcessingStatePtr) {
    // Verify that an arrived request is newer than any other in the requests history for this client
    for (const auto &oldReqState : reqEntry->reqProcessingHistory) {
      if (oldReqState->getReqSeqNum() > reqSeqNum) {
        LOG_DEBUG(logger(),
                  "The request gets ignored as the newer request from this client has already been pre-processed"
                      << KVLOG(cid, reqSeqNum, clientId, oldReqState->getReqCid(), oldReqState->getReqSeqNum()));
        preProcessorMetrics_.preProcReqIgnored++;
        return true;
      }
    }
  }
  return false;
}

bool PreProcessor::handleSingleClientRequestMessage(ClientPreProcessReqMsgUniquePtr clientMsg,
                                                    NodeIdType senderId,
                                                    bool arrivedInBatch,
                                                    uint16_t reqOffsetInBatch,
                                                    PreProcessRequestMsgSharedPtr &preProcessRequestMsg,
                                                    const string &batchCid,
                                                    uint32_t batchSize) {
  SCOPED_MDC_CID(clientMsg->getCid());
  const NodeIdType &clientId = clientMsg->clientProxyId();
  const ReqId &reqSeqNum = clientMsg->requestSeqNum();
  LOG_DEBUG(logger(), KVLOG(batchCid, reqSeqNum, clientId, senderId, arrivedInBatch, reqOffsetInBatch));
  bool registerSucceeded = false;
  {
    const auto &reqEntry = ongoingReqBatches_[clientId]->getRequestState(reqOffsetInBatch);
    lock_guard<mutex> lock(reqEntry->mutex);
    const bool reqToBeDeclined =
        (isRequestPreProcessingRightNow(reqEntry, reqSeqNum, clientId, senderId) ||
         isRequestPassingConsensusOrPostExec(reqSeqNum, senderId, clientId, clientMsg->getCid()) ||
         isRequestPreProcessedBefore(reqEntry, reqSeqNum, clientId, clientMsg->getCid()));
    if (reqToBeDeclined) {
      if (!batchedPreProcessEnabled_ && (senderId != clientId))
        // Send 'cancel' request to non-primary replicas to release them from waiting to a 'real' PreProcessRequestMsg,
        // which will not arrive in this case. Doing this to avoid request from being timed out on non-primary replicas.
        cancelPreProcessingOnNonPrimary(clientMsg, senderId, reqOffsetInBatch, (reqEntry->reqRetryId)++);
      return false;
    }

    if (myReplica_.isReplyAlreadySentToClient(clientId, reqSeqNum)) {
      if (!batchedPreProcessEnabled_ && (senderId != clientId))
        cancelPreProcessingOnNonPrimary(clientMsg, senderId, reqOffsetInBatch, (reqEntry->reqRetryId)++);
      LOG_INFO(logger(),
               "Request has already been executed - let replica decide how to proceed further"
                   << KVLOG(batchCid, reqSeqNum, clientId, senderId));
      incomingMsgsStorage_->pushExternalMsg(clientMsg->convertToClientRequestMsg(false));
      return false;
    }

    if (myReplica_.isCurrentPrimary())
      registerSucceeded = registerRequestOnPrimaryReplica(
          batchCid, batchSize, move(clientMsg), preProcessRequestMsg, reqOffsetInBatch, reqEntry);
    else {
      registerAndHandleClientPreProcessReqOnNonPrimary(
          batchCid, batchSize, move(clientMsg), arrivedInBatch, reqOffsetInBatch);
      return true;
    }
  }
  if (myReplica_.isCurrentPrimary() && registerSucceeded) {
    handleClientPreProcessRequestByPrimary(preProcessRequestMsg, arrivedInBatch);
    return true;
  }

  LOG_DEBUG(logger(),
            "ClientPreProcessRequestMsg" << KVLOG(batchCid, reqSeqNum, clientId, senderId)
                                         << " is ignored because request is old/duplicated");

  preProcessorMetrics_.preProcReqIgnored++;
  return false;
}

void PreProcessor::sendPreProcessBatchReqToAllReplicas(ClientBatchRequestMsgUniquePtr clientBatchMsg,
                                                       const PreProcessReqMsgsList &preProcessReqMsgList,
                                                       uint32_t requestsSize) {
  const auto clientId = clientBatchMsg->clientId();
  const auto &batchCid = clientBatchMsg->getCid();
  LOG_DEBUG(logger(), "Send PreProcessBatchRequestMsg to non-primary replicas" << KVLOG(clientId, batchCid));

  auto preProcessBatchReqMsg = make_shared<PreProcessBatchRequestMsg>(
      REQ_TYPE_PRE_PROCESS, clientId, myReplicaId_, preProcessReqMsgList, batchCid, requestsSize);

  concord::diagnostics::TimeRecorder scoped_timer(*histograms_.sendPreProcessBatchRequestToAllReplicas);
  const set<ReplicaId> &idsOfPeerReplicas = myReplica_.getIdsOfPeerReplicas();
  for (auto destId : idsOfPeerReplicas) {
    if (destId != myReplicaId_)
      // sendMsg works asynchronously, so we can launch it sequentially here
      sendMsg(preProcessBatchReqMsg->body(), destId, REQ_TYPE_PRE_PROCESS, preProcessBatchReqMsg->size());
  }
}

bool PreProcessor::isBatchAlreadyRegistered(const string &batchCid,
                                            const RequestsBatchSharedPtr &batchEntry,
                                            NodeIdType clientId,
                                            NodeIdType senderId) const {
  if (batchedPreProcessEnabled_ && batchEntry->isBatchRegistered()) {
    LOG_DEBUG(logger(),
              KVLOG(batchCid, clientId, senderId)
                  << " is ignored as an ongoing batch exists for the same client:" << KVLOG(batchEntry->getCid()));
    return true;
  }
  return false;
}

template <>
void PreProcessor::onMessage<ClientBatchRequestMsg>(ClientBatchRequestMsg *msg) {
  preProcessorMetrics_.preProcBatchReqReceived++;
  concord::diagnostics::TimeRecorder scoped_timer(*histograms_.onClientBatchPreProcessRequestMsg);
  ClientBatchRequestMsgUniquePtr clientBatchMsg(msg);
  const auto clientId = clientBatchMsg->clientId();
  const auto senderId = clientBatchMsg->senderId();
  const auto &batchCid = clientBatchMsg->getCid();
  const auto batchSize = clientBatchMsg->numOfMessagesInBatch();
  LOG_DEBUG(logger(), "Received ClientBatchPreProcessRequestMsg" << KVLOG(batchCid, senderId, clientId, batchSize));
  if (!checkClientBatchMsgCorrectness(clientBatchMsg)) {
    preProcessorMetrics_.preProcReqIgnored++;
    return;
  }
  ClientMsgsList &clientMsgs = clientBatchMsg->getClientPreProcessRequestMsgs();
  const auto &batchEntry = ongoingReqBatches_[clientId];
  if (batchedPreProcessEnabled_) {
    if (senderId != clientId && isBatchAlreadyRegistered(batchCid, batchEntry, clientId, senderId))
      return batchEntry->cancelBatchedPreProcessingOnNonPrimary(clientMsgs, senderId);
  }

  uint16_t offset = 0;
  PreProcessReqMsgsList preProcessReqMsgList;
  bool wholeBatchIsOk = true;
  uint32_t overallPreProcessReqMsgsSize = 0;
  for (auto &clientMsg : clientMsgs) {
    const auto &requestSeqNum = clientMsg->requestSeqNum();
    const auto &cid = clientMsg->getCid();
    const auto &requestTimeoutMilli = clientMsg->requestTimeoutMilli();
    LOG_DEBUG(logger(),
              "Start handling single message from the batch:" << KVLOG(
                  batchCid, senderId, clientId, requestSeqNum, cid, requestTimeoutMilli));
    preProcessorMetrics_.preProcReqReceived++;
    // senderId should be taken from ClientBatchRequestMsg as it does not get re-set in batched client messages
    PreProcessRequestMsgSharedPtr preProcessRequestMsg;
    const bool msgPassedChecks = handleSingleClientRequestMessage(
        move(clientMsg), senderId, true, offset++, preProcessRequestMsg, batchCid, batchSize);
    if (!msgPassedChecks) wholeBatchIsOk = false;
    if (msgPassedChecks && batchedPreProcessEnabled_ && myReplica_.isCurrentPrimary() && preProcessRequestMsg) {
      overallPreProcessReqMsgsSize += preProcessRequestMsg->size();
      preProcessReqMsgList.push_back(preProcessRequestMsg);
    }
  }
  if (batchedPreProcessEnabled_ && !wholeBatchIsOk) {
    LOG_INFO(logger(),
             "Not all the messages from the batch successfully passed checks; cancel the whole batch"
                 << KVLOG(batchCid, senderId, clientId));
    if (senderId != clientId) batchEntry->cancelBatchedPreProcessingOnNonPrimary(clientMsgs, senderId);
    return;
  }
  if (myReplica_.isCurrentPrimary()) {
    if (batchedPreProcessEnabled_ && !preProcessReqMsgList.empty())
      // For non-batched functionality PreProcessReq messages get sent to all non-primary replicas in
      // handleClientPreProcessRequestByPrimary function
      sendPreProcessBatchReqToAllReplicas(move(clientBatchMsg), preProcessReqMsgList, overallPreProcessReqMsgsSize);
  } else {
    LOG_DEBUG(logger(), "Pass ClientBatchRequestMsg to the current primary" << KVLOG(batchCid, senderId, clientId));
    sendMsg(clientBatchMsg->body(), myReplica_.currentPrimary(), clientBatchMsg->type(), clientBatchMsg->size());
  }
}

bool PreProcessor::checkPreProcessReqPrerequisites(
    SeqNum reqSeqNum, const string &cid, NodeIdType senderId, NodeIdType clientId, uint16_t reqOffsetInBatch) {
  if (myReplica_.isCollectingState()) {
    LOG_INFO(logger(),
             "Ignore PreProcessRequestMsg as the replica is collecting missing state from other replicas"
                 << KVLOG(reqSeqNum, cid, senderId, clientId, reqOffsetInBatch));
    return false;
  }

  if (myReplica_.isCurrentPrimary()) {
    LOG_WARN(logger(),
             "Ignore PreProcessRequestMsg as current replica is the primary"
                 << KVLOG(reqSeqNum, cid, senderId, clientId, reqOffsetInBatch));
    return false;
  }

  if (!myReplica_.currentViewIsActive()) {
    LOG_INFO(logger(),
             "Ignore PreProcessRequestMsg as current view is inactive"
                 << KVLOG(reqSeqNum, cid, senderId, clientId, reqOffsetInBatch));
    return false;
  }
  return true;
}

bool PreProcessor::checkPreProcessBatchReqMsgCorrectness(const PreProcessBatchReqMsgSharedPtr &batchReq) {
  const auto &preProcessRequestMsgs = batchReq->getPreProcessRequestMsgs();
  bool valid = true;
  for (const auto &msg : preProcessRequestMsgs) {
    if (!checkPreProcessReqPrerequisites(
            msg->reqSeqNum(), msg->getCid(), batchReq->senderId(), msg->clientId(), msg->reqOffsetInBatch())) {
      preProcessorMetrics_.preProcReqIgnored++;
      valid = false;
    } else if (!validateMessage(msg.get())) {
      preProcessorMetrics_.preProcReqInvalid++;
      valid = false;
    }
  }
  return valid;
}

// Non-primary replica request handling
template <>
void PreProcessor::onMessage<PreProcessBatchRequestMsg>(PreProcessBatchRequestMsg *msg) {
  concord::diagnostics::TimeRecorder scoped_timer(*histograms_.onPreProcessBatchRequestMsg);
  PreProcessBatchReqMsgSharedPtr batchMsg(msg);
  const auto &batchCid = msg->getCid();
  const NodeIdType &senderId = batchMsg->senderId();
  const NodeIdType &clientId = batchMsg->clientId();
  LOG_DEBUG(logger(),
            "Received PreProcessBatchRequestMsg"
                << KVLOG(batchMsg->reqType(), senderId, clientId, batchCid, batchMsg->numOfMessagesInBatch()));
  if (!checkPreProcessBatchReqMsgCorrectness(batchMsg)) return;

  PreProcessReqMsgsList &preProcessReqMsgs = batchMsg->getPreProcessRequestMsgs();
  const auto batchSize = preProcessReqMsgs.size();
  for (auto &singleMsg : preProcessReqMsgs) {
    LOG_DEBUG(logger(),
              "Start handling single message from the batch:" << KVLOG(
                  batchCid, singleMsg->reqSeqNum(), singleMsg->getCid(), senderId, clientId, batchSize));
    handleSinglePreProcessRequestMsg(singleMsg, batchCid, batchSize);
  }
  // Don't cancel the batch if it has received PreProcessBatchRequestMsg before
  if (batchMsg->reqType() == REQ_TYPE_CANCEL && !ongoingReqBatches_[clientId]->isBatchInProcess())
    ongoingReqBatches_[clientId]->cancelBatch();
}

void PreProcessor::handleSinglePreProcessRequestMsg(PreProcessRequestMsgSharedPtr preProcessReqMsg,
                                                    const string &batchCid,
                                                    uint32_t batchSize) {
  concord::diagnostics::TimeRecorder scoped_timer(*histograms_.onPreProcessRequestMsg);
  const NodeIdType &senderId = preProcessReqMsg->senderId();
  const NodeIdType &clientId = preProcessReqMsg->clientId();
  const uint16_t &reqOffsetInBatch = preProcessReqMsg->reqOffsetInBatch();
  const SeqNum &reqSeqNum = preProcessReqMsg->reqSeqNum();
  const RequestType reqType = preProcessReqMsg->reqType();
  string cid = preProcessReqMsg->getCid();
  LOG_DEBUG(logger(), KVLOG(batchCid, reqSeqNum, clientId, senderId, reqOffsetInBatch));
  SCOPED_MDC_CID(cid);
  if (!checkPreProcessReqPrerequisites(reqSeqNum, cid, senderId, clientId, reqOffsetInBatch)) return;
  bool registerSucceeded = false;
  {
    const auto &reqEntry = ongoingReqBatches_[clientId]->getRequestState(reqOffsetInBatch);
    lock_guard<mutex> lock(reqEntry->mutex);
    if (reqEntry->reqProcessingStatePtr) {
      // The primary replica requested to cancel the request => release it
      // TBD: Don't cancel pre-processing when (reqEntry->reqProcessingStatePtr->getPreProcessRequest() != null_ptr) ?
      if (reqType == REQ_TYPE_CANCEL) return releaseClientPreProcessRequest(reqEntry, CANCELLED_BY_PRIMARY);
      if (reqEntry->reqProcessingStatePtr->getPreProcessRequest()) {
        auto const &ongoingReqSeqNum = reqEntry->reqProcessingStatePtr->getPreProcessRequest()->reqSeqNum();
        auto const &ongoingCid = reqEntry->reqProcessingStatePtr->getPreProcessRequest()->getCid();
        // The replica is processing some request and cannot handle PreProcessRequest now - send reject to the primary
        return sendRejectPreProcessReplyMsg(clientId,
                                            reqOffsetInBatch,
                                            senderId,
                                            reqSeqNum,
                                            ongoingReqSeqNum,
                                            preProcessReqMsg->reqRetryId(),
                                            preProcessReqMsg->getCid(),
                                            ongoingCid);
      }
    } else {
      if (reqType == REQ_TYPE_CANCEL) return;  // No registered client request found; do nothing
    }
    registerSucceeded =
        registerRequest(batchCid, batchSize, ClientPreProcessReqMsgUniquePtr(), preProcessReqMsg, reqOffsetInBatch);
  }
  if (registerSucceeded) {
    preProcessorMetrics_.preProcInFlyRequestsNum++;  // Increase the metric on non-primary replica
    auto totalPreExecDurationRecorder = TimeRecorder(*totalPreExecDurationRecorder_.get());
    // Pre-process the request, calculate a hash of the result and send a reply message back
    launchAsyncReqPreProcessingJob(preProcessReqMsg, false, false, std::move(totalPreExecDurationRecorder));
  }
}

// Non-primary replica request handling
template <>
void PreProcessor::onMessage<PreProcessRequestMsg>(PreProcessRequestMsg *message) {
  auto msg = PreProcessRequestMsgSharedPtr(message);
  LOG_DEBUG(
      logger(),
      "Received PreProcessRequestMsg" << KVLOG(
          msg->reqType(), msg->reqSeqNum(), msg->getCid(), msg->senderId(), msg->clientId(), msg->reqOffsetInBatch()));
  handleSinglePreProcessRequestMsg(msg);
}

void PreProcessor::handleSinglePreProcessReplyMsg(PreProcessReplyMsgSharedPtr preProcessReplyMsg,
                                                  const string &batchCid) {
  concord::diagnostics::TimeRecorder scoped_timer(*histograms_.onPreProcessReplyMsg);
  const NodeIdType &senderId = preProcessReplyMsg->senderId();
  const NodeIdType &clientId = preProcessReplyMsg->clientId();
  const uint16_t &reqOffsetInBatch = preProcessReplyMsg->reqOffsetInBatch();
  const SeqNum &reqSeqNum = preProcessReplyMsg->reqSeqNum();
  string cid = preProcessReplyMsg->getCid();
  const auto &status = preProcessReplyMsg->status();
  PreProcessingResult result = CANCEL;
  SCOPED_MDC_CID(cid);
  LOG_DEBUG(logger(), KVLOG(batchCid, (uint32_t)status, cid, senderId, clientId, reqSeqNum, reqOffsetInBatch));
  {
    const auto &reqEntry = ongoingReqBatches_[clientId]->getRequestState(reqOffsetInBatch);
    lock_guard<mutex> lock(reqEntry->mutex);
    if (!reqEntry->reqProcessingStatePtr || reqEntry->reqProcessingStatePtr->getReqSeqNum() != reqSeqNum) {
      // Look for the request in the requests history and check for the non-determinism
      for (const auto &oldReqState : reqEntry->reqProcessingHistory)
        if (oldReqState->getReqSeqNum() == reqSeqNum)
          oldReqState->detectNonDeterministicPreProcessing(
              preProcessReplyMsg->resultsHash(), preProcessReplyMsg->senderId(), preProcessReplyMsg->reqRetryId());
      LOG_DEBUG(logger(),
                KVLOG(reqSeqNum, senderId, clientId, reqOffsetInBatch)
                    << " will be ignored as no such ongoing request exists or different one found for this client");
      return;
    }
    reqEntry->reqProcessingStatePtr->handlePreProcessReplyMsg(preProcessReplyMsg);
    if (status == STATUS_REJECT) {
      LOG_DEBUG(
          logger(),
          "Received PreProcessReplyMsg with STATUS_REJECT" << KVLOG(reqSeqNum, senderId, clientId, reqOffsetInBatch));
      return;
    }
    result = reqEntry->reqProcessingStatePtr->definePreProcessingConsensusResult();
    if (result == CONTINUE) resendPreProcessRequest(reqEntry->reqProcessingStatePtr);
  }
  handlePreProcessReplyMsg(cid, result, clientId, reqOffsetInBatch, reqSeqNum, batchCid);
}

// Primary replica handling
template <>
void PreProcessor::onMessage<PreProcessReplyMsg>(PreProcessReplyMsg *message) {
  auto msg = PreProcessReplyMsgSharedPtr(message);
  string replyStatus = "STATUS_GOOD";
  if (msg->status() == STATUS_REJECT) replyStatus = "STATUS_REJECT";
  LOG_DEBUG(logger(),
            "Received PreProcessReplyMsg"
                << KVLOG(msg->reqSeqNum(), msg->senderId(), msg->clientId(), msg->reqOffsetInBatch(), replyStatus));
  handleSinglePreProcessReplyMsg(msg);
}

// Primary replica handling
template <>
void PreProcessor::onMessage<PreProcessBatchReplyMsg>(PreProcessBatchReplyMsg *msg) {
  concord::diagnostics::TimeRecorder scoped_timer(*histograms_.onPreProcessBatchReplyMsg);
  PreProcessBatchReplyMsgSharedPtr batchMsg(msg);
  const auto &batchCid = msg->getCid();
  const NodeIdType &senderId = batchMsg->senderId();
  const NodeIdType &clientId = batchMsg->clientId();
  PreProcessReplyMsgsList &preProcessReplyMsgs = batchMsg->getPreProcessReplyMsgs();
  const auto batchSize = preProcessReplyMsgs.size();
  LOG_DEBUG(logger(), "Received PreProcessBatchReplyMsg" << KVLOG(batchCid, senderId, clientId, batchSize));
  const auto &batchEntry = ongoingReqBatches_[clientId];
  const auto &ongoingBatchCid = batchEntry->getCid();
  if (!batchEntry->isBatchRegistered() || batchEntry->getCid() != batchCid) {
    LOG_DEBUG(logger(),
              "The batch will be ignored as no such ongoing batch exists or different one found for this client"
                  << KVLOG(batchCid, ongoingBatchCid, senderId, clientId));
    return;
  }
  for (auto &singleReplyMsg : preProcessReplyMsgs) {
    const auto &reqSeqNum = singleReplyMsg->reqSeqNum();
    const auto &cid = singleReplyMsg->getCid();
    LOG_DEBUG(
        logger(),
        "Start handling single message from the replies batch:" << KVLOG(batchCid, reqSeqNum, cid, senderId, clientId));
    handleSinglePreProcessReplyMsg(singleReplyMsg, batchCid);
  }
}

template <typename T>
void PreProcessor::messageHandler(MessageBase *msg) {
  if (!msgs_.write_available()) {
    LOG_ERROR(logger(), "PreProcessor queue is full, returning message");
    incomingMsgsStorage_->pushExternalMsg(std::unique_ptr<MessageBase>(msg));
    return;
  }
  T *trueTypeObj = new T(msg);
  delete msg;
  msgs_.push(trueTypeObj);
  msgLoopSignal_.notify_one();
}

void PreProcessor::msgProcessingLoop() {
  while (!msgLoopDone_) {
    {
      std::unique_lock<std::mutex> l(msgLock_);
      while (!msgLoopDone_ && !msgs_.read_available()) {
        msgLoopSignal_.wait_until(l, chrono::steady_clock::now() + std::chrono::milliseconds(WAIT_TIMEOUT_MILLI));
      }
    }

    while (!msgLoopDone_ && msgs_.read_available()) {
      auto msg = msgs_.front();
      msgs_.pop();
      if (validateMessage(msg)) {
        switch (msg->type()) {
          case (MsgCode::ClientBatchRequest): {
            onMessage<ClientBatchRequestMsg>(static_cast<ClientBatchRequestMsg *>(msg));
            break;
          }
          case (MsgCode::ClientPreProcessRequest): {
            onMessage<ClientPreProcessRequestMsg>(static_cast<ClientPreProcessRequestMsg *>(msg));
            break;
          }
          case (MsgCode::PreProcessRequest): {
            onMessage<PreProcessRequestMsg>(static_cast<PreProcessRequestMsg *>(msg));
            break;
          }
          case (MsgCode::PreProcessBatchRequest): {
            onMessage<PreProcessBatchRequestMsg>(static_cast<PreProcessBatchRequestMsg *>(msg));
            break;
          }
          case (MsgCode::PreProcessReply): {
            onMessage<PreProcessReplyMsg>(static_cast<PreProcessReplyMsg *>(msg));
            break;
          }
          case (MsgCode::PreProcessBatchReply): {
            onMessage<PreProcessBatchReplyMsg>(static_cast<PreProcessBatchReplyMsg *>(msg));
            break;
          }
          default:
            LOG_ERROR(logger(), "Unknown message" << KVLOG(msg->type()));
        }
      } else {
        preProcessorMetrics_.preProcReqInvalid++;
        delete msg;
      }
    }
  }
}

void PreProcessor::registerMsgHandlers() {
  msgHandlersRegistrator_->registerMsgHandler(
      MsgCode::ClientPreProcessRequest, bind(&PreProcessor::messageHandler<ClientPreProcessRequestMsg>, this, _1));
  msgHandlersRegistrator_->registerMsgHandler(MsgCode::ClientBatchRequest,
                                              bind(&PreProcessor::messageHandler<ClientBatchRequestMsg>, this, _1));
  msgHandlersRegistrator_->registerMsgHandler(MsgCode::PreProcessRequest,
                                              bind(&PreProcessor::messageHandler<PreProcessRequestMsg>, this, _1));
  msgHandlersRegistrator_->registerMsgHandler(MsgCode::PreProcessBatchRequest,
                                              bind(&PreProcessor::messageHandler<PreProcessBatchRequestMsg>, this, _1));
  msgHandlersRegistrator_->registerMsgHandler(MsgCode::PreProcessReply,
                                              bind(&PreProcessor::messageHandler<PreProcessReplyMsg>, this, _1));
  msgHandlersRegistrator_->registerMsgHandler(MsgCode::PreProcessBatchReply,
                                              bind(&PreProcessor::messageHandler<PreProcessBatchReplyMsg>, this, _1));
}

void PreProcessor::handlePreProcessReplyMsg(const string &cid,
                                            PreProcessingResult result,
                                            NodeIdType clientId,
                                            uint16_t reqOffsetInBatch,
                                            SeqNum reqSeqNum,
                                            const string &batchCid) {
  SCOPED_MDC_CID(cid);
  LOG_DEBUG(logger(), KVLOG(result, batchCid, cid, reqSeqNum, clientId, reqOffsetInBatch));
  switch (result) {
    case NONE:      // No action required - pre-processing has been already completed
    case CONTINUE:  // Not enough equal hashes collected
      break;
    case COMPLETE:  // Pre-processing consensus reached
      finalizePreProcessing(clientId, reqOffsetInBatch, batchCid);
      break;
    case CANCEL:  // Pre-processing consensus not reached
      cancelPreProcessing(clientId, reqOffsetInBatch);
      break;
    case RETRY_PRIMARY: {
      // Primary replica generated pre-processing result hash different that one passed consensus
      LOG_INFO(logger(), "Retry primary replica pre-processing for" << KVLOG(reqSeqNum, clientId));
      PreProcessRequestMsgSharedPtr preProcessRequestMsg;
      {
        const auto &reqEntry = ongoingReqBatches_[clientId]->getRequestState(reqOffsetInBatch);
        lock_guard<mutex> lock(reqEntry->mutex);
        if (reqEntry->reqProcessingStatePtr)
          preProcessRequestMsg = reqEntry->reqProcessingStatePtr->getPreProcessRequest();
      }
      if (preProcessRequestMsg) launchAsyncReqPreProcessingJob(preProcessRequestMsg, true, true);
      break;
    }
    case CANCELLED_BY_PRIMARY:
      LOG_ERROR(logger(), "Received reply message with status CANCELLED_BY_PRIMARY" << KVLOG(reqSeqNum, clientId));
      break;
  }
}

void PreProcessor::cancelPreProcessing(NodeIdType clientId, uint16_t reqOffsetInBatch) {
  preProcessorMetrics_.preProcConsensusNotReached++;
  SeqNum reqSeqNum = 0;
  const auto &reqEntry = ongoingReqBatches_[clientId]->getRequestState(reqOffsetInBatch);
  {
    lock_guard<mutex> lock(reqEntry->mutex);
    if (reqEntry->reqProcessingStatePtr) {
      reqSeqNum = reqEntry->reqProcessingStatePtr->getReqSeqNum();
      const auto &cid = reqEntry->reqProcessingStatePtr->getReqCid();
      SCOPED_MDC_CID(cid);
      LOG_WARN(
          logger(),
          "Pre-processing consensus not reached; cancel request" << KVLOG(cid, reqSeqNum, clientId, reqOffsetInBatch));
      releaseClientPreProcessRequest(reqEntry, CANCEL);
    }
  }
}

void PreProcessor::finalizePreProcessing(NodeIdType clientId, uint16_t reqOffsetInBatch, const string &batchCid) {
  std::unique_ptr<impl::MessageBase> preProcessMsg;
  const auto &batchEntry = ongoingReqBatches_[clientId];
  const auto &reqEntry = batchEntry->getRequestState(reqOffsetInBatch);
  {
    concord::diagnostics::TimeRecorder scoped_timer(*histograms_.finalizePreProcessing);
    lock_guard<mutex> lock(reqEntry->mutex);
    auto &reqProcessingStatePtr = reqEntry->reqProcessingStatePtr;
    if (reqProcessingStatePtr) {
      const auto cid = reqProcessingStatePtr->getReqCid();
      const auto reqSeqNum = reqProcessingStatePtr->getReqSeqNum();
      auto &preProcessReqMsg = reqProcessingStatePtr->getPreProcessRequest();
      const auto &span_context = preProcessReqMsg->spanContext<PreProcessRequestMsgSharedPtr::element_type>();
      // Copy of the message body is unavoidable here, as we need to create a new message type which lifetime is
      // controlled by the replica while all PreProcessReply messages get released here.
<<<<<<< HEAD
      clientRequestMsg = make_unique<ClientRequestMsg>(clientId,
                                                       HAS_PRE_PROCESSED_FLAG,
                                                       reqSeqNum,
                                                       reqProcessingStatePtr->getPrimaryPreProcessedResultLen(),
                                                       reqProcessingStatePtr->getPrimaryPreProcessedResult(),
                                                       reqProcessingStatePtr->getReqTimeoutMilli(),
                                                       cid,
                                                       span_context,
                                                       reqProcessingStatePtr->getReqSignature(),
                                                       reqProcessingStatePtr->getReqSignatureLength());
      LOG_DEBUG(logger(),
                "Pass pre-processed request to ReplicaImp for consensus"
                    << KVLOG(cid, reqSeqNum, clientId, reqOffsetInBatch));
      preProcessorMetrics_.preProcReqCompleted++;
      incomingMsgsStorage_->pushExternalMsg(move(clientRequestMsg));
=======
      if (ReplicaConfig::instance().preExecutionResultAuthEnabled) {
        auto sigsList = reqProcessingStatePtr->getPreProcessResultSignatures();
        auto sigsBuf = PreProcessResultSignature::serializeResultSignatureList(sigsList);
        preProcessMsg = make_unique<PreProcessResultMsg>(clientId,
                                                         reqSeqNum,
                                                         reqProcessingStatePtr->getPrimaryPreProcessedResultLen(),
                                                         reqProcessingStatePtr->getPrimaryPreProcessedResult(),
                                                         reqProcessingStatePtr->getReqTimeoutMilli(),
                                                         cid,
                                                         span_context,
                                                         reqProcessingStatePtr->getReqSignature(),
                                                         reqProcessingStatePtr->getReqSignatureLength(),
                                                         sigsBuf);
        LOG_DEBUG(logger(),
                  "Pass PreProcessResultMsg to ReplicaImp for consensus"
                      << KVLOG(cid, reqSeqNum, clientId, reqOffsetInBatch));
      } else {
        preProcessMsg = make_unique<ClientRequestMsg>(clientId,
                                                      HAS_PRE_PROCESSED_FLAG,
                                                      reqSeqNum,
                                                      reqProcessingStatePtr->getPrimaryPreProcessedResultLen(),
                                                      reqProcessingStatePtr->getPrimaryPreProcessedResult(),
                                                      reqProcessingStatePtr->getReqTimeoutMilli(),
                                                      cid,
                                                      span_context,
                                                      reqProcessingStatePtr->getReqSignature(),
                                                      reqProcessingStatePtr->getReqSignatureLength());

        LOG_DEBUG(logger(),
                  "Pass pre-processed ClientRequestMsg to ReplicaImp for consensus"
                      << KVLOG(cid, reqSeqNum, clientId, reqOffsetInBatch));
      }

      preProcessorMetrics_.preProcReqCompleted.Get().Inc();
      incomingMsgsStorage_->pushExternalMsg(move(preProcessMsg));
>>>>>>> fada1d55
      releaseClientPreProcessRequest(reqEntry, COMPLETE);
      if (batchedPreProcessEnabled_) batchEntry->increaseNumOfCompletedReqs();
      LOG_INFO(logger(), "Pre-processing completed for" << KVLOG(batchCid, cid, reqSeqNum, clientId, reqOffsetInBatch));
    }
  }
  if (batchedPreProcessEnabled_) batchEntry->finalizeBatchIfCompleted();
}

uint16_t PreProcessor::numOfRequiredReplies() { return myReplica_.getReplicaConfig().fVal; }

// This function should be always called under a reqEntry->mutex lock
bool PreProcessor::registerRequest(const string &batchCid,
                                   uint32_t batchSize,
                                   ClientPreProcessReqMsgUniquePtr clientReqMsg,
                                   PreProcessRequestMsgSharedPtr preProcessRequestMsg,
                                   uint16_t reqOffsetInBatch) {
  NodeIdType clientId = 0;
  NodeIdType senderId = 0;
  SeqNum reqSeqNum = 0;
  string cid;
  uint32_t requestSignatureLength = 0;
  char *requestSignature = nullptr;

  bool clientReqMsgSpecified = false;
  if (clientReqMsg) {
    clientId = clientReqMsg->clientProxyId();
    senderId = clientReqMsg->senderId();
    reqSeqNum = clientReqMsg->requestSeqNum();
    cid = clientReqMsg->getCid();
    clientReqMsgSpecified = true;
    requestSignatureLength = clientReqMsg->requestSignatureLength();
    requestSignature = clientReqMsg->requestSignature();
  } else {
    clientId = preProcessRequestMsg->clientId();
    senderId = preProcessRequestMsg->senderId();
    reqSeqNum = preProcessRequestMsg->reqSeqNum();
    cid = preProcessRequestMsg->getCid();
    requestSignatureLength = preProcessRequestMsg->requestSignatureLength();
    requestSignature = preProcessRequestMsg->requestSignature();
  }
  SCOPED_MDC_CID(cid);
  const auto &reqEntry = ongoingReqBatches_[clientId]->getRequestState(reqOffsetInBatch);
  if (batchedPreProcessEnabled_ && batchSize > 1) {
    if (preProcessRequestMsg)
      ongoingReqBatches_[clientId]->startBatch(batchCid, batchSize);
    else
      ongoingReqBatches_[clientId]->registerBatch(batchCid, batchSize);
  }
  if (!reqEntry->reqProcessingStatePtr) {
    reqEntry->reqProcessingStatePtr = make_unique<RequestProcessingState>(numOfReplicas_,
                                                                          clientId,
                                                                          reqOffsetInBatch,
                                                                          cid,
                                                                          reqSeqNum,
                                                                          move(clientReqMsg),
                                                                          preProcessRequestMsg,
                                                                          requestSignature,
                                                                          requestSignatureLength);
  } else if (!reqEntry->reqProcessingStatePtr->getPreProcessRequest())
    // The request was registered before as arrived directly from the client
    reqEntry->reqProcessingStatePtr->setPreProcessRequest(preProcessRequestMsg);
  else {
    LOG_WARN(logger(),
             "Request" << KVLOG(reqSeqNum) << " could not be registered: the entry for"
                       << KVLOG(clientId, senderId, reqOffsetInBatch) << " is occupied by reqSeqNum "
                       << reqEntry->reqProcessingStatePtr->getReqSeqNum());
    return false;
  }
  if (clientReqMsgSpecified) {
    LOG_DEBUG(logger(),
              KVLOG(batchCid, reqSeqNum, senderId, clientId, reqOffsetInBatch) << " registered ClientPreProcessReqMsg");
  } else {
    LOG_DEBUG(logger(),
              KVLOG(batchCid, reqSeqNum, senderId, clientId, reqOffsetInBatch) << " registered PreProcessRequestMsg");
  }
  return true;
}

void PreProcessor::releaseClientPreProcessRequestSafe(uint16_t clientId,
                                                      uint16_t reqOffsetInBatch,
                                                      PreProcessingResult result) {
  const auto &reqEntry = ongoingReqBatches_[clientId]->getRequestState(reqOffsetInBatch);
  lock_guard<mutex> lock(reqEntry->mutex);
  releaseClientPreProcessRequest(reqEntry, result);
}

// This function should be always called under a reqEntry->mutex lock
void PreProcessor::releaseClientPreProcessRequest(const RequestStateSharedPtr &reqEntry, PreProcessingResult result) {
  auto &givenReq = reqEntry->reqProcessingStatePtr;
  if (givenReq) {
    const auto &clientId = givenReq->getClientId();
    const auto &reqOffsetInBatch = givenReq->getReqOffsetInBatch();
    SeqNum reqSeqNum = givenReq->getReqSeqNum();
    if (result == COMPLETE) {
      if (reqEntry->reqProcessingHistory.size() >= reqEntry->reqProcessingHistoryHeight) {
        auto &removeFromHistoryReq = reqEntry->reqProcessingHistory.front();
        SCOPED_MDC_CID(removeFromHistoryReq->getReqCid());
        reqSeqNum = removeFromHistoryReq->getReqSeqNum();
        LOG_DEBUG(logger(), KVLOG(reqSeqNum, clientId, reqOffsetInBatch) << " removed from the history");
        removeFromHistoryReq.reset();
        reqEntry->reqProcessingHistory.pop_front();
      }
      SCOPED_MDC_CID(givenReq->getReqCid());
      LOG_DEBUG(logger(), KVLOG(reqSeqNum, clientId, reqOffsetInBatch) << " released and moved to the history");
      // No need to keep whole messages in the memory => release them before archiving
      givenReq->releaseResources();
      reqEntry->reqProcessingHistory.push_back(move(givenReq));
    } else if (result == CANCEL || result == CANCELLED_BY_PRIMARY) {
      SCOPED_MDC_CID(givenReq->getReqCid());
      if (result == CANCEL) {
        LOG_INFO(logger(), "Release request - no consensus reached" << KVLOG(reqSeqNum, clientId, reqOffsetInBatch));
      } else
        LOG_DEBUG(logger(),
                  "Release request - processing has been cancelled by the primary replica (result is CANCEL)"
                      << KVLOG(reqSeqNum, clientId, reqOffsetInBatch));
      givenReq.reset();
    }
    preProcessorMetrics_.preProcInFlyRequestsNum--;
  }
}

void PreProcessor::sendMsg(char *msg, NodeIdType dest, uint16_t msgType, MsgSize msgSize) {
  int errorCode = msgsCommunicator_->sendAsyncMessage(dest, msg, msgSize);
  if (errorCode != 0) {
    LOG_ERROR(logger(), "sendMsg: sendAsyncMessage returned error" << KVLOG(errorCode, dest, msgType));
  }
}

// This function should be called under a reqEntry->mutex lock
void PreProcessor::countRetriedRequests(const ClientPreProcessReqMsgUniquePtr &clientReqMsg,
                                        const RequestStateSharedPtr &reqEntry) {
  if (!reqEntry->reqProcessingHistory.empty() &&
      reqEntry->reqProcessingHistory.back()->getReqSeqNum() == (SeqNum)clientReqMsg->requestSeqNum()) {
    LOG_DEBUG(logger(),
              "The request is going to be retried" << KVLOG(clientReqMsg->getCid(),
                                                            clientReqMsg->requestSeqNum(),
                                                            clientReqMsg->clientProxyId(),
                                                            clientReqMsg->senderId()));
    preProcessorMetrics_.preProcReqRetried++;
  }
}

// This function should be called under a reqEntry->mutex lock
bool PreProcessor::registerRequestOnPrimaryReplica(const string &batchCid,
                                                   uint32_t batchSize,
                                                   ClientPreProcessReqMsgUniquePtr clientReqMsg,
                                                   PreProcessRequestMsgSharedPtr &preProcessRequestMsg,
                                                   uint16_t reqOffsetInBatch,
                                                   RequestStateSharedPtr reqEntry) {
  (reqEntry->reqRetryId)++;
  countRetriedRequests(clientReqMsg, reqEntry);
  const auto reqSeqNum = clientReqMsg->requestSeqNum();
  const auto clientId = clientReqMsg->clientProxyId();
  const auto senderId = clientReqMsg->senderId();
  const auto requestTimeoutMilli = clientReqMsg->requestTimeoutMilli();
  preProcessRequestMsg =
      make_shared<PreProcessRequestMsg>(REQ_TYPE_PRE_PROCESS,
                                        myReplicaId_,
                                        clientId,
                                        reqOffsetInBatch,
                                        reqSeqNum,
                                        reqEntry->reqRetryId,
                                        clientReqMsg->requestLength(),
                                        clientReqMsg->requestBuf(),
                                        clientReqMsg->getCid(),
                                        clientReqMsg->requestSignature(),
                                        clientReqMsg->requestSignatureLength(),
                                        clientReqMsg->spanContext<ClientPreProcessReqMsgUniquePtr::element_type>());
  const auto registerSucceeded =
      registerRequest(batchCid, batchSize, move(clientReqMsg), preProcessRequestMsg, reqOffsetInBatch);
  if (registerSucceeded)
    LOG_INFO(logger(),
             "Start request processing by a primary replica" << KVLOG(
                 batchCid, reqSeqNum, preProcessRequestMsg->getCid(), clientId, senderId, requestTimeoutMilli));
  return registerSucceeded;
}

// Primary replica: start client request handling
void PreProcessor::handleClientPreProcessRequestByPrimary(PreProcessRequestMsgSharedPtr preProcessRequestMsg,
                                                          bool arrivedInBatch) {
  auto time_recorder = TimeRecorder(*totalPreExecDurationRecorder_.get());
  // For requests arrived in a batch PreProcessBatchRequestMsg will be sent to non-primaries
  if (!arrivedInBatch || !batchedPreProcessEnabled_) sendPreProcessRequestToAllReplicas(preProcessRequestMsg);
  // Pre-process the request and calculate a hash of the result
  launchAsyncReqPreProcessingJob(preProcessRequestMsg, true, false, std::move(time_recorder));
}

// Non-primary replica: start client request handling
// This function should be called under a reqEntry->mutex lock
void PreProcessor::registerAndHandleClientPreProcessReqOnNonPrimary(const string &batchCid,
                                                                    uint32_t batchSize,
                                                                    ClientPreProcessReqMsgUniquePtr clientReqMsg,
                                                                    bool arrivedInBatch,
                                                                    uint16_t reqOffsetInBatch) {
  const auto &reqSeqNum = clientReqMsg->requestSeqNum();
  const auto &clientId = clientReqMsg->clientProxyId();
  const auto &senderId = clientReqMsg->senderId();
  const auto &reqTimeoutMilli = clientReqMsg->requestTimeoutMilli();
  // Save parameters required for a message sending before being moved to registerRequest
  const auto msgBody = clientReqMsg->body();
  const auto msgType = clientReqMsg->type();
  const auto msgSize = clientReqMsg->size();
  const auto cid = clientReqMsg->getCid();
  const auto sigLen = clientReqMsg->requestSignatureLength();

  // Register a client request message with an empty PreProcessRequestMsg to allow follow up.
  if (registerRequest(batchCid, batchSize, move(clientReqMsg), PreProcessRequestMsgSharedPtr(), reqOffsetInBatch)) {
    LOG_INFO(logger(),
             "Start request processing by a non-primary replica" << KVLOG(
                 batchCid, reqSeqNum, cid, clientId, reqOffsetInBatch, senderId, reqTimeoutMilli, msgSize, sigLen));

    if (arrivedInBatch) return;  // Need to pass the whole batch to the primary
    sendMsg(msgBody, myReplica_.currentPrimary(), msgType, msgSize);
    LOG_DEBUG(logger(),
              "Sent ClientPreProcessRequestMsg" << KVLOG(batchCid, reqSeqNum, cid, clientId, reqOffsetInBatch)
                                                << " to the current primary");
  }
}

const char *PreProcessor::getPreProcessResultBuffer(uint16_t clientId, ReqId reqSeqNum, uint16_t reqOffsetInBatch) {
  // Allocate on first use buffers scheme:
  // |first client's first buffer|...|first client's last buffer|......
  // |last client's first buffer|...|last client's last buffer|
  // First client id starts after the last replica id.
  // First buffer offset = numOfReplicas_ * batchSize_
  // The number of buffers per client comes from the configuration parameter clientBatchingMaxMsgsNbr.
  const auto bufferOffset =
      (clientId - numOfReplicas_ - numOfInternalClients_) * clientMaxBatchSize_ + reqOffsetInBatch;
  LOG_DEBUG(logger(), KVLOG(clientId, reqSeqNum, reqOffsetInBatch, bufferOffset, reqSeqNum));
  char *buf = nullptr;
  if (!preProcessResultBuffers_[bufferOffset].first) {
    buf = new char[maxPreExecResultSize_];
    {
      std::unique_lock lock(resultBufferLock_);
      if (!preProcessResultBuffers_[bufferOffset].first) {
        preProcessResultBuffers_[bufferOffset].second = Sliver(buf, maxPreExecResultSize_);
        preProcessResultBuffers_[bufferOffset].first = true;
      } else
        delete[] buf;
    }
  }
  return preProcessResultBuffers_[bufferOffset].second.data();
}

// Primary replica: ask all replicas to pre-process the request
void PreProcessor::sendPreProcessRequestToAllReplicas(const PreProcessRequestMsgSharedPtr &preProcessReqMsg) {
  concord::diagnostics::TimeRecorder scoped_timer(*histograms_.sendPreProcessRequestToAllReplicas);
  const set<ReplicaId> &idsOfPeerReplicas = myReplica_.getIdsOfPeerReplicas();
  SCOPED_MDC_CID(preProcessReqMsg->getCid());
  for (auto destId : idsOfPeerReplicas) {
    if (destId != myReplicaId_) {
      // sendMsg works asynchronously, so we can launch it sequentially here
      LOG_DEBUG(logger(),
                "Sending PreProcessRequestMsg clientId: " << preProcessReqMsg->clientId()
                                                          << ", reqSeqNum: " << preProcessReqMsg->reqSeqNum()
                                                          << ", to the replica: " << destId);
      sendMsg(preProcessReqMsg->body(), destId, preProcessReqMsg->type(), preProcessReqMsg->size());
    }
  }
}

void PreProcessor::setPreprocessingRightNow(uint16_t clientId, uint16_t reqOffsetInBatch, bool set) {
  const auto &reqEntry = ongoingReqBatches_[clientId]->getRequestState(reqOffsetInBatch);
  lock_guard<mutex> lock(reqEntry->mutex);
  if (reqEntry->reqProcessingStatePtr) reqEntry->reqProcessingStatePtr->setPreprocessingRightNow(set);
}

void PreProcessor::launchAsyncReqPreProcessingJob(const PreProcessRequestMsgSharedPtr &preProcessReqMsg,
                                                  bool isPrimary,
                                                  bool isRetry,
                                                  TimeRecorder &&totalPreExecDurationRecorder) {
  auto launchAsyncPreProcessJobRecorder = TimeRecorder(*launchAsyncPreProcessJobRecorder_.get());
  setPreprocessingRightNow(preProcessReqMsg->clientId(), preProcessReqMsg->reqOffsetInBatch(), true);
  auto *preProcessJob = new AsyncPreProcessJob(*this,
                                               preProcessReqMsg,
                                               isPrimary,
                                               isRetry,
                                               std::move(totalPreExecDurationRecorder),
                                               std::move(launchAsyncPreProcessJobRecorder));
  threadPool_.add(preProcessJob);
}

uint32_t PreProcessor::launchReqPreProcessing(uint16_t clientId,
                                              uint16_t reqOffsetInBatch,
                                              const string &cid,
                                              ReqId reqSeqNum,
                                              uint32_t reqLength,
                                              char *reqBuf,
                                              std::string signature,
                                              const concordUtils::SpanContext &span_context) {
  concord::diagnostics::TimeRecorder scoped_timer(*histograms_.launchReqPreProcessing);
  // Unused for now. Replica Specific Info not currently supported in pre-execution.
  auto span = concordUtils::startChildSpanFromContext(span_context, "bft_process_preprocess_msg");
  LOG_DEBUG(logger(), "Pass request for a pre-execution" << KVLOG(cid, reqSeqNum, clientId, reqOffsetInBatch));
  bftEngine::IRequestsHandler::ExecutionRequestsQueue accumulatedRequests;
  accumulatedRequests.push_back(bftEngine::IRequestsHandler::ExecutionRequest{
      clientId,
      reqSeqNum,
      cid,
      PRE_PROCESS_FLAG,
      reqLength,
      reqBuf,
      std::move(signature),
      maxPreExecResultSize_,
      (char *)getPreProcessResultBuffer(clientId, reqSeqNum, reqOffsetInBatch)});
  requestsHandler_.execute(accumulatedRequests, std::nullopt, cid, span);
  const IRequestsHandler::ExecutionRequest &request = accumulatedRequests.back();
  const auto status = request.outExecutionStatus;
  const auto resultLen = request.outActualReplySize;
  LOG_DEBUG(logger(), "Pre-execution operation done" << KVLOG(cid, reqSeqNum, clientId, reqOffsetInBatch));
  if (status != 0 || !resultLen) {
    LOG_FATAL(
        logger(),
        "Pre-execution failed!" << KVLOG(cid, clientId, reqOffsetInBatch, reqSeqNum, (uint32_t)status, resultLen));
    ConcordAssert(false);
  }
  return resultLen;
}

// For test purposes
ReqId PreProcessor::getOngoingReqIdForClient(uint16_t clientId, uint16_t reqOffsetInBatch) {
  const auto &reqEntry = ongoingReqBatches_[clientId]->getRequestState(reqOffsetInBatch);
  lock_guard<mutex> lock(reqEntry->mutex);
  if (reqEntry->reqProcessingStatePtr) return reqEntry->reqProcessingStatePtr->getReqSeqNum();
  return 0;
}

PreProcessingResult PreProcessor::handlePreProcessedReqByPrimaryAndGetConsensusResult(uint16_t clientId,
                                                                                      uint16_t reqOffsetInBatch,
                                                                                      uint32_t resultBufLen) {
  const auto &reqEntry = ongoingReqBatches_[clientId]->getRequestState(reqOffsetInBatch);
  lock_guard<mutex> lock(reqEntry->mutex);
  if (reqEntry->reqProcessingStatePtr) {
    reqEntry->reqProcessingStatePtr->handlePrimaryPreProcessed(
        getPreProcessResultBuffer(clientId, reqEntry->reqProcessingStatePtr->getReqSeqNum(), reqOffsetInBatch),
        resultBufLen);
    return reqEntry->reqProcessingStatePtr->definePreProcessingConsensusResult();
  }
  return NONE;
}

void PreProcessor::handlePreProcessedReqPrimaryRetry(NodeIdType clientId,
                                                     uint16_t reqOffsetInBatch,
                                                     uint32_t resultBufLen) {
  concord::diagnostics::TimeRecorder scoped_timer(*histograms_.handlePreProcessedReqPrimaryRetry);
  if (handlePreProcessedReqByPrimaryAndGetConsensusResult(clientId, reqOffsetInBatch, resultBufLen) == COMPLETE)
    finalizePreProcessing(clientId, reqOffsetInBatch);
  else
    cancelPreProcessing(clientId, reqOffsetInBatch);
}

void PreProcessor::handleReqPreProcessedByPrimary(const PreProcessRequestMsgSharedPtr &preProcessReqMsg,
                                                  uint16_t clientId,
                                                  uint32_t resultBufLen) {
  const uint16_t &reqOffsetInBatch = preProcessReqMsg->reqOffsetInBatch();
  concord::diagnostics::TimeRecorder scoped_timer(*histograms_.handlePreProcessedReqByPrimary);
  const PreProcessingResult result =
      handlePreProcessedReqByPrimaryAndGetConsensusResult(clientId, reqOffsetInBatch, resultBufLen);
  if (result != NONE)
    handlePreProcessReplyMsg(
        preProcessReqMsg->getCid(), result, clientId, reqOffsetInBatch, preProcessReqMsg->reqSeqNum());
}

void PreProcessor::releaseReqAndSendReplyMsg(PreProcessReplyMsgSharedPtr replyMsg) {
  // Release the request before sending a reply message to the primary replica to be able accepting new messages
  releaseClientPreProcessRequestSafe(replyMsg->clientId(), replyMsg->reqOffsetInBatch(), COMPLETE);
  sendMsg(replyMsg->body(), myReplica_.currentPrimary(), replyMsg->type(), replyMsg->size());
  LOG_INFO(logger(),
           "Pre-processing completed by a non-primary replica and the reply message sent to the primary"
               << KVLOG(replyMsg->reqSeqNum(),
                        replyMsg->clientId(),
                        replyMsg->reqOffsetInBatch(),
                        replyMsg->getCid(),
                        replyMsg->reqRetryId(),
                        myReplica_.currentPrimary()));
}

void PreProcessor::handleReqPreProcessedByNonPrimary(uint16_t clientId,
                                                     uint16_t reqOffsetInBatch,
                                                     ReqId reqSeqNum,
                                                     uint64_t reqRetryId,
                                                     uint32_t resBufLen,
                                                     const std::string &cid) {
  concord::diagnostics::TimeRecorder scoped_timer(*histograms_.handlePreProcessedReqByNonPrimary);
  setPreprocessingRightNow(clientId, reqOffsetInBatch, false);
  auto replyMsg = make_shared<PreProcessReplyMsg>(myReplicaId_,
                                                  clientId,
                                                  reqOffsetInBatch,
                                                  reqSeqNum,
                                                  reqRetryId,
                                                  getPreProcessResultBuffer(clientId, reqSeqNum, reqOffsetInBatch),
                                                  resBufLen,
                                                  cid,
                                                  STATUS_GOOD);
  const auto &batchEntry = ongoingReqBatches_[clientId];
  if (batchedPreProcessEnabled_ && batchEntry->isBatchInProcess()) {
    batchEntry->addReply(replyMsg);
    batchEntry->releaseReqsAndSendBatchedReplyIfCompleted();
  } else {
    releaseReqAndSendReplyMsg(replyMsg);
  }
}

void PreProcessor::handleReqPreProcessingJob(const PreProcessRequestMsgSharedPtr &preProcessReqMsg,
                                             bool isPrimary,
                                             bool isRetry) {
  const string cid = preProcessReqMsg->getCid();
  const uint16_t &clientId = preProcessReqMsg->clientId();
  const uint16_t &reqOffsetInBatch = preProcessReqMsg->reqOffsetInBatch();
  const SeqNum &reqSeqNum = preProcessReqMsg->reqSeqNum();
  const auto &span_context = preProcessReqMsg->spanContext<PreProcessRequestMsgSharedPtr::element_type>();
  uint32_t actualResultBufLen = launchReqPreProcessing(
      clientId,
      preProcessReqMsg->reqOffsetInBatch(),
      cid,
      reqSeqNum,
      preProcessReqMsg->requestLength(),
      preProcessReqMsg->requestBuf(),
      std::string(preProcessReqMsg->requestSignature(), preProcessReqMsg->requestSignatureLength()),
      span_context);
  if (isPrimary && isRetry) {
    handlePreProcessedReqPrimaryRetry(clientId, reqOffsetInBatch, actualResultBufLen);
    return;
  }
  SCOPED_MDC_CID(cid);
  LOG_DEBUG(logger(), "Request pre-processed" << KVLOG(isPrimary, reqSeqNum, clientId, reqOffsetInBatch));
  if (isPrimary) {
    pm_->Delay<concord::performance::SlowdownPhase::PreProcessorAfterPreexecPrimary>();
    handleReqPreProcessedByPrimary(preProcessReqMsg, clientId, actualResultBufLen);
  } else {
    pm_->Delay<concord::performance::SlowdownPhase::PreProcessorAfterPreexecNonPrimary>();
    handleReqPreProcessedByNonPrimary(clientId,
                                      reqOffsetInBatch,
                                      reqSeqNum,
                                      preProcessReqMsg->reqRetryId(),
                                      actualResultBufLen,
                                      preProcessReqMsg->getCid());
  }
}

//**************** Class AsyncPreProcessJob ****************//

AsyncPreProcessJob::AsyncPreProcessJob(PreProcessor &preProcessor,
                                       const PreProcessRequestMsgSharedPtr &preProcessReqMsg,
                                       bool isPrimary,
                                       bool isRetry,
                                       TimeRecorder &&totalPreExecDurationRecorder,
                                       TimeRecorder &&launchAsyncPreProcessJobRecorder)
    : preProcessor_(preProcessor),
      preProcessReqMsg_(preProcessReqMsg),
      isPrimary_(isPrimary),
      isRetry_(isRetry),
      totalJobDurationRecorder_(std::move(totalPreExecDurationRecorder)),
      launchAsyncPreProcessJobRecorder_(std::move(launchAsyncPreProcessJobRecorder)) {}

void AsyncPreProcessJob::execute() {
  const auto launchAsyncJobDurationInMs = launchAsyncPreProcessJobRecorder_.wrapUpRecording() / 1000000;
  preProcessor_.launchAsyncJobTimeAvg_.add((double)launchAsyncJobDurationInMs);
  preProcessor_.preProcessorMetrics_.launchAsyncPreProcessJobTimeAvg.Get().Set(
      (uint64_t)preProcessor_.launchAsyncJobTimeAvg_.avg());
  if (preProcessor_.launchAsyncJobTimeAvg_.numOfElements() == resetFrequency_) {
    LOG_DEBUG(preProcessor_.logger(),
              "Launch async job average duration in ms" << KVLOG(preProcessor_.launchAsyncJobTimeAvg_.avg()));
    preProcessor_.launchAsyncJobTimeAvg_.reset();
  }
  MDC_PUT(MDC_REPLICA_ID_KEY, std::to_string(preProcessor_.myReplicaId_));
  MDC_PUT(MDC_THREAD_KEY, "async-preprocess");
  preProcessor_.handleReqPreProcessingJob(preProcessReqMsg_, isPrimary_, isRetry_);
}

void AsyncPreProcessJob::release() {
  const auto preExecDurationInMs = totalJobDurationRecorder_.wrapUpRecording() / 1000000;
  preProcessor_.totalPreProcessingTime_.add((double)preExecDurationInMs);
  preProcessor_.preProcessorMetrics_.preProcessingTimeAvg.Get().Set(
      (uint64_t)preProcessor_.totalPreProcessingTime_.avg());
  if (preProcessor_.totalPreProcessingTime_.numOfElements() == resetFrequency_) {
    LOG_DEBUG(preProcessor_.logger(),
              "Total pre-processing average duration in ms" << KVLOG(preProcessor_.totalPreProcessingTime_.avg()));
    preProcessor_.totalPreProcessingTime_.reset();
  }
  delete this;
}

}  // namespace preprocessor<|MERGE_RESOLUTION|>--- conflicted
+++ resolved
@@ -1049,23 +1049,7 @@
       const auto &span_context = preProcessReqMsg->spanContext<PreProcessRequestMsgSharedPtr::element_type>();
       // Copy of the message body is unavoidable here, as we need to create a new message type which lifetime is
       // controlled by the replica while all PreProcessReply messages get released here.
-<<<<<<< HEAD
-      clientRequestMsg = make_unique<ClientRequestMsg>(clientId,
-                                                       HAS_PRE_PROCESSED_FLAG,
-                                                       reqSeqNum,
-                                                       reqProcessingStatePtr->getPrimaryPreProcessedResultLen(),
-                                                       reqProcessingStatePtr->getPrimaryPreProcessedResult(),
-                                                       reqProcessingStatePtr->getReqTimeoutMilli(),
-                                                       cid,
-                                                       span_context,
-                                                       reqProcessingStatePtr->getReqSignature(),
-                                                       reqProcessingStatePtr->getReqSignatureLength());
-      LOG_DEBUG(logger(),
-                "Pass pre-processed request to ReplicaImp for consensus"
-                    << KVLOG(cid, reqSeqNum, clientId, reqOffsetInBatch));
-      preProcessorMetrics_.preProcReqCompleted++;
-      incomingMsgsStorage_->pushExternalMsg(move(clientRequestMsg));
-=======
+
       if (ReplicaConfig::instance().preExecutionResultAuthEnabled) {
         auto sigsList = reqProcessingStatePtr->getPreProcessResultSignatures();
         auto sigsBuf = PreProcessResultSignature::serializeResultSignatureList(sigsList);
@@ -1099,9 +1083,9 @@
                       << KVLOG(cid, reqSeqNum, clientId, reqOffsetInBatch));
       }
 
-      preProcessorMetrics_.preProcReqCompleted.Get().Inc();
+      preProcessorMetrics_.preProcReqCompleted++;
       incomingMsgsStorage_->pushExternalMsg(move(preProcessMsg));
->>>>>>> fada1d55
+
       releaseClientPreProcessRequest(reqEntry, COMPLETE);
       if (batchedPreProcessEnabled_) batchEntry->increaseNumOfCompletedReqs();
       LOG_INFO(logger(), "Pre-processing completed for" << KVLOG(batchCid, cid, reqSeqNum, clientId, reqOffsetInBatch));
