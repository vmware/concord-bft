<<<<<<< HEAD
// Concord
//
// Copyright (c) 2018 VMware, Inc. All Rights Reserved.
//
// This product is licensed to you under the Apache 2.0 license (the "License").
// You may not use this product except in compliance with the Apache 2.0
// License.
//
// This product may include a number of subcomponents with separate copyright
// notices and license terms. Your use of these subcomponents is subject to the
// terms and conditions of the subcomponent's license, as noted in the LICENSE
// file.

#include <stdio.h>
#include <string.h>
#include <signal.h>
#include <stdlib.h>
#include <iostream>
#include <fstream>
#include <sstream>
#include <inttypes.h>
#include <chrono>

#include "CommFactory.hpp"
#include "ReplicaImp.h"
#include "Replica.hpp"
#include "ReplicaConfig.hpp"
#include "KVBCInterfaces.h"
#include "SimpleBCStateTransfer.hpp"
#include "storage/db_interface.h"
#include "memorydb/client.h"
#include "memorydb/key_comparator.h"
#include "KeyfileIOUtils.hpp"
#include "FileStorage.hpp"
#include "Logger.hpp"
#include "hash_defs.h"

using namespace bftEngine::SimpleBlockchainStateTransfer;
using concordUtils::BlockId;
using concordUtils::Key;
using concordUtils::Value;
using concordUtils::SetOfKeyValuePairs;
using concordUtils::KeyValuePair;
using concord::storage::blockchain::ILocalKeyValueStorageReadOnlyIterator;

namespace SimpleKVBC {


struct blockEntry
{
	int16_t keyOffset;
	int16_t keySize;
	int16_t valOffset;
	int16_t valSize;
};

struct blockHeader
{
	int16_t numberOfElements;
	StateTransferDigest prevBlockDigest;
	blockEntry entries[1]; // n>0 entries
};


Status ReplicaImp::start()
{
	if (m_currentRepStatus != RepStatus::Ready) return Status::IllegalOperation("todo");

	m_currentRepStatus = RepStatus::Starting;

	m_bcDbAdapter->getDb()->init();


	m_currentRepStatus = RepStatus::Running;

	m_replica->start();

	return Status::OK();
}

Status ReplicaImp::stop()
{
	m_replica->stop();
	return Status::OK();
}


ReplicaImp::RepStatus ReplicaImp::getReplicaStatus() const
{
	return m_currentRepStatus;
}

bool ReplicaImp::isRunning() const
{
	return m_replica->isRunning();
}


Status ReplicaImp::get(Sliver key, Sliver& outValue) const
{
	// TODO(GG): check legality of operation (the method should be invocked from the replica's internal thread)
	BlockId dummy;
	return getInternal(lastBlock, key, outValue, dummy);
}

Status ReplicaImp::get(BlockId readVersion, Sliver key, Sliver& outValue, BlockId& outBlock) const
{
	// TODO(GG): check legality of operation (the method should be invocked from the replica's internal thread)
	return getInternal(readVersion, key, outValue, outBlock);
}

BlockId ReplicaImp::getLastBlock() const
{
	return lastBlock;
}

Status ReplicaImp::getBlockData(BlockId blockId, SetOfKeyValuePairs& outBlockData) const
{
	// TODO(GG): check legality of operation (the method should be invocked from the replica's internal thread)

	Sliver block = getBlockInternal(blockId);

	if (block.length() == 0) return Status::NotFound("");

	outBlockData = fetchBlockData(block);

	return Status::OK();
}

Status ReplicaImp::mayHaveConflictBetween(Sliver key, BlockId fromBlock, BlockId toBlock, bool& outRes) const
{
	// TODO(GG): add assert or print warning if fromBlock==0 (all keys have a conflict in block 0)

	outRes = true; // we conservatively assume that we have a conflict

	Sliver dummy;
	BlockId block = 0;
	Status s = getInternal(toBlock, key, dummy, block);
	if (s.isOK() && block < fromBlock) outRes = false;

	return s;
}

ILocalKeyValueStorageReadOnlyIterator* ReplicaImp::getSnapIterator() const
{
	return m_InternalStorageWrapperForIdleMode.getSnapIterator();
}

Status ReplicaImp::freeSnapIterator(ILocalKeyValueStorageReadOnlyIterator* iter) const
{
	return m_InternalStorageWrapperForIdleMode.freeSnapIterator(iter);
}

Status ReplicaImp::addBlock(const SetOfKeyValuePairs& updates, BlockId& outBlockId)
{
	// TODO(GG): check legality of operation (the method should be invocked from the replica's internal thread)

	return addBlockInternal(updates, outBlockId);
}


uint64_t ReplicaImp::getLastReachableBlockNum()
{
	return m_bcDbAdapter->getLastReachableBlock();
}

uint64_t ReplicaImp::getLastBlockNum()
{
	return lastBlock;
}

bool ReplicaImp::hasBlock(uint64_t blockId)
{
    Sliver res = getBlockInternal(blockId);
    return res.length() > 0;
}

bool ReplicaImp::getBlock(uint64_t blockId, char* outBlock, uint32_t* outBlockSize)
{
	bool found = false;
	Sliver blockRaw;
	Status s = m_bcDbAdapter->getBlockById(blockId, blockRaw, found);

	if (s.isOK())
	{
		memcpy(outBlock, blockRaw.data(), blockRaw.length());
		*outBlockSize = blockRaw.length();
		return true;
	}
	else
	{
		*outBlockSize = 0;
		return false;
	}
}

bool ReplicaImp::getPrevDigestFromBlock(uint64_t blockId, StateTransferDigest* outPrevBlockDigest)
{
	bool found = false;
	Sliver blockRaw;
	Status s = m_bcDbAdapter->getBlockById(blockId, blockRaw, found);

	if (s.isOK())
	{
		blockHeader* header = (blockHeader*)blockRaw.data();
		memcpy(outPrevBlockDigest, &header->prevBlockDigest, sizeof(StateTransferDigest));
		return true;
	}
	else
	{
		return false;
	}
}

bool ReplicaImp::putBlock(uint64_t blockId, char* block, uint32_t blockSize)
{

	auto b = Sliver::copy(block, blockSize);
	insertBlockInternal(blockId, b);
	return true;
}

ReplicaImp::ReplicaImp() :
	m_running(false),
	m_InternalStorageWrapperForIdleMode(this)
{
	m_currentRepStatus = RepStatus::Ready;
	lastBlock = 0;
}

ReplicaImp::~ReplicaImp()
{
}


Status ReplicaImp::addBlockInternal(const SetOfKeyValuePairs& updates, BlockId& outBlockId)
{
	StateTransferDigest digestOfPrev;

	if (lastBlock == 0)
	{
		memset((char*)&digestOfPrev, 0, sizeof(digestOfPrev));
	}
	else
	{
		bool found = false;
		Sliver prevBlock;
		Status s = m_bcDbAdapter->getBlockById(lastBlock, prevBlock, found);
		assert(s.isOK() && found);

		computeBlockDigest(lastBlock, (const char*) prevBlock.data(), prevBlock.length(), &digestOfPrev);
	}

	BlockId block = lastBlock+1;
	SetOfKeyValuePairs updatesInNewBlock;

	Sliver blockRaw = createBlockFromUpdates(updates, updatesInNewBlock, digestOfPrev);

	// TODO(GG): free memory if we can't add the block

	if (blockRaw.length()== 0)
	{
		return Status::IllegalOperation("Block is empty");
	}

	if (blockRaw.length()> maxBlockSize)
	{
		return Status::IllegalOperation("Block is too big");
	}

	Status s = m_bcDbAdapter->addBlock(block, blockRaw);

	if (!s.isOK())
	{
		assert(false); // in this version we assume that addBlock will never fail
		return s;
	}
	lastBlock++;

	for (SetOfKeyValuePairs::iterator it = updatesInNewBlock.begin(); it != updatesInNewBlock.end(); ++it)
	{
		const KeyValuePair& kvPair = *it;
		Status s = m_bcDbAdapter->updateKey(kvPair.first, block, kvPair.second);
		if (!s.isOK())
		{
			assert(false); // in this version we assume that updateKey will never fail
			return s;
		}
	}

	outBlockId = block;

	return Status::OK();
}


Status ReplicaImp::getInternal(BlockId readVersion, Sliver key, Sliver& outValue, BlockId& outBlock) const
{
	Status s = m_bcDbAdapter->getKeyByReadVersion(readVersion, key, outValue, outBlock);
	if (!s.isOK())
	{
		//assert(false && "Failed to get key " << sliceToString(key) << " by read version " << readVersion);
		return s;
	}

	return Status::OK();
}


void ReplicaImp::insertBlockInternal(BlockId blockId, Sliver block)
{
	if (blockId > lastBlock)
	{
		lastBlock = blockId;
	}

	bool found = false;
	Sliver blockRaw;
	Status s = m_bcDbAdapter->getBlockById(blockId, blockRaw, found);
	if (!s.isOK())
	{
		// the replica is corrupted !
		// TODO(GG): what do we want to do now ?
		printf("replica may be corrupted\n\n");
		exit(1); // TODO(GG)
	}

	if (found && blockRaw.length() > 0) // if we already have a block with the same ID
	{
		if (blockRaw.length() != block.length() || memcmp(blockRaw.data(), block.data(), block.length()))
		{
			fprintf(stderr, "replica is corrupted !");
			// the replica is corrupted !
			// TODO(GG)
			return;
		}
	}
	else
	{
		if (block.length() > 0)
		{
			char* b = new char[block.length()];
			memcpy(b, block.data(), block.length());


			const char* begin = b;
			blockHeader* header = (blockHeader*)begin;

			for (int16_t i = 0; i < header->numberOfElements; i++)
			{
				const char* key = begin + header->entries[i].keyOffset;
				const int16_t keyLen = header->entries[i].keySize;
				const char* val = begin + header->entries[i].valOffset;
				const int16_t valLen = header->entries[i].valSize;

				const auto keySliver = Sliver::copy((char*)key, keyLen);
				const auto valSliver = Sliver::copy((char*)val, valLen);

				const KeyIDPair pk(keySliver, blockId);

				Status s = m_bcDbAdapter->updateKey(pk.key, pk.blockId, valSliver);
				if (!s.isOK())
				{
					printf("Failed to update key"); // in this version we assume that addBlock will never fail
					exit(1);
				}
			}
			auto newBlock = Sliver::copy(b, block.length());
			Status s = m_bcDbAdapter->addBlock(blockId, newBlock);
			if (!s.isOK())
			{
				printf("Failed to add block"); // in this version we assume that addBlock will never fail
				exit(1);
			}
		}
		else
		{
			assert(0); // illegal block size
		}
	}
}

Sliver ReplicaImp::getBlockInternal(BlockId blockId) const
{
	assert(blockId <= lastBlock);
	Sliver retVal;

	bool found;
	Status s = m_bcDbAdapter->getBlockById(blockId, retVal, found);
	if (!s.isOK())
	{
		printf("An error occurred in get block"); // TODO(SG): To do something smarter
		return Sliver();
	}

	//std::map<BlockId, Sliver>::const_iterator it = blocks.find(blockId);
	if (!found)
	{
		return Sliver();
	}
	else
	{
		return retVal;
	}
}

bool ReplicaImp::executeCommand(uint16_t clientId,
    bool readOnly,
    uint32_t requestSize,
    const char* request,
    uint32_t maxReplySize,
    char* outReply,
    uint32_t& outActualReplySize) {

  // TODO(GG): verify command .....

  // We need to copy the data here since bftEngine::ReplicaImp has ownership
  // over request.
  auto* request_copy = new unsigned char[requestSize];
  memcpy(request_copy, request, requestSize);

  // Hand off ownership of request_copy to the Sliver which will delete it when
  // it goes out of scope.
  Sliver cmdContent(request_copy, requestSize);
  if (readOnly)
  {
    size_t replySize = 0;
    bool ret = m_cmdHandler->executeReadOnlyCommand(cmdContent, *this, maxReplySize, outReply, replySize); // TODO(GG): ret vals
    outActualReplySize = replySize;
    return ret;
  }
  else
  {
    size_t replySize = 0;
    bool ret = m_cmdHandler->executeCommand(cmdContent, *this, *this, maxReplySize, outReply, replySize); // TODO(GG): ret vals
    outActualReplySize = replySize;
    return ret;
  }
}

ReplicaImp::StorageWrapperForIdleMode::StorageWrapperForIdleMode(const ReplicaImp* r) : rep(r) {}

Status ReplicaImp::StorageWrapperForIdleMode::get(Sliver key, Sliver& outValue) const
{
	if (rep->getReplicaStatus() != IReplica::RepStatus::Ready) return Status::IllegalOperation("");

	return rep->get(key, outValue);
}

Status ReplicaImp::StorageWrapperForIdleMode::get(BlockId readVersion, Sliver key, Sliver& outValue, BlockId& outBlock) const
{
	if (rep->getReplicaStatus() != IReplica::RepStatus::Ready) return Status::IllegalOperation("");

	return rep->get(readVersion, key, outValue, outBlock);
}

BlockId ReplicaImp::StorageWrapperForIdleMode::getLastBlock() const
{
	return rep->getLastBlock();
}

Status ReplicaImp::StorageWrapperForIdleMode::getBlockData(BlockId blockId, SetOfKeyValuePairs& outBlockData) const
{
	if (rep->getReplicaStatus() != IReplica::RepStatus::Ready) return Status::IllegalOperation("");

	Sliver block = rep->getBlockInternal(blockId);

	if (block.length()== 0) return Status::NotFound("todo");

	outBlockData = ReplicaImp::fetchBlockData(block);

	return Status::OK();
}

Status ReplicaImp::StorageWrapperForIdleMode::mayHaveConflictBetween(Sliver key, BlockId fromBlock, BlockId toBlock, bool& outRes) const
{
	outRes = true;

	Sliver dummy;
	BlockId block = 0;
	Status s = rep->getInternal(toBlock, key, dummy, block);
	if (s.isOK() && block < fromBlock) outRes = false;

	return s;
}

ILocalKeyValueStorageReadOnlyIterator* ReplicaImp::StorageWrapperForIdleMode::getSnapIterator() const
{
	return new StorageIterator(this->rep);
}

Status ReplicaImp::StorageWrapperForIdleMode::freeSnapIterator(ILocalKeyValueStorageReadOnlyIterator* iter) const
{
	if (iter == NULL)
	{
		return Status::InvalidArgument("Invalid iterator");
	}

	StorageIterator* storageIter = (StorageIterator*)iter;
	Status s = storageIter->freeInternalIterator();
	delete storageIter;
	return s;
}

ReplicaImp::StorageIterator::StorageIterator(const ReplicaImp * r) : rep(r)
{
	m_iter = r->getBcDbAdapter()->getIterator();
	m_currentBlock = r->getLastBlock();
}

KeyValuePair ReplicaImp::StorageIterator::first(BlockId readVersion, BlockId& actualVersion, bool& isEnd)
{
	Key key;
	Value value;
	Status s = rep->getBcDbAdapter()->first(m_iter, readVersion, actualVersion, isEnd, key, value);
	if (s.isNotFound())
	{
		isEnd = true;
		m_current = KeyValuePair();
		return m_current;
	}

	if (!s.isOK())
	{
		//assert(false && "Failed to get first");
		exit(1);
	}

	m_isEnd = isEnd;
	m_current = KeyValuePair(key, value);

	return m_current;
}

KeyValuePair ReplicaImp::StorageIterator::seekAtLeast(BlockId readVersion, Key key, BlockId& actualVersion, bool& isEnd)
{
	Key actualKey;
	Value value;
	Status s = rep->getBcDbAdapter()->seekAtLeast(m_iter, key, readVersion, actualVersion, actualKey, value, isEnd);
	if (s.isNotFound())
	{
		isEnd = true;
		m_current = KeyValuePair();
		return m_current;
	}

	if (!s.isOK())
	{
		//assert(false && "Failed to seek at least");
		exit(1);
	}

	m_isEnd = isEnd;
	m_current = KeyValuePair(actualKey, value);
	return m_current;
}

/* TODO(SG): There is a question mark regarding on these APIs. Suppose I have (k0,2), (k1,7), (k2,4) and I request next(k0,5). Do we return end() (because k1 cannot be returned), or do we return k2?
I implemented the second choice, as it makes better sense. The world in Block 5 did not include k1, that's perfectly OK.
*/
// Note: key,readVersion must exist in map already
KeyValuePair ReplicaImp::StorageIterator::next(BlockId readVersion, Key key, BlockId& actualVersion, bool& isEnd)
{
	Key nextKey;
	Value nextValue;
	Status s = rep->getBcDbAdapter()->next(m_iter, readVersion, nextKey, nextValue, actualVersion, isEnd);
	if (s.isNotFound())
	{
		isEnd = true;
		m_current = KeyValuePair();
		return m_current;
	}

	if (!s.isOK())
	{
		//assert(false && "Failed to get next");
		exit(1);
	}

	m_isEnd = isEnd;
	m_current = KeyValuePair(nextKey, nextValue);
	return m_current;
}

KeyValuePair ReplicaImp::StorageIterator::getCurrent()
{
	Key key;
	Value value;
	Status s = rep->getBcDbAdapter()->getCurrent(m_iter, key, value);
	if (!s.isOK())
	{
		//assert(false && "Failed to get current");
		exit(1);
	}

	m_current = KeyValuePair(key, value);
	return m_current;
}

bool ReplicaImp::StorageIterator::isEnd()
{

	bool isEnd;
	Status s = rep->getBcDbAdapter()->isEnd(m_iter, isEnd);
	if (!s.isOK())
	{
		//assert(false && "Failed to get current");
		exit(1);
	}

	return isEnd;

}

Status ReplicaImp::StorageIterator::freeInternalIterator()
{
	return rep->getBcDbAdapter()->freeIterator(m_iter);
}

Sliver ReplicaImp::createBlockFromUpdates(const SetOfKeyValuePairs& updates, SetOfKeyValuePairs& outUpdatesInNewBlock, StateTransferDigest digestOfPrev)
{
	// TODO(GG): overflow handling ....

	assert(outUpdatesInNewBlock.size() == 0);

	int16_t blockBodySize = 0;
	int16_t numOfElemens = 0;
	for (auto it = updates.begin(); it != updates.end(); ++it)
	{
		const KeyValuePair& kvPair = KeyValuePair(it->first, it->second);
		numOfElemens++;
		blockBodySize += (int16_t)(kvPair.first.length() + kvPair.second.length());
	}

	const int16_t headerSize = sizeof(blockHeader) - sizeof(blockEntry) + sizeof(blockEntry)*(numOfElemens);
	const int16_t blockSize = headerSize + blockBodySize;

	try {
		char* blockBuffer = new char[blockSize];
		memset(blockBuffer, 0, blockSize);

		blockHeader* header = (blockHeader*)blockBuffer;

		int16_t idx = 0;
		header->numberOfElements = numOfElemens;
		header->prevBlockDigest = digestOfPrev;


		int16_t currentOffset = headerSize;
		for (auto it = updates.begin(); it != updates.end(); ++it)
		{
			const KeyValuePair& kvPair = *it;
			// key
			header->entries[idx].keyOffset = currentOffset;
			header->entries[idx].keySize = (int16_t)kvPair.first.length();
			memcpy(blockBuffer + currentOffset, kvPair.first.data(), kvPair.first.length());
			auto newKey = Sliver::copy(blockBuffer + currentOffset, kvPair.first.length());

			currentOffset += (int16_t)kvPair.first.length();

			// value
			header->entries[idx].valOffset = currentOffset;
			header->entries[idx].valSize = (int16_t)kvPair.second.length();
			memcpy(blockBuffer + currentOffset, kvPair.second.data(), kvPair.second.length());
			auto newVal = Sliver::copy(blockBuffer + currentOffset, kvPair.second.length());

			currentOffset += (int16_t)kvPair.second.length();

			// add to outUpdatesInNewBlock
			KeyValuePair newKVPair(newKey, newVal);
			outUpdatesInNewBlock.insert(newKVPair);

			idx++;
		}
		assert(idx == numOfElemens);
		assert(currentOffset == blockSize);

		return Sliver(blockBuffer, blockSize);
	}
	catch (std::bad_alloc& ) {
		//assert(false && "Failed to alloc size " << blockSize << ", error: " << ba.what());
		char* emptyBlockBuffer = new char[1];
		memset(emptyBlockBuffer, 0, 1);
		return Sliver(emptyBlockBuffer, 1);
	}
}

SetOfKeyValuePairs ReplicaImp::fetchBlockData(Sliver block)
{
	SetOfKeyValuePairs retVal;

	if (block.length() > 0)
	{
		const char* begin = (const char*) block.data();
		blockHeader* header = (blockHeader*)begin;

		for (int16_t i = 0; i < header->numberOfElements; i++)
		{
			const char* key = begin + header->entries[i].keyOffset;
			const int16_t keyLen = header->entries[i].keySize;
			const char* val = begin + header->entries[i].valOffset;
			const int16_t valLen = header->entries[i].valSize;

			auto keySliver = Sliver::copy((char*)key, keyLen);
			auto valSliver = Sliver::copy((char*)val, valLen);

			KeyValuePair kv(keySliver, valSliver);

			retVal.insert(kv);
		}
	}

	return retVal;
}

int RequestsHandlerImp::execute(uint16_t clientId,
	uint64_t sequenceNum,
	bool readOnly,
	uint32_t requestSize,
	const char* request,
	uint32_t maxReplySize,
	char* outReply,
	uint32_t& outActualReplySize) {
	
	ReplicaImp* r = m_Executor;

	bool ret = r->executeCommand(clientId, readOnly, requestSize, request, maxReplySize, outReply, outActualReplySize);
	return ret?0:1;
}

IReplica* createReplica(const ReplicaConfig& c,
                        bftEngine::ICommunication* comm,
                        ICommandsHandler* _cmdHandler,
                        std::shared_ptr<concordMetrics::Aggregator> aggregator) {


        auto* key_manipulator = new concord::storage::blockchain::KeyManipulator();
        auto comparator = concord::storage::memorydb::KeyComparator(key_manipulator);
        concord::storage::IDBClient* _db = new concord::storage::memorydb::Client(comparator);

	ReplicaImp* r = new ReplicaImp();

        bftEngine::ReplicaConfig replicaConfig;

	std::ifstream keyfile(c.pathOfKeysfile);
	if (!keyfile.is_open()) {
		throw std::runtime_error("Unable to read replica keyfile.");
	}

	bool succ = inputReplicaKeyfile(keyfile, c.pathOfKeysfile, replicaConfig);
	if (!succ)
		throw std::runtime_error("Unable to parse replica keyfile.");

	if(replicaConfig.replicaId != c.replicaId)
		throw std::runtime_error("Unexpected replica ID in security keys file");

	if (replicaConfig.fVal != c.fVal)
		throw std::runtime_error("Unexpected F value in security keys file");

	if (replicaConfig.cVal != c.cVal)
		throw std::runtime_error("Unexpected C value in security keys file");

	replicaConfig.numOfClientProxies = c.numOfClientProxies;
	replicaConfig.statusReportTimerMillisec = c.statusReportTimerMillisec;;
	replicaConfig.concurrencyLevel = c.concurrencyLevel;;
	replicaConfig.autoViewChangeEnabled = c.autoViewChangeEnabled;;
	replicaConfig.viewChangeTimerMillisec = c.viewChangeTimerMillisec;



	bftEngine::SimpleBlockchainStateTransfer::Config stConfig;

	stConfig.myReplicaId = replicaConfig.replicaId;
	stConfig.pedanticChecks = true;
	stConfig.fVal = replicaConfig.fVal;
	stConfig.cVal = replicaConfig.cVal;
	stConfig.maxBlockSize = c.maxBlockSize;

	bftEngine::IStateTransfer *stateTransfer
		= bftEngine::SimpleBlockchainStateTransfer::create(stConfig, r, false);

	RequestsHandlerImp* reqHandler = new RequestsHandlerImp();
	reqHandler->m_Executor = r;

	replicaConfig.debugPersistentStorageEnabled = true;
        bftEngine::Replica* replica = bftEngine::Replica::createNewReplica(&replicaConfig,
		reqHandler,
		stateTransfer,
		comm,
		nullptr);
	replica->SetAggregator(aggregator);

	r->m_replica = replica;
	r->maxBlockSize = c.maxBlockSize;
	
        auto* dbAdapter = new concord::storage::blockchain::DBAdapter(_db);
	r->m_bcDbAdapter = dbAdapter;
	r->m_cmdHandler = _cmdHandler;
	
	return r;
}

}

=======
// Copyright 2018-2019 VMware, all rights reserved
//
// KV Blockchain replica implementation.

#include <signal.h>
#include <stdio.h>
#include <stdlib.h>
#include <string.h>
#include <sys/param.h>
#include <unistd.h>

#include "ReplicaImp.h"
#include <inttypes.h>
#include <cassert>
#include <chrono>
#include <cstdlib>
#include "CommDefs.hpp"
#include "kv_types.hpp"
#include "hex_tools.h"
#include "replica_state_sync.h"
#include "sliver.hpp"
#include "SimpleBCStateTransfer.hpp"
#include "blockchain/db_types.h"
#include "blockchain/db_interfaces.h"
#include "storage/db_metadata_storage.h"

using bftEngine::ICommunication;
using bftEngine::SimpleBlockchainStateTransfer::BLOCK_DIGEST_SIZE;
using bftEngine::SimpleBlockchainStateTransfer::StateTransferDigest;

using concord::storage::blockchain::Key;
using concord::storage::IDBClient;
using concord::storage::DBMetadataStorage;

using concord::storage::blockchain::DBAdapter;
using concord::storage::blockchain::BlockEntry;
using concord::storage::blockchain::BlockHeader;
using concord::storage::blockchain::BlockId;
using concord::storage::blockchain::ILocalKeyValueStorageReadOnly;
using concord::storage::blockchain::ILocalKeyValueStorageReadOnlyIterator;
using concord::storage::blockchain::KeyManipulator;

using SimpleKVBC::IReplica;
using SimpleKVBC::ICommandsHandler;

using concordUtils::SetOfKeyValuePairs;
using concordUtils::Value;
using concordUtils::KeyValuePair;

namespace SimpleKVBC {

/**
 * Opens the database and creates the replica thread. Replica state moves to
 * Starting.
 */
Status ReplicaImp::start() {
  LOG_INFO(logger, "ReplicaImp::Start() id = " << m_replicaConfig.replicaId);

  if (m_currentRepStatus != RepStatus::Idle) {
    return Status::IllegalOperation("todo");
  }

  m_currentRepStatus = RepStatus::Starting;
  m_metadataStorage = new DBMetadataStorage(m_bcDbAdapter->getDb().get(), KeyManipulator::generateMetadataKey);

  createReplicaAndSyncState();
  m_replicaPtr->SetAggregator(aggregator_);
  m_replicaPtr->start();
  m_currentRepStatus = RepStatus::Running;

  /// TODO(IG, GG)
  /// add return value to start/stop

  return Status::OK();
}

void ReplicaImp::createReplicaAndSyncState() {
  bool isNewStorage = m_metadataStorage->isNewStorage();
  LOG_INFO(logger, "createReplicaAndSyncState: isNewStorage= " << isNewStorage);
  m_replicaPtr = bftEngine::Replica::createNewReplica(
      &m_replicaConfig, m_cmdHandler, m_stateTransfer, m_ptrComm, m_metadataStorage);
  if (!isNewStorage) {
    uint64_t removedBlocksNum = m_replicaStateSync.execute(
        logger, *m_bcDbAdapter, *this, m_appState->m_lastReachableBlock, m_replicaPtr->getLastExecutedSequenceNum());
    m_lastBlock -= removedBlocksNum;
    m_appState->m_lastReachableBlock -= removedBlocksNum;
    LOG_INFO(logger,
             "createReplicaAndSyncState: removedBlocksNum = "
                 << removedBlocksNum << ", new m_lastBlock = " << m_lastBlock
                 << ", new m_lastReachableBlock = " << m_appState->m_lastReachableBlock);
  }
}

/**
 * Closes the database. Call `wait()` after this to wait for thread to stop.
 */
Status ReplicaImp::stop() {
  m_currentRepStatus = RepStatus::Stopping;
  m_replicaPtr->stopWhenStateIsNotCollected();
  m_currentRepStatus = RepStatus::Idle;
  return Status::OK();
}

ReplicaImp::RepStatus ReplicaImp::getReplicaStatus() const { return m_currentRepStatus; }

const ILocalKeyValueStorageReadOnly &ReplicaImp::getReadOnlyStorage() { return m_InternalStorageWrapperForIdleMode; }

Status ReplicaImp::addBlockToIdleReplica(const SetOfKeyValuePairs &updates) {
  if (getReplicaStatus() != IReplica::RepStatus::Idle) {
    return Status::IllegalOperation("");
  }

  BlockId d;
  return addBlockInternal(updates, d);
}

Status ReplicaImp::get(Sliver key, Sliver &outValue) const {
  // TODO(GG): check legality of operation (the method should be invoked from
  // the replica's internal thread)

  BlockId dummy;
  return getInternal(m_lastBlock, key, outValue, dummy);
}

Status ReplicaImp::get(BlockId readVersion, Sliver key, Sliver &outValue, BlockId &outBlock) const {
  // TODO(GG): check legality of operation (the method should be invoked from
  // the replica's internal thread)

  return getInternal(readVersion, key, outValue, outBlock);
}

BlockId ReplicaImp::getLastBlock() const { return m_lastBlock; }

Status ReplicaImp::getBlockData(BlockId blockId, SetOfKeyValuePairs &outBlockData) const {
  // TODO(GG): check legality of operation (the method should be invoked from
  // the replica's internal thread)

  Sliver block = getBlockInternal(blockId);

  if (block.length() == 0) {
    return Status::NotFound("todo");
  }

  outBlockData = fetchBlockData(block);

  return Status::OK();
}

Status ReplicaImp::mayHaveConflictBetween(Sliver key, BlockId fromBlock, BlockId toBlock, bool &outRes) const {
  // TODO(GG): add assert or print warning if fromBlock==0 (all keys have a
  // conflict in block 0)

  // we conservatively assume that we have a conflict
  outRes = true;

  Sliver dummy;
  BlockId block = 0;
  Status s = getInternal(toBlock, key, dummy, block);
  if (s.isOK() && block < fromBlock) {
    outRes = false;
  }

  return s;
}

ILocalKeyValueStorageReadOnlyIterator *ReplicaImp::getSnapIterator() const {
  return m_InternalStorageWrapperForIdleMode.getSnapIterator();
}

Status ReplicaImp::freeSnapIterator(ILocalKeyValueStorageReadOnlyIterator *iter) const {
  return m_InternalStorageWrapperForIdleMode.freeSnapIterator(iter);
}

void ReplicaImp::monitor() const { m_InternalStorageWrapperForIdleMode.monitor(); }

Status ReplicaImp::addBlock(const SetOfKeyValuePairs &updates, BlockId &outBlockId) {
  // TODO(GG): check legality of operation (the method should be invoked from
  // the replica's internal thread)

  // TODO(GG): what do we want to do with several identical keys in the same
  // block?

  return addBlockInternal(updates, outBlockId);
}

void ReplicaImp::set_command_handler(ICommandsHandler *handler) { m_cmdHandler = handler; }

ReplicaImp::ReplicaImp(ICommunication *comm,
                       bftEngine::ReplicaConfig &replicaConfig,
                       DBAdapter *dbAdapter,
                       std::shared_ptr<concordMetrics::Aggregator> aggregator)
    : logger(concordlogger::Log::getLogger("skvbc.replicaImp")),
      m_currentRepStatus(RepStatus::Idle),
      m_InternalStorageWrapperForIdleMode(this),
      m_bcDbAdapter(dbAdapter),
      m_lastBlock(dbAdapter->getLatestBlock()),
      m_ptrComm(comm),
      m_replicaConfig(replicaConfig),
      aggregator_(aggregator) {
  bftEngine::SimpleBlockchainStateTransfer::Config state_transfer_config;

  state_transfer_config.myReplicaId = m_replicaConfig.replicaId;
  state_transfer_config.cVal = m_replicaConfig.cVal;
  state_transfer_config.fVal = m_replicaConfig.fVal;

  m_appState = new BlockchainAppState(this);
  m_stateTransfer = bftEngine::SimpleBlockchainStateTransfer::create(state_transfer_config, m_appState, false);
}

ReplicaImp::~ReplicaImp() {
  if (m_replicaPtr) {
    if (m_replicaPtr->isRunning()) {
      m_replicaPtr->stop();
    }
    delete m_replicaPtr;
  }

  if (m_stateTransfer) {
    if (m_stateTransfer->isRunning()) {
      m_stateTransfer->stopRunning();
    }
    delete m_stateTransfer;
  }
}

Status ReplicaImp::addBlockInternal(const SetOfKeyValuePairs &updates, BlockId &outBlockId) {
  m_lastBlock++;
  m_appState->m_lastReachableBlock++;

  BlockId block = m_lastBlock;
  SetOfKeyValuePairs updatesInNewBlock;

  LOG_DEBUG(logger, "addBlockInternal: Got " << updates.size() << " updates");

  StateTransferDigest stDigest;
  if (block > 1) {
    Sliver parentBlockData;
    bool found;
    m_bcDbAdapter->getBlockById(block - 1, parentBlockData, found);
    if (!found || parentBlockData.length() == 0) {
      //(IG): panic, data corrupted
      LOG_FATAL(logger, "addBlockInternal: no block or block data for id " << block - 1);
      exit(1);
    }

    bftEngine::SimpleBlockchainStateTransfer::computeBlockDigest(
        block - 1, reinterpret_cast<const char *>(parentBlockData.data()), parentBlockData.length(), &stDigest);
  } else {
    memset(stDigest.content, 0, BLOCK_DIGEST_SIZE);
  }

  Sliver blockRaw = createBlockFromUpdates(updates, updatesInNewBlock, stDigest);

  Status s = m_bcDbAdapter->addBlockAndUpdateMultiKey(updatesInNewBlock, block, blockRaw);
  if (!s.isOK()) {
    LOG_ERROR(logger, "Failed to add block or update keys for block " << block);
    return s;
  }

  outBlockId = block;
  return Status::OK();
}

Status ReplicaImp::getInternal(BlockId readVersion, Sliver key, Sliver &outValue, BlockId &outBlock) const {
  Status s = m_bcDbAdapter->getKeyByReadVersion(readVersion, key, outValue, outBlock);
  if (!s.isOK()) {
    LOG_ERROR(logger, "Failed to get key " << key << " by read version " << readVersion);
    return s;
  }

  return Status::OK();
}

void ReplicaImp::insertBlockInternal(BlockId blockId, Sliver block) {
  if (blockId > m_lastBlock) {
    m_lastBlock = blockId;
  }
  // when ST runs, blocks arrive in batches in reverse order. we need to keep
  // track on the "Gap" and to close it. Only when it is closed, the last
  // reachable block becomes the same as the last block
  if (blockId == m_appState->m_lastReachableBlock + 1) {
    m_appState->m_lastReachableBlock = m_lastBlock;
  }

  bool found = false;
  Sliver existingBlock;
  Status s = m_bcDbAdapter->getBlockById(blockId, existingBlock, found);
  if (!s.isOK()) {
    // the replica is corrupted!
    // TODO(GG): what do we want to do now?
    LOG_FATAL(logger, "replica may be corrupted\n\n");
    // TODO(GG): how do we want to handle this - restart replica?
    exit(1);
  }

  // if we already have a block with the same ID
  if (found && existingBlock.length() > 0) {
    if (existingBlock.length() != block.length() || memcmp(existingBlock.data(), block.data(), block.length())) {
      // the replica is corrupted !
      // TODO(GG): what do we want to do now ?
      LOG_ERROR(logger,
                "found block " << blockId << ", size in db is " << existingBlock.length() << ", inserted is "
                               << block.length() << ", data in db " << existingBlock << ", data inserted " << block);
      LOG_ERROR(logger,
                "Block size test " << (existingBlock.length() != block.length()) << ", block data test "
                                   << (memcmp(existingBlock.data(), block.data(), block.length())));

      m_bcDbAdapter->deleteBlockAndItsKeys(blockId);

      // TODO(GG): how do we want to handle this - restart replica?
      // exit(1);
      return;
    }
  } else {
    if (block.length() > 0) {
      uint16_t numOfElements = ((BlockHeader *)block.data())->numberOfElements;
      auto *entries = (BlockEntry *)(block.data() + sizeof(BlockHeader));
      for (size_t i = 0; i < numOfElements; i++) {
        const Sliver keySliver(block, entries[i].keyOffset, entries[i].keySize);
        const Sliver valSliver(block, entries[i].valOffset, entries[i].valSize);

        const KeyIDPair pk(keySliver, blockId);

        s = m_bcDbAdapter->updateKey(pk.key, pk.blockId, valSliver);
        if (!s.isOK()) {
          // TODO(SG): What to do?
          LOG_FATAL(logger, "Failed to update key");
          exit(1);
        }
      }

      s = m_bcDbAdapter->addBlock(blockId, block);
      if (!s.isOK()) {
        // TODO(SG): What to do?
        printf("Failed to add block");
        exit(1);
      }
    } else {
      s = m_bcDbAdapter->addBlock(blockId, block);
      if (!s.isOK()) {
        // TODO(SG): What to do?
        printf("Failed to add block");
        exit(1);
      }
    }
  }
}

Sliver ReplicaImp::getBlockInternal(BlockId blockId) const {
  assert(blockId <= m_lastBlock);
  Sliver retVal;

  bool found;
  Status s = m_bcDbAdapter->getBlockById(blockId, retVal, found);
  if (!s.isOK()) {
    // TODO(SG): To do something smarter
    LOG_ERROR(logger, "An error occurred in get block");
    return Sliver();
  }

  if (!found) {
    return Sliver();
  } else {
    return retVal;
  }
}

ReplicaImp::StorageWrapperForIdleMode::StorageWrapperForIdleMode(const ReplicaImp *r) : rep(r) {}

Status ReplicaImp::StorageWrapperForIdleMode::get(Sliver key, Sliver &outValue) const {
  if (rep->getReplicaStatus() != IReplica::RepStatus::Idle) {
    return Status::IllegalOperation("");
  }

  return rep->get(key, outValue);
}

Status ReplicaImp::StorageWrapperForIdleMode::get(BlockId readVersion,
                                                  Sliver key,
                                                  Sliver &outValue,
                                                  BlockId &outBlock) const {
  if (rep->getReplicaStatus() != IReplica::RepStatus::Idle) {
    return Status::IllegalOperation("");
  }

  return rep->get(readVersion, key, outValue, outBlock);
}

BlockId ReplicaImp::StorageWrapperForIdleMode::getLastBlock() const { return rep->getLastBlock(); }

Status ReplicaImp::StorageWrapperForIdleMode::getBlockData(BlockId blockId, SetOfKeyValuePairs &outBlockData) const {
  if (rep->getReplicaStatus() != IReplica::RepStatus::Idle) {
    return Status::IllegalOperation("");
  }

  Sliver block = rep->getBlockInternal(blockId);

  if (block.length() == 0) {
    return Status::NotFound("todo");
  }

  outBlockData = ReplicaImp::fetchBlockData(block);

  return Status::OK();
}

Status ReplicaImp::StorageWrapperForIdleMode::mayHaveConflictBetween(Sliver key,
                                                                     BlockId fromBlock,
                                                                     BlockId toBlock,
                                                                     bool &outRes) const {
  outRes = true;

  Sliver dummy;
  BlockId block = 0;
  Status s = rep->getInternal(toBlock, key, dummy, block);

  if (s.isOK() && block < fromBlock) {
    outRes = false;
  }

  return s;
}

ILocalKeyValueStorageReadOnlyIterator *ReplicaImp::StorageWrapperForIdleMode::getSnapIterator() const {
  return new StorageIterator(this->rep);
}

Status ReplicaImp::StorageWrapperForIdleMode::freeSnapIterator(ILocalKeyValueStorageReadOnlyIterator *iter) const {
  if (iter == NULL) {
    return Status::InvalidArgument("Invalid iterator");
  }

  StorageIterator *storageIter = (StorageIterator *)iter;
  Status s = storageIter->freeInternalIterator();
  delete storageIter;
  return s;
}

void ReplicaImp::StorageWrapperForIdleMode::monitor() const { this->rep->m_bcDbAdapter->monitor(); }

Sliver ReplicaImp::createBlockFromUpdates(const SetOfKeyValuePairs &updates,
                                          SetOfKeyValuePairs &outUpdatesInNewBlock,
                                          StateTransferDigest &parentDigest) {
  // TODO(GG): overflow handling ....
  // TODO(SG): How? Right now - will put empty block instead

  assert(outUpdatesInNewBlock.size() == 0);

  uint32_t blockBodySize = 0;
  uint16_t numOfElements = updates.size();
  for (const auto &elem : updates) {
    // body is all of the keys and values strung together
    blockBodySize += (elem.first.length() + elem.second.length());
  }

  const uint32_t metadataSize = sizeof(BlockHeader) + sizeof(BlockEntry) * numOfElements;

  const uint32_t blockSize = metadataSize + blockBodySize;

  try {
    uint8_t *blockBuffer = new uint8_t[blockSize];
    memset(blockBuffer, 0, blockSize);
    Sliver blockSliver(blockBuffer, blockSize);

    BlockHeader *header = (BlockHeader *)blockBuffer;
    memcpy(header->parentDigest, parentDigest.content, BLOCK_DIGEST_SIZE);
    header->parentDigestLength = BLOCK_DIGEST_SIZE;

    int16_t idx = 0;
    header->numberOfElements = numOfElements;
    int32_t currentOffset = metadataSize;
    auto *entries = (BlockEntry *)(blockBuffer + sizeof(BlockHeader));
    for (const auto &elem : updates) {
      const KeyValuePair &kvPair = elem;

      // key
      entries[idx].keyOffset = currentOffset;
      entries[idx].keySize = kvPair.first.length();
      memcpy(blockBuffer + currentOffset, kvPair.first.data(), kvPair.first.length());
      Sliver newKey(blockSliver, currentOffset, kvPair.first.length());

      currentOffset += kvPair.first.length();

      // value
      entries[idx].valOffset = currentOffset;
      entries[idx].valSize = kvPair.second.length();
      memcpy(blockBuffer + currentOffset, kvPair.second.data(), kvPair.second.length());
      Sliver newVal(blockSliver, currentOffset, kvPair.second.length());

      currentOffset += kvPair.second.length();

      // add to outUpdatesInNewBlock
      KeyValuePair newKVPair(newKey, newVal);
      outUpdatesInNewBlock.insert(newKVPair);

      idx++;
    }
    assert(idx == numOfElements);
    assert((uint32_t)currentOffset == blockSize);

    return blockSliver;
  } catch (std::bad_alloc &ba) {
    LOG_ERROR(concordlogger::Log::getLogger("skvbc.replicaImp"),
              "Failed to alloc size " << blockSize << ", error: " << ba.what());
    uint8_t *emptyBlockBuffer = new uint8_t[1];
    memset(emptyBlockBuffer, 0, 1);
    return Sliver(emptyBlockBuffer, 1);
  }
}

SetOfKeyValuePairs ReplicaImp::fetchBlockData(Sliver block) {
  SetOfKeyValuePairs retVal;

  if (block.length() > 0) {
    uint16_t numOfElements = ((BlockHeader *)block.data())->numberOfElements;
    auto *entries = (BlockEntry *)(block.data() + sizeof(BlockHeader));
    for (size_t i = 0; i < numOfElements; i++) {
      Sliver keySliver(block, entries[i].keyOffset, entries[i].keySize);
      Sliver valSliver(block, entries[i].valOffset, entries[i].valSize);

      KeyValuePair kv(keySliver, valSliver);
      retVal.insert(kv);
    }
  }
  return retVal;
}

ReplicaImp::StorageIterator::StorageIterator(const ReplicaImp *r)
    : logger(concordlogger::Log::getLogger("skvbc.ReplicaImp")), rep(r) {
  m_iter = r->getBcDbAdapter()->getIterator();
  m_currentBlock = r->getLastBlock();
}

KeyValuePair ReplicaImp::StorageIterator::first(BlockId readVersion, BlockId &actualVersion, bool &isEnd) {
  Key key;
  Value value;
  Status s = rep->getBcDbAdapter()->first(m_iter, readVersion, actualVersion, isEnd, key, value);

  if (s.isNotFound()) {
    isEnd = true;
    m_current = KeyValuePair();
    return m_current;
  }

  if (!s.isOK()) {
    LOG_ERROR(logger, "Failed to get first");
    exit(1);
  }

  m_isEnd = isEnd;
  m_current = KeyValuePair(key, value);

  return m_current;
}

KeyValuePair ReplicaImp::StorageIterator::seekAtLeast(BlockId readVersion,
                                                      Key key,
                                                      BlockId &actualVersion,
                                                      bool &isEnd) {
  Key actualKey;
  Value value;
  Status s = rep->getBcDbAdapter()->seekAtLeast(m_iter, key, readVersion, actualVersion, actualKey, value, isEnd);

  if (s.isNotFound()) {
    isEnd = true;
    m_current = KeyValuePair();
    return m_current;
  }

  if (!s.isOK()) {
    LOG_FATAL(logger, "Failed to seek at least");
    exit(1);
  }

  m_isEnd = isEnd;
  m_current = KeyValuePair(actualKey, value);
  return m_current;
}

/**
 * TODO(SG): There is a question mark regarding on these APIs. Suppose I have
 * (k0,2), (k1,7), (k2,4) and I request next(k0,5). Do we return end() (because
 * k1 cannot be returned), or do we return k2?  I implemented the second choice,
 * as it makes better sense. The world in Block 5 did not include k1, that's
 * perfectly OK.
 */
// Note: key,readVersion must exist in map already
KeyValuePair ReplicaImp::StorageIterator::next(BlockId readVersion, Key key, BlockId &actualVersion, bool &isEnd) {
  Key nextKey;
  Value nextValue;
  Status s = rep->getBcDbAdapter()->next(m_iter, readVersion, nextKey, nextValue, actualVersion, isEnd);

  if (s.isNotFound()) {
    isEnd = true;
    m_current = KeyValuePair();
    return m_current;
  }

  if (!s.isOK()) {
    LOG_FATAL(logger, "Failed to get next");
    exit(1);
  }

  m_isEnd = isEnd;
  m_current = KeyValuePair(nextKey, nextValue);
  return m_current;
}

KeyValuePair ReplicaImp::StorageIterator::getCurrent() {
  Key key;
  Value value;
  Status s = rep->getBcDbAdapter()->getCurrent(m_iter, key, value);

  if (!s.isOK()) {
    LOG_FATAL(logger, "Failed to get current");
    exit(1);
  }

  m_current = KeyValuePair(key, value);
  return m_current;
}

bool ReplicaImp::StorageIterator::isEnd() {
  bool isEnd;
  Status s = rep->getBcDbAdapter()->isEnd(m_iter, isEnd);

  if (!s.isOK()) {
    LOG_FATAL(logger, "Failed to get current");
    exit(1);
  }

  return isEnd;
}

Status ReplicaImp::StorageIterator::freeInternalIterator() { return rep->getBcDbAdapter()->freeIterator(m_iter); }

/*
 * These functions are used by the ST module to interact with the KVB
 */
ReplicaImp::BlockchainAppState::BlockchainAppState(ReplicaImp *const parent)
    : m_ptrReplicaImpl{parent},
      m_logger{concordlogger::Log::getLogger("blockchainappstate")},
      m_lastReachableBlock{parent->getBcDbAdapter()->getLastReachableBlock()} {}

/*
 * This method assumes that *outBlock is big enough to hold block content
 * The caller is the owner of the memory
 */
bool ReplicaImp::BlockchainAppState::getBlock(uint64_t blockId, char *outBlock, uint32_t *outBlockSize) {
  Sliver res = m_ptrReplicaImpl->getBlockInternal(blockId);
  if (0 == res.length()) {
    // in normal state it should not happen. If it happened - the data is
    // corrupted
    LOG_FATAL(m_logger, "Block not found, ID: " << blockId);
    exit(1);
  }

  *outBlockSize = res.length();
  memcpy(outBlock, res.data(), res.length());
  return true;
}

bool ReplicaImp::BlockchainAppState::hasBlock(uint64_t blockId) {
  Sliver res = m_ptrReplicaImpl->getBlockInternal(blockId);
  return res.length() > 0;
}

bool ReplicaImp::BlockchainAppState::getPrevDigestFromBlock(uint64_t blockId, StateTransferDigest *outPrevBlockDigest) {
  assert(blockId > 0);
  Sliver result;
  bool found;
  m_ptrReplicaImpl->m_bcDbAdapter->getBlockById(blockId, result, found);
  if (!found) {
    // in normal state it should not happen. If it happened - the data is
    // corrupted
    LOG_FATAL(m_logger, "Block not found for parent digest, ID: " << blockId);
    exit(1);
  }

  BlockHeader *bh = reinterpret_cast<BlockHeader *>(result.data());
  assert(outPrevBlockDigest);
  memcpy(outPrevBlockDigest, bh->parentDigest, bh->parentDigestLength);
  return true;
}

/*
 * This method cant return false by current insertBlockInternal impl.
 */
bool ReplicaImp::BlockchainAppState::putBlock(uint64_t blockId, char *block, uint32_t blockSize) {
  uint8_t *tmpBlockPtr = new uint8_t[blockSize];
  memcpy(tmpBlockPtr, block, blockSize);
  Sliver s(tmpBlockPtr, blockSize);

  m_ptrReplicaImpl->insertBlockInternal(blockId, s);
  return true;
}

uint64_t ReplicaImp::BlockchainAppState::getLastReachableBlockNum() {
  LOG_INFO(m_logger, "m_lastReachableBlock=" << m_lastReachableBlock);
  return m_lastReachableBlock;
}

uint64_t ReplicaImp::BlockchainAppState::getLastBlockNum() { return m_ptrReplicaImpl->m_lastBlock; }

}  // namespace SimpleKVBC
>>>>>>> bcd6ea4a
<|MERGE_RESOLUTION|>--- conflicted
+++ resolved
@@ -1,809 +1,3 @@
-<<<<<<< HEAD
-// Concord
-//
-// Copyright (c) 2018 VMware, Inc. All Rights Reserved.
-//
-// This product is licensed to you under the Apache 2.0 license (the "License").
-// You may not use this product except in compliance with the Apache 2.0
-// License.
-//
-// This product may include a number of subcomponents with separate copyright
-// notices and license terms. Your use of these subcomponents is subject to the
-// terms and conditions of the subcomponent's license, as noted in the LICENSE
-// file.
-
-#include <stdio.h>
-#include <string.h>
-#include <signal.h>
-#include <stdlib.h>
-#include <iostream>
-#include <fstream>
-#include <sstream>
-#include <inttypes.h>
-#include <chrono>
-
-#include "CommFactory.hpp"
-#include "ReplicaImp.h"
-#include "Replica.hpp"
-#include "ReplicaConfig.hpp"
-#include "KVBCInterfaces.h"
-#include "SimpleBCStateTransfer.hpp"
-#include "storage/db_interface.h"
-#include "memorydb/client.h"
-#include "memorydb/key_comparator.h"
-#include "KeyfileIOUtils.hpp"
-#include "FileStorage.hpp"
-#include "Logger.hpp"
-#include "hash_defs.h"
-
-using namespace bftEngine::SimpleBlockchainStateTransfer;
-using concordUtils::BlockId;
-using concordUtils::Key;
-using concordUtils::Value;
-using concordUtils::SetOfKeyValuePairs;
-using concordUtils::KeyValuePair;
-using concord::storage::blockchain::ILocalKeyValueStorageReadOnlyIterator;
-
-namespace SimpleKVBC {
-
-
-struct blockEntry
-{
-	int16_t keyOffset;
-	int16_t keySize;
-	int16_t valOffset;
-	int16_t valSize;
-};
-
-struct blockHeader
-{
-	int16_t numberOfElements;
-	StateTransferDigest prevBlockDigest;
-	blockEntry entries[1]; // n>0 entries
-};
-
-
-Status ReplicaImp::start()
-{
-	if (m_currentRepStatus != RepStatus::Ready) return Status::IllegalOperation("todo");
-
-	m_currentRepStatus = RepStatus::Starting;
-
-	m_bcDbAdapter->getDb()->init();
-
-
-	m_currentRepStatus = RepStatus::Running;
-
-	m_replica->start();
-
-	return Status::OK();
-}
-
-Status ReplicaImp::stop()
-{
-	m_replica->stop();
-	return Status::OK();
-}
-
-
-ReplicaImp::RepStatus ReplicaImp::getReplicaStatus() const
-{
-	return m_currentRepStatus;
-}
-
-bool ReplicaImp::isRunning() const
-{
-	return m_replica->isRunning();
-}
-
-
-Status ReplicaImp::get(Sliver key, Sliver& outValue) const
-{
-	// TODO(GG): check legality of operation (the method should be invocked from the replica's internal thread)
-	BlockId dummy;
-	return getInternal(lastBlock, key, outValue, dummy);
-}
-
-Status ReplicaImp::get(BlockId readVersion, Sliver key, Sliver& outValue, BlockId& outBlock) const
-{
-	// TODO(GG): check legality of operation (the method should be invocked from the replica's internal thread)
-	return getInternal(readVersion, key, outValue, outBlock);
-}
-
-BlockId ReplicaImp::getLastBlock() const
-{
-	return lastBlock;
-}
-
-Status ReplicaImp::getBlockData(BlockId blockId, SetOfKeyValuePairs& outBlockData) const
-{
-	// TODO(GG): check legality of operation (the method should be invocked from the replica's internal thread)
-
-	Sliver block = getBlockInternal(blockId);
-
-	if (block.length() == 0) return Status::NotFound("");
-
-	outBlockData = fetchBlockData(block);
-
-	return Status::OK();
-}
-
-Status ReplicaImp::mayHaveConflictBetween(Sliver key, BlockId fromBlock, BlockId toBlock, bool& outRes) const
-{
-	// TODO(GG): add assert or print warning if fromBlock==0 (all keys have a conflict in block 0)
-
-	outRes = true; // we conservatively assume that we have a conflict
-
-	Sliver dummy;
-	BlockId block = 0;
-	Status s = getInternal(toBlock, key, dummy, block);
-	if (s.isOK() && block < fromBlock) outRes = false;
-
-	return s;
-}
-
-ILocalKeyValueStorageReadOnlyIterator* ReplicaImp::getSnapIterator() const
-{
-	return m_InternalStorageWrapperForIdleMode.getSnapIterator();
-}
-
-Status ReplicaImp::freeSnapIterator(ILocalKeyValueStorageReadOnlyIterator* iter) const
-{
-	return m_InternalStorageWrapperForIdleMode.freeSnapIterator(iter);
-}
-
-Status ReplicaImp::addBlock(const SetOfKeyValuePairs& updates, BlockId& outBlockId)
-{
-	// TODO(GG): check legality of operation (the method should be invocked from the replica's internal thread)
-
-	return addBlockInternal(updates, outBlockId);
-}
-
-
-uint64_t ReplicaImp::getLastReachableBlockNum()
-{
-	return m_bcDbAdapter->getLastReachableBlock();
-}
-
-uint64_t ReplicaImp::getLastBlockNum()
-{
-	return lastBlock;
-}
-
-bool ReplicaImp::hasBlock(uint64_t blockId)
-{
-    Sliver res = getBlockInternal(blockId);
-    return res.length() > 0;
-}
-
-bool ReplicaImp::getBlock(uint64_t blockId, char* outBlock, uint32_t* outBlockSize)
-{
-	bool found = false;
-	Sliver blockRaw;
-	Status s = m_bcDbAdapter->getBlockById(blockId, blockRaw, found);
-
-	if (s.isOK())
-	{
-		memcpy(outBlock, blockRaw.data(), blockRaw.length());
-		*outBlockSize = blockRaw.length();
-		return true;
-	}
-	else
-	{
-		*outBlockSize = 0;
-		return false;
-	}
-}
-
-bool ReplicaImp::getPrevDigestFromBlock(uint64_t blockId, StateTransferDigest* outPrevBlockDigest)
-{
-	bool found = false;
-	Sliver blockRaw;
-	Status s = m_bcDbAdapter->getBlockById(blockId, blockRaw, found);
-
-	if (s.isOK())
-	{
-		blockHeader* header = (blockHeader*)blockRaw.data();
-		memcpy(outPrevBlockDigest, &header->prevBlockDigest, sizeof(StateTransferDigest));
-		return true;
-	}
-	else
-	{
-		return false;
-	}
-}
-
-bool ReplicaImp::putBlock(uint64_t blockId, char* block, uint32_t blockSize)
-{
-
-	auto b = Sliver::copy(block, blockSize);
-	insertBlockInternal(blockId, b);
-	return true;
-}
-
-ReplicaImp::ReplicaImp() :
-	m_running(false),
-	m_InternalStorageWrapperForIdleMode(this)
-{
-	m_currentRepStatus = RepStatus::Ready;
-	lastBlock = 0;
-}
-
-ReplicaImp::~ReplicaImp()
-{
-}
-
-
-Status ReplicaImp::addBlockInternal(const SetOfKeyValuePairs& updates, BlockId& outBlockId)
-{
-	StateTransferDigest digestOfPrev;
-
-	if (lastBlock == 0)
-	{
-		memset((char*)&digestOfPrev, 0, sizeof(digestOfPrev));
-	}
-	else
-	{
-		bool found = false;
-		Sliver prevBlock;
-		Status s = m_bcDbAdapter->getBlockById(lastBlock, prevBlock, found);
-		assert(s.isOK() && found);
-
-		computeBlockDigest(lastBlock, (const char*) prevBlock.data(), prevBlock.length(), &digestOfPrev);
-	}
-
-	BlockId block = lastBlock+1;
-	SetOfKeyValuePairs updatesInNewBlock;
-
-	Sliver blockRaw = createBlockFromUpdates(updates, updatesInNewBlock, digestOfPrev);
-
-	// TODO(GG): free memory if we can't add the block
-
-	if (blockRaw.length()== 0)
-	{
-		return Status::IllegalOperation("Block is empty");
-	}
-
-	if (blockRaw.length()> maxBlockSize)
-	{
-		return Status::IllegalOperation("Block is too big");
-	}
-
-	Status s = m_bcDbAdapter->addBlock(block, blockRaw);
-
-	if (!s.isOK())
-	{
-		assert(false); // in this version we assume that addBlock will never fail
-		return s;
-	}
-	lastBlock++;
-
-	for (SetOfKeyValuePairs::iterator it = updatesInNewBlock.begin(); it != updatesInNewBlock.end(); ++it)
-	{
-		const KeyValuePair& kvPair = *it;
-		Status s = m_bcDbAdapter->updateKey(kvPair.first, block, kvPair.second);
-		if (!s.isOK())
-		{
-			assert(false); // in this version we assume that updateKey will never fail
-			return s;
-		}
-	}
-
-	outBlockId = block;
-
-	return Status::OK();
-}
-
-
-Status ReplicaImp::getInternal(BlockId readVersion, Sliver key, Sliver& outValue, BlockId& outBlock) const
-{
-	Status s = m_bcDbAdapter->getKeyByReadVersion(readVersion, key, outValue, outBlock);
-	if (!s.isOK())
-	{
-		//assert(false && "Failed to get key " << sliceToString(key) << " by read version " << readVersion);
-		return s;
-	}
-
-	return Status::OK();
-}
-
-
-void ReplicaImp::insertBlockInternal(BlockId blockId, Sliver block)
-{
-	if (blockId > lastBlock)
-	{
-		lastBlock = blockId;
-	}
-
-	bool found = false;
-	Sliver blockRaw;
-	Status s = m_bcDbAdapter->getBlockById(blockId, blockRaw, found);
-	if (!s.isOK())
-	{
-		// the replica is corrupted !
-		// TODO(GG): what do we want to do now ?
-		printf("replica may be corrupted\n\n");
-		exit(1); // TODO(GG)
-	}
-
-	if (found && blockRaw.length() > 0) // if we already have a block with the same ID
-	{
-		if (blockRaw.length() != block.length() || memcmp(blockRaw.data(), block.data(), block.length()))
-		{
-			fprintf(stderr, "replica is corrupted !");
-			// the replica is corrupted !
-			// TODO(GG)
-			return;
-		}
-	}
-	else
-	{
-		if (block.length() > 0)
-		{
-			char* b = new char[block.length()];
-			memcpy(b, block.data(), block.length());
-
-
-			const char* begin = b;
-			blockHeader* header = (blockHeader*)begin;
-
-			for (int16_t i = 0; i < header->numberOfElements; i++)
-			{
-				const char* key = begin + header->entries[i].keyOffset;
-				const int16_t keyLen = header->entries[i].keySize;
-				const char* val = begin + header->entries[i].valOffset;
-				const int16_t valLen = header->entries[i].valSize;
-
-				const auto keySliver = Sliver::copy((char*)key, keyLen);
-				const auto valSliver = Sliver::copy((char*)val, valLen);
-
-				const KeyIDPair pk(keySliver, blockId);
-
-				Status s = m_bcDbAdapter->updateKey(pk.key, pk.blockId, valSliver);
-				if (!s.isOK())
-				{
-					printf("Failed to update key"); // in this version we assume that addBlock will never fail
-					exit(1);
-				}
-			}
-			auto newBlock = Sliver::copy(b, block.length());
-			Status s = m_bcDbAdapter->addBlock(blockId, newBlock);
-			if (!s.isOK())
-			{
-				printf("Failed to add block"); // in this version we assume that addBlock will never fail
-				exit(1);
-			}
-		}
-		else
-		{
-			assert(0); // illegal block size
-		}
-	}
-}
-
-Sliver ReplicaImp::getBlockInternal(BlockId blockId) const
-{
-	assert(blockId <= lastBlock);
-	Sliver retVal;
-
-	bool found;
-	Status s = m_bcDbAdapter->getBlockById(blockId, retVal, found);
-	if (!s.isOK())
-	{
-		printf("An error occurred in get block"); // TODO(SG): To do something smarter
-		return Sliver();
-	}
-
-	//std::map<BlockId, Sliver>::const_iterator it = blocks.find(blockId);
-	if (!found)
-	{
-		return Sliver();
-	}
-	else
-	{
-		return retVal;
-	}
-}
-
-bool ReplicaImp::executeCommand(uint16_t clientId,
-    bool readOnly,
-    uint32_t requestSize,
-    const char* request,
-    uint32_t maxReplySize,
-    char* outReply,
-    uint32_t& outActualReplySize) {
-
-  // TODO(GG): verify command .....
-
-  // We need to copy the data here since bftEngine::ReplicaImp has ownership
-  // over request.
-  auto* request_copy = new unsigned char[requestSize];
-  memcpy(request_copy, request, requestSize);
-
-  // Hand off ownership of request_copy to the Sliver which will delete it when
-  // it goes out of scope.
-  Sliver cmdContent(request_copy, requestSize);
-  if (readOnly)
-  {
-    size_t replySize = 0;
-    bool ret = m_cmdHandler->executeReadOnlyCommand(cmdContent, *this, maxReplySize, outReply, replySize); // TODO(GG): ret vals
-    outActualReplySize = replySize;
-    return ret;
-  }
-  else
-  {
-    size_t replySize = 0;
-    bool ret = m_cmdHandler->executeCommand(cmdContent, *this, *this, maxReplySize, outReply, replySize); // TODO(GG): ret vals
-    outActualReplySize = replySize;
-    return ret;
-  }
-}
-
-ReplicaImp::StorageWrapperForIdleMode::StorageWrapperForIdleMode(const ReplicaImp* r) : rep(r) {}
-
-Status ReplicaImp::StorageWrapperForIdleMode::get(Sliver key, Sliver& outValue) const
-{
-	if (rep->getReplicaStatus() != IReplica::RepStatus::Ready) return Status::IllegalOperation("");
-
-	return rep->get(key, outValue);
-}
-
-Status ReplicaImp::StorageWrapperForIdleMode::get(BlockId readVersion, Sliver key, Sliver& outValue, BlockId& outBlock) const
-{
-	if (rep->getReplicaStatus() != IReplica::RepStatus::Ready) return Status::IllegalOperation("");
-
-	return rep->get(readVersion, key, outValue, outBlock);
-}
-
-BlockId ReplicaImp::StorageWrapperForIdleMode::getLastBlock() const
-{
-	return rep->getLastBlock();
-}
-
-Status ReplicaImp::StorageWrapperForIdleMode::getBlockData(BlockId blockId, SetOfKeyValuePairs& outBlockData) const
-{
-	if (rep->getReplicaStatus() != IReplica::RepStatus::Ready) return Status::IllegalOperation("");
-
-	Sliver block = rep->getBlockInternal(blockId);
-
-	if (block.length()== 0) return Status::NotFound("todo");
-
-	outBlockData = ReplicaImp::fetchBlockData(block);
-
-	return Status::OK();
-}
-
-Status ReplicaImp::StorageWrapperForIdleMode::mayHaveConflictBetween(Sliver key, BlockId fromBlock, BlockId toBlock, bool& outRes) const
-{
-	outRes = true;
-
-	Sliver dummy;
-	BlockId block = 0;
-	Status s = rep->getInternal(toBlock, key, dummy, block);
-	if (s.isOK() && block < fromBlock) outRes = false;
-
-	return s;
-}
-
-ILocalKeyValueStorageReadOnlyIterator* ReplicaImp::StorageWrapperForIdleMode::getSnapIterator() const
-{
-	return new StorageIterator(this->rep);
-}
-
-Status ReplicaImp::StorageWrapperForIdleMode::freeSnapIterator(ILocalKeyValueStorageReadOnlyIterator* iter) const
-{
-	if (iter == NULL)
-	{
-		return Status::InvalidArgument("Invalid iterator");
-	}
-
-	StorageIterator* storageIter = (StorageIterator*)iter;
-	Status s = storageIter->freeInternalIterator();
-	delete storageIter;
-	return s;
-}
-
-ReplicaImp::StorageIterator::StorageIterator(const ReplicaImp * r) : rep(r)
-{
-	m_iter = r->getBcDbAdapter()->getIterator();
-	m_currentBlock = r->getLastBlock();
-}
-
-KeyValuePair ReplicaImp::StorageIterator::first(BlockId readVersion, BlockId& actualVersion, bool& isEnd)
-{
-	Key key;
-	Value value;
-	Status s = rep->getBcDbAdapter()->first(m_iter, readVersion, actualVersion, isEnd, key, value);
-	if (s.isNotFound())
-	{
-		isEnd = true;
-		m_current = KeyValuePair();
-		return m_current;
-	}
-
-	if (!s.isOK())
-	{
-		//assert(false && "Failed to get first");
-		exit(1);
-	}
-
-	m_isEnd = isEnd;
-	m_current = KeyValuePair(key, value);
-
-	return m_current;
-}
-
-KeyValuePair ReplicaImp::StorageIterator::seekAtLeast(BlockId readVersion, Key key, BlockId& actualVersion, bool& isEnd)
-{
-	Key actualKey;
-	Value value;
-	Status s = rep->getBcDbAdapter()->seekAtLeast(m_iter, key, readVersion, actualVersion, actualKey, value, isEnd);
-	if (s.isNotFound())
-	{
-		isEnd = true;
-		m_current = KeyValuePair();
-		return m_current;
-	}
-
-	if (!s.isOK())
-	{
-		//assert(false && "Failed to seek at least");
-		exit(1);
-	}
-
-	m_isEnd = isEnd;
-	m_current = KeyValuePair(actualKey, value);
-	return m_current;
-}
-
-/* TODO(SG): There is a question mark regarding on these APIs. Suppose I have (k0,2), (k1,7), (k2,4) and I request next(k0,5). Do we return end() (because k1 cannot be returned), or do we return k2?
-I implemented the second choice, as it makes better sense. The world in Block 5 did not include k1, that's perfectly OK.
-*/
-// Note: key,readVersion must exist in map already
-KeyValuePair ReplicaImp::StorageIterator::next(BlockId readVersion, Key key, BlockId& actualVersion, bool& isEnd)
-{
-	Key nextKey;
-	Value nextValue;
-	Status s = rep->getBcDbAdapter()->next(m_iter, readVersion, nextKey, nextValue, actualVersion, isEnd);
-	if (s.isNotFound())
-	{
-		isEnd = true;
-		m_current = KeyValuePair();
-		return m_current;
-	}
-
-	if (!s.isOK())
-	{
-		//assert(false && "Failed to get next");
-		exit(1);
-	}
-
-	m_isEnd = isEnd;
-	m_current = KeyValuePair(nextKey, nextValue);
-	return m_current;
-}
-
-KeyValuePair ReplicaImp::StorageIterator::getCurrent()
-{
-	Key key;
-	Value value;
-	Status s = rep->getBcDbAdapter()->getCurrent(m_iter, key, value);
-	if (!s.isOK())
-	{
-		//assert(false && "Failed to get current");
-		exit(1);
-	}
-
-	m_current = KeyValuePair(key, value);
-	return m_current;
-}
-
-bool ReplicaImp::StorageIterator::isEnd()
-{
-
-	bool isEnd;
-	Status s = rep->getBcDbAdapter()->isEnd(m_iter, isEnd);
-	if (!s.isOK())
-	{
-		//assert(false && "Failed to get current");
-		exit(1);
-	}
-
-	return isEnd;
-
-}
-
-Status ReplicaImp::StorageIterator::freeInternalIterator()
-{
-	return rep->getBcDbAdapter()->freeIterator(m_iter);
-}
-
-Sliver ReplicaImp::createBlockFromUpdates(const SetOfKeyValuePairs& updates, SetOfKeyValuePairs& outUpdatesInNewBlock, StateTransferDigest digestOfPrev)
-{
-	// TODO(GG): overflow handling ....
-
-	assert(outUpdatesInNewBlock.size() == 0);
-
-	int16_t blockBodySize = 0;
-	int16_t numOfElemens = 0;
-	for (auto it = updates.begin(); it != updates.end(); ++it)
-	{
-		const KeyValuePair& kvPair = KeyValuePair(it->first, it->second);
-		numOfElemens++;
-		blockBodySize += (int16_t)(kvPair.first.length() + kvPair.second.length());
-	}
-
-	const int16_t headerSize = sizeof(blockHeader) - sizeof(blockEntry) + sizeof(blockEntry)*(numOfElemens);
-	const int16_t blockSize = headerSize + blockBodySize;
-
-	try {
-		char* blockBuffer = new char[blockSize];
-		memset(blockBuffer, 0, blockSize);
-
-		blockHeader* header = (blockHeader*)blockBuffer;
-
-		int16_t idx = 0;
-		header->numberOfElements = numOfElemens;
-		header->prevBlockDigest = digestOfPrev;
-
-
-		int16_t currentOffset = headerSize;
-		for (auto it = updates.begin(); it != updates.end(); ++it)
-		{
-			const KeyValuePair& kvPair = *it;
-			// key
-			header->entries[idx].keyOffset = currentOffset;
-			header->entries[idx].keySize = (int16_t)kvPair.first.length();
-			memcpy(blockBuffer + currentOffset, kvPair.first.data(), kvPair.first.length());
-			auto newKey = Sliver::copy(blockBuffer + currentOffset, kvPair.first.length());
-
-			currentOffset += (int16_t)kvPair.first.length();
-
-			// value
-			header->entries[idx].valOffset = currentOffset;
-			header->entries[idx].valSize = (int16_t)kvPair.second.length();
-			memcpy(blockBuffer + currentOffset, kvPair.second.data(), kvPair.second.length());
-			auto newVal = Sliver::copy(blockBuffer + currentOffset, kvPair.second.length());
-
-			currentOffset += (int16_t)kvPair.second.length();
-
-			// add to outUpdatesInNewBlock
-			KeyValuePair newKVPair(newKey, newVal);
-			outUpdatesInNewBlock.insert(newKVPair);
-
-			idx++;
-		}
-		assert(idx == numOfElemens);
-		assert(currentOffset == blockSize);
-
-		return Sliver(blockBuffer, blockSize);
-	}
-	catch (std::bad_alloc& ) {
-		//assert(false && "Failed to alloc size " << blockSize << ", error: " << ba.what());
-		char* emptyBlockBuffer = new char[1];
-		memset(emptyBlockBuffer, 0, 1);
-		return Sliver(emptyBlockBuffer, 1);
-	}
-}
-
-SetOfKeyValuePairs ReplicaImp::fetchBlockData(Sliver block)
-{
-	SetOfKeyValuePairs retVal;
-
-	if (block.length() > 0)
-	{
-		const char* begin = (const char*) block.data();
-		blockHeader* header = (blockHeader*)begin;
-
-		for (int16_t i = 0; i < header->numberOfElements; i++)
-		{
-			const char* key = begin + header->entries[i].keyOffset;
-			const int16_t keyLen = header->entries[i].keySize;
-			const char* val = begin + header->entries[i].valOffset;
-			const int16_t valLen = header->entries[i].valSize;
-
-			auto keySliver = Sliver::copy((char*)key, keyLen);
-			auto valSliver = Sliver::copy((char*)val, valLen);
-
-			KeyValuePair kv(keySliver, valSliver);
-
-			retVal.insert(kv);
-		}
-	}
-
-	return retVal;
-}
-
-int RequestsHandlerImp::execute(uint16_t clientId,
-	uint64_t sequenceNum,
-	bool readOnly,
-	uint32_t requestSize,
-	const char* request,
-	uint32_t maxReplySize,
-	char* outReply,
-	uint32_t& outActualReplySize) {
-	
-	ReplicaImp* r = m_Executor;
-
-	bool ret = r->executeCommand(clientId, readOnly, requestSize, request, maxReplySize, outReply, outActualReplySize);
-	return ret?0:1;
-}
-
-IReplica* createReplica(const ReplicaConfig& c,
-                        bftEngine::ICommunication* comm,
-                        ICommandsHandler* _cmdHandler,
-                        std::shared_ptr<concordMetrics::Aggregator> aggregator) {
-
-
-        auto* key_manipulator = new concord::storage::blockchain::KeyManipulator();
-        auto comparator = concord::storage::memorydb::KeyComparator(key_manipulator);
-        concord::storage::IDBClient* _db = new concord::storage::memorydb::Client(comparator);
-
-	ReplicaImp* r = new ReplicaImp();
-
-        bftEngine::ReplicaConfig replicaConfig;
-
-	std::ifstream keyfile(c.pathOfKeysfile);
-	if (!keyfile.is_open()) {
-		throw std::runtime_error("Unable to read replica keyfile.");
-	}
-
-	bool succ = inputReplicaKeyfile(keyfile, c.pathOfKeysfile, replicaConfig);
-	if (!succ)
-		throw std::runtime_error("Unable to parse replica keyfile.");
-
-	if(replicaConfig.replicaId != c.replicaId)
-		throw std::runtime_error("Unexpected replica ID in security keys file");
-
-	if (replicaConfig.fVal != c.fVal)
-		throw std::runtime_error("Unexpected F value in security keys file");
-
-	if (replicaConfig.cVal != c.cVal)
-		throw std::runtime_error("Unexpected C value in security keys file");
-
-	replicaConfig.numOfClientProxies = c.numOfClientProxies;
-	replicaConfig.statusReportTimerMillisec = c.statusReportTimerMillisec;;
-	replicaConfig.concurrencyLevel = c.concurrencyLevel;;
-	replicaConfig.autoViewChangeEnabled = c.autoViewChangeEnabled;;
-	replicaConfig.viewChangeTimerMillisec = c.viewChangeTimerMillisec;
-
-
-
-	bftEngine::SimpleBlockchainStateTransfer::Config stConfig;
-
-	stConfig.myReplicaId = replicaConfig.replicaId;
-	stConfig.pedanticChecks = true;
-	stConfig.fVal = replicaConfig.fVal;
-	stConfig.cVal = replicaConfig.cVal;
-	stConfig.maxBlockSize = c.maxBlockSize;
-
-	bftEngine::IStateTransfer *stateTransfer
-		= bftEngine::SimpleBlockchainStateTransfer::create(stConfig, r, false);
-
-	RequestsHandlerImp* reqHandler = new RequestsHandlerImp();
-	reqHandler->m_Executor = r;
-
-	replicaConfig.debugPersistentStorageEnabled = true;
-        bftEngine::Replica* replica = bftEngine::Replica::createNewReplica(&replicaConfig,
-		reqHandler,
-		stateTransfer,
-		comm,
-		nullptr);
-	replica->SetAggregator(aggregator);
-
-	r->m_replica = replica;
-	r->maxBlockSize = c.maxBlockSize;
-	
-        auto* dbAdapter = new concord::storage::blockchain::DBAdapter(_db);
-	r->m_bcDbAdapter = dbAdapter;
-	r->m_cmdHandler = _cmdHandler;
-	
-	return r;
-}
-
-}
-
-=======
 // Copyright 2018-2019 VMware, all rights reserved
 //
 // KV Blockchain replica implementation.
@@ -869,6 +63,7 @@
   m_currentRepStatus = RepStatus::Starting;
   m_metadataStorage = new DBMetadataStorage(m_bcDbAdapter->getDb().get(), KeyManipulator::generateMetadataKey);
 
+
   createReplicaAndSyncState();
   m_replicaPtr->SetAggregator(aggregator_);
   m_replicaPtr->start();
@@ -1508,5 +703,4 @@
 
 uint64_t ReplicaImp::BlockchainAppState::getLastBlockNum() { return m_ptrReplicaImpl->m_lastBlock; }
 
-}  // namespace SimpleKVBC
->>>>>>> bcd6ea4a
+}  // namespace SimpleKVBC