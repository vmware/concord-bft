// Concord
//
// Copyright (c) 2019-2021 VMware, Inc. All Rights Reserved.
//
// This product is licensed to you under the Apache 2.0 license (the "License").
// You may not use this product except in compliance with the Apache 2.0
// License.
//
// This product may include a number of subcomponents with separate copyright
// notices and license terms. Your use of these subcomponents is subject to the
// terms and conditions of the subcomponent's license, as noted in the LICENSE
// file.

// standard library includes
#include <chrono>
#include <thread>
#include <set>
#include <string>
#include <vector>
#include <random>
#include <climits>
#include <optional>
#include <cstring>

// 3rd party includes
#include "gtest/gtest.h"

// own includes
#include "SimpleBCStateTransfer.hpp"
#include "BCStateTran.hpp"
#include "test_app_state.hpp"
#include "test_replica.hpp"
#include "Logger.hpp"
#include "DBDataStore.hpp"
#include "direct_kv_db_adapter.h"
#include "memorydb/client.h"
#include "storage/direct_kv_key_manipulator.h"
<<<<<<< HEAD
=======
#include "ReservedPagesMock.hpp"
#include "EpochManager.hpp"
#include "messages/PrePrepareMsg.hpp"
#include "hex_tools.h"  //leave for debug
#include "RVBManager.hpp"
#include "RangeValidationTree.hpp"
>>>>>>> 59182889

#ifdef USE_ROCKSDB
#include "rocksdb/client.h"
#include "rocksdb/key_comparator.h"
using concord::storage::rocksdb::Client;
using concord::storage::rocksdb::KeyComparator;
#endif

using namespace std;
using namespace bftEngine::bcst;

using std::chrono::milliseconds;
using random_bytes_engine = std::independent_bits_engine<std::default_random_engine, CHAR_BIT, unsigned char>;

#define ASSERT_NFF ASSERT_NO_FATAL_FAILURE
#define ASSERT_DEST_UNDER_TEST ASSERT_TRUE(testConfig_.testTarget == TestConfig::TestTarget::DESTINATION)
#define ASSERT_SRC_UNDER_TEST ASSERT_TRUE(testConfig_.testTarget == TestConfig::TestTarget::SOURCE)
#define EMPTY_FUNC            \
  std::function<void(void)> { \
    []() {}                   \
  }

// Extract user input from command line to override configuration and avoid the need for re-compilation for some of
// the configuration parameters
struct UserInput {
  std::string loglevel_ = "";
  const set<std::string> expectedInputArgs{"--log_level"};
  static UserInput* getInstance() {
    static UserInput inputConfig;
    return &inputConfig;
  }

  void extractUserInput(int argc, char** argv) {
    vector<string> tokens;

    for (size_t i{1}; i < argc; ++i) {
      std::string s(argv[i]);
      char* token = std::strtok(const_cast<char*>(s.c_str()), "= ");
      while (token) {
        tokens.push_back(token);
        token = std::strtok(nullptr, "= ");
      }
    }

    set<std::string>::iterator iter = expectedInputArgs.end();
    for (const auto& tok : tokens) {
      if (iter == expectedInputArgs.end()) {
        iter = std::find(expectedInputArgs.begin(), expectedInputArgs.end(), tok);
      } else {
        if (*iter == std::string("--log_level")) {
          loglevel_ = tok;
          iter = expectedInputArgs.end();
        }
      }
    }
  }
};

namespace bftEngine::bcst::impl {

using FetchingState = BCStateTran::FetchingState;

/////////////////////////////////////////////////////////
// Config
//
// Target configuration - can be modified in test body before calling initialize()
/////////////////////////////////////////////////////////
Config targetConfig() {
  return {
      1,                  // myReplicaId
      2,                  // fVal
      0,                  // cVal
      7,                  // numReplicas
      0,                  // numRoReplicas
      false,              // pedanticChecks
      false,              // isReadOnly
      1024,               // maxChunkSize
      24,                 // maxNumberOfChunksInBatch
      1024,               // maxBlockSize
      256 * 1024 * 1024,  // maxPendingDataFromSourceReplica
      2048,               // maxNumOfReservedPages
      4096,               // sizeOfReservedPage
      600,                // gettingMissingBlocksSummaryWindowSize
      10,                 // minPrePrepareMsgsForPrimaryAwareness
      24,                 // fetchRangeSize
      6,                  // RVT_K
      300,                // refreshTimerMs
      2500,               // checkpointSummariesRetransmissionTimeoutMs
      60000,              // maxAcceptableMsgDelayMs
      0,                  // sourceReplicaReplacementTimeoutMs
      2000,               // fetchRetransmissionTimeoutMs
      2,                  // maxFetchRetransmissions
      5,                  // metricsDumpIntervalSec
      5000,               // maxTimeSinceLastExecutionInMainWindowMs
      false,              // runInSeparateThread
      true,               // enableReservedPages
      true,               // enableSourceBlocksPreFetch
      true,               // enableSourceSelectorPrimaryAwareness
      true                // enableStoreRvbDataDuringCheckpointing
  };
}

/////////////////////////////////////////////////////////
// TestConfig
//
// Test configuration - all configuration that is not part of 'struct Config'.
// Some of the members purely configure the test environment, while some are used to configure the product and are
// part of this struct since we do not run the full replica.
// Can be modified in test body before calling initialize()
/////////////////////////////////////////////////////////
struct TestConfig {
  /**
   *  TestTarget
   * SOURCE: testing ST source production code, destination is fake
   * DESTINAION: testing ST destination production code, source is fake
   */
  enum class TestTarget { SOURCE, DESTINATION };

  /**
   * Constants
   * You may decide a constant is configurable by moving it into the 'Configurables' part
   * In some cases you might need to write additional code to support the new configuration value
   */
  static constexpr char bcstDbPath[] = "./bcst_db";
  static constexpr char fakeBcstDbPath[] = "./fake_bcst_db";
  static constexpr size_t numExpectedSourceSelectorMetricCounters = 6;

  /**
   * Configurable
   * A configurable value might be overridden before the actual test starts
   * All defaults are inlined
   */
  uint64_t maxNumOfRequiredStoredCheckpoints = 3;
  uint32_t numberOfRequiredReservedPages = 100;
  uint32_t minNumberOfUpdatedReservedPages = 3;
  uint32_t maxNumberOfUpdatedReservedPages = 100;
  uint32_t checkpointWindowSize = 150;
  uint32_t minBlockDataSize = 300;
  uint32_t lastReachedConsensusCheckpointNum = 10;
  bool productDbDeleteOnStart = true;
  bool productDbDeleteOnEnd = true;
  bool fakeDbDeleteOnStart = true;
  bool fakeDbDeleteOnEnd = true;
  TestTarget testTarget = TestTarget::DESTINATION;
  string logLevel = "error";  // choose: "trace", "debug", "info", "warn", "error", "fatal"
};

static inline std::ostream& operator<<(std::ostream& os, const TestConfig::TestTarget& c) {
  os << ((c == TestConfig::TestTarget::DESTINATION) ? "DESTINATION" : "SOURCE");
  return os;
}

static inline std::ostream& operator<<(std::ostream& os, const TestConfig& c) {
  os << std::boolalpha
     << KVLOG(c.bcstDbPath,
              c.fakeBcstDbPath,
              c.maxNumOfRequiredStoredCheckpoints,
              c.numberOfRequiredReservedPages,
              c.minNumberOfUpdatedReservedPages,
              c.maxNumberOfUpdatedReservedPages,
              c.checkpointWindowSize,
              c.minBlockDataSize,
              c.lastReachedConsensusCheckpointNum,
              c.productDbDeleteOnStart,
              c.productDbDeleteOnEnd,
              c.fakeDbDeleteOnStart,
              c.fakeDbDeleteOnEnd,
              c.testTarget,
              c.logLevel);
  return os;
}

/////////////////////////////////////////////////////////
// TestState
//
// Test initial state is calculated usually as test starts. You shouldn't change a test state directly, you can alter it
// by changing test infra code, product code, or test configuration (for example).
/////////////////////////////////////////////////////////
class TestState {
 public:
  uint64_t minRequiredBlockId = 0;
  uint64_t maxRequiredBlockId = 0;
  uint64_t nextRequiredBlock = 0;
  uint64_t maxRepliedCheckpointNum = 0;
  uint64_t minRepliedCheckpointNum = 0;
  uint64_t numBlocksToCollect = 0;
  uint64_t lastCheckpointKnownToRequester = 0;

  void init(const TestConfig& testConfig, const TestAppState& appState, uint64_t _minRequiredBlockId = 0);
  void moveToNextCycle(TestConfig& testConfig,
                       const TestAppState& appState,
                       uint64_t _minRequiredBlockId,
                       uint32_t _lastReachedConsensusCheckpointNum);
};

void TestState::init(const TestConfig& testConfig, const TestAppState& appState, uint64_t _minRequiredBlockId) {
  minRequiredBlockId = (_minRequiredBlockId == 0) ? appState.getGenesisBlockNum() + 1 : _minRequiredBlockId;
  maxRequiredBlockId = (testConfig.lastReachedConsensusCheckpointNum + 1) * testConfig.checkpointWindowSize;
  ASSERT_LE(minRequiredBlockId, maxRequiredBlockId);

  maxRepliedCheckpointNum = testConfig.lastReachedConsensusCheckpointNum;
  minRepliedCheckpointNum = maxRepliedCheckpointNum - testConfig.maxNumOfRequiredStoredCheckpoints + 1;
  lastCheckpointKnownToRequester = std::max(((minRequiredBlockId - 1) / testConfig.checkpointWindowSize), (uint64_t)1);
  numBlocksToCollect = maxRequiredBlockId - minRequiredBlockId + 1;
  ASSERT_GE(maxRepliedCheckpointNum, minRepliedCheckpointNum);
  ASSERT_GT(maxRepliedCheckpointNum, lastCheckpointKnownToRequester);
}

void TestState::moveToNextCycle(TestConfig& testConfig,
                                const TestAppState& appState,
                                uint64_t _minRequiredBlockId,
                                uint32_t _lastReachedConsensusCheckpointNum) {
  ASSERT_GT(_lastReachedConsensusCheckpointNum, testConfig.lastReachedConsensusCheckpointNum);
  ASSERT_GT(_minRequiredBlockId, maxRequiredBlockId);
  testConfig.lastReachedConsensusCheckpointNum = _lastReachedConsensusCheckpointNum;
  init(testConfig, appState, _minRequiredBlockId);
}

static inline std::ostream& operator<<(std::ostream& os, const TestState& c) {
  os << std::boolalpha
     << KVLOG(c.minRequiredBlockId,
              c.maxRequiredBlockId,
              c.maxRepliedCheckpointNum,
              c.minRepliedCheckpointNum,
              c.numBlocksToCollect,
              c.lastCheckpointKnownToRequester);
  return os;
}

/////////////////////////////////////////////////////////
// Global static helper functions
/////////////////////////////////////////////////////////
static void fillRandomBytes(char* data, size_t bytesToFill) {
  using random_bytes_engine = std::independent_bits_engine<std::default_random_engine, CHAR_BIT, unsigned char>;
  random_bytes_engine rbe;
  std::generate(data, data + bytesToFill, std::ref(rbe));
}

static void assertMsgType(const Msg& msg, uint16_t type) {
  auto header = reinterpret_cast<BCStateTranBaseMsg*>(msg.data_.get());
  ASSERT_EQ(type, header->type);
}

static void deleteBcStateTransferDbFolder(const string& path) {
  string cmd = string("rm -rf ") + string(path);
  if (system(cmd.c_str())) {
    ASSERT_TRUE(false);
  }
}

static DataStore* createDataStore(const string& dbName, const Config& targetConfig) {
#ifdef USE_ROCKSDB
  // create a data store
  auto* db_key_comparator = new concord::kvbc::v1DirectKeyValue::DBKeyComparator();
  concord::storage::IDBClient::ptr dbc(
      new concord::storage::rocksdb::Client(string(dbName), make_unique<KeyComparator>(db_key_comparator)));
  dbc->init();
  return new DBDataStore(dbc,
                         targetConfig.sizeOfReservedPage,
                         make_shared<concord::storage::v1DirectKeyValue::STKeyManipulator>(),
                         targetConfig.enableReservedPages);
#else
  concord::storage::IDBClient::ptr dbc2(new concord::storage::memorydb::Client(comparator));
  return new InMemoryDataStore(targetConfig.sizeOfReservedPage);
#endif
}

/////////////////////////////////////////////////////////
// DataGenerator
//
// Generates blocks, reserved pages, blocks, digests and
// whatever other data needed for the test to run.
// The data generated is random, but the cryptography applied is valid
/////////////////////////////////////////////////////////
class DataGenerator {
 public:
  DataGenerator(const Config& targetConfig, const TestConfig& testConfig);
  void generateBlocks(TestAppState& appState, uint64_t fromBlockId, uint64_t toBlockId);
  void generateCheckpointDescriptors(const TestAppState& appstate,
                                     DataStore* datastore,
                                     uint64_t minRepliedCheckpointNum,
                                     uint64_t maxRepliedCheckpointNum,
                                     RVBManager* rvbm = nullptr);
  std::unique_ptr<MessageBase> generatePrePrepareMsg(ReplicaId sender_id);

 protected:
  void generateReservedPages(DataStore* datastore, uint64_t checkpointNumber);

  const Config& targetConfig_;
  const TestConfig& testConfig_;
  // needed by generatePrePrepareMsg()
  bftEngine::test::ReservedPagesMock<EpochManager> fakeReservedPages_;
};

/////////////////////////////////////////////////////////
// BcStTestDelegator
//
// To be able to call into ST non-public function, include this class and use it as an interface
/////////////////////////////////////////////////////////
class BcStTestDelegator {
 public:
  BcStTestDelegator(const std::unique_ptr<BCStateTran>& stateTransfer) : stateTransfer_(stateTransfer) {}

  // State Transfer
  static constexpr size_t sizeOfElementOfVirtualBlock = sizeof(BCStateTran::ElementOfVirtualBlock);
  static constexpr size_t sizeOfHeaderOfVirtualBlock = sizeof(BCStateTran::HeaderOfVirtualBlock);
  static constexpr uint64_t ID_OF_VBLOCK_RES_PAGES = BCStateTran::ID_OF_VBLOCK_RES_PAGES;

  void onTimerImp() { stateTransfer_->onTimerImp(); }
  uint64_t uniqueMsgSeqNum() { return stateTransfer_->uniqueMsgSeqNum(); }
  template <typename T>
  bool onMessage(const T* m, uint32_t msgLen, uint16_t replicaId) {
    return stateTransfer_->onMessage(m, msgLen, replicaId);
  }
  bool onMessage(const ItemDataMsg* m, uint32_t msgLen, uint16_t replicaId, time_point<steady_clock> msgArrivalTime) {
    return stateTransfer_->onMessage(m, msgLen, replicaId, msgArrivalTime);
  }
  uint64_t getNextRequiredBlock() { return stateTransfer_->fetchState_.nextBlockId; }
  RVBManager* getRvbManager() { return stateTransfer_->rvbm_.get(); }
  RangeValidationTree* getRvt() { return stateTransfer_->rvbm_->in_mem_rvt_.get(); }
  void createCheckpointOfCurrentState(uint64_t checkpointNum) {
    stateTransfer_->createCheckpointOfCurrentState(checkpointNum);
  };
  void deleteOldCheckpoints(uint64_t checkpointNumber, DataStoreTransaction* txn) {
    stateTransfer_->deleteOldCheckpoints(checkpointNumber, txn);
  }
  std::vector<std::pair<BlockId, STDigest>> getPrunedBlocksDigests() {
    return stateTransfer_->rvbm_->pruned_blocks_digests_;
  }
  void fillHeaderOfVirtualBlock(std::unique_ptr<char[]>& rawVBlock,
                                uint32_t numberOfUpdatedPages,
                                uint64_t lastCheckpointKnownToRequester);
  void fillElementOfVirtualBlock(DataStore* datastore,
                                 char* position,
                                 uint32_t pageId,
                                 uint64_t checkpointNumber,
                                 const STDigest& pageDigest,
                                 uint32_t sizeOfReservedPage);
  uint32_t getSizeOfVirtualBlock(char* virtualBlock, uint32_t pageSize) {
    return stateTransfer_->getSizeOfVirtualBlock(virtualBlock, pageSize);
  }
  bool checkStructureOfVirtualBlock(char* virtualBlock,
                                    uint32_t virtualBlockSize,
                                    uint32_t pageSize,
                                    logging::Logger& logger) {
    return stateTransfer_->checkStructureOfVirtualBlock(virtualBlock, virtualBlockSize, pageSize, logger);
  }
  void peekConsensusMessage(const shared_ptr<ConsensusMsg>& msg) { stateTransfer_->peekConsensusMessage(msg); }
  // Source Selector
  void assertSourceSelectorMetricKeyVal(const std::string& key, uint64_t val);
  SourceSelector& getSourceSelector() { return stateTransfer_->sourceSelector_; }
  void clearPreferredReplicas(const std::set<uint16_t>& replicasToKeep = std::set<uint16_t>{});
  void validateEqualRVTs(const RangeValidationTree& rvtA, const RangeValidationTree& rvtB) const;

 private:
  const std::unique_ptr<BCStateTran>& stateTransfer_;
};

/////////////////////////////////////////////////////////
// FakeReplicaBase
//
// Base class for a fake replica
/////////////////////////////////////////////////////////
class FakeReplicaBase {
 public:
  FakeReplicaBase(const Config& targetConfig,
                  const TestConfig& testConfig,
                  const TestState& testState,
                  TestReplica& testedReplicaIf,
                  const std::shared_ptr<DataGenerator>& dataGen,
                  std::shared_ptr<BcStTestDelegator>& testAtapter);
  virtual ~FakeReplicaBase();
  const TestAppState& getAppState() const { return appState_; }

  // Helper functions
  size_t clearSentMessagesByMessageType(uint16_t type) { return filterSentMessagesByMessageType(type, false); }
  size_t keepSentMessagesByMessageType(uint16_t type) { return filterSentMessagesByMessageType(type, true); }

 private:
  size_t filterSentMessagesByMessageType(uint16_t type, bool keep);

 protected:
  const Config& targetConfig_;
  const TestConfig& testConfig_;
  const TestState& testState_;
  std::shared_ptr<DataStore> datastore_;
  TestAppState appState_;
  TestReplica& testedReplicaIf_;
  unique_ptr<RVBManager> rvbm_;
  const std::shared_ptr<DataGenerator> dataGen_;
  const std::shared_ptr<BcStTestDelegator> stDelegator_;
};

/////////////////////////////////////////////////////////
// FakeDestination
//
// Fake one or more destination replicas.
// Supposed to work against real ST product source.
/////////////////////////////////////////////////////////Fake a source or multiple sources.
class FakeDestination : public FakeReplicaBase {
 public:
  FakeDestination(const Config& targetConfig,
                  const TestConfig& testConfig,
                  const TestState& testState,
                  TestReplica& testedReplicaIf,
                  const std::shared_ptr<DataGenerator>& dataGen,
                  std::shared_ptr<BcStTestDelegator>& stAdapter)
      : FakeReplicaBase(targetConfig, testConfig, testState, testedReplicaIf, dataGen, stAdapter) {}
  ~FakeDestination() {}
  void sendAskForCheckpointSummariesMsg(uint64_t minRelevantCheckpointNum);
  void sendFetchBlocksMsg(uint64_t firstRequiredBlock, uint64_t lastRequiredBlock);
  void sendFetchResPagesMsg(uint64_t lastCheckpointKnownToRequester, uint64_t requiredCheckpointNum);
  uint64_t getLastMsgSeqNum() { return lastMsgSeqNum_; }

 protected:
  uint64_t lastMsgSeqNum_;
};

/////////////////////////////////////////////////////////
// FakeSources
//
// Fake a source or multiple sources.
// Supposed to work against real ST product destination.
/////////////////////////////////////////////////////////
class FakeSources : public FakeReplicaBase {
 public:
  FakeSources(const Config& targetConfig,
              const TestConfig& testConfig,
              const TestState& testState,
              TestReplica& testedReplicaIf,
              const std::shared_ptr<DataGenerator>& dataGen,
              std::shared_ptr<BcStTestDelegator>& stAdapter);

  // Source (fake) Replies
  void replyAskForCheckpointSummariesMsg(bool generateBlocksAndDescriptors = true);
  void replyFetchBlocksMsg();
  void replyResPagesMsg(bool& outDoneSending);

 protected:
  std::unique_ptr<char[]> rawVBlock_;
  std::optional<FetchResPagesMsg> lastReceivedFetchResPagesMsg_;
};

/////////////////////////////////////////////////////////
// BcStTest
//
// Test fixture for blockchain state transfer tests
/////////////////////////////////////////////////////////
class BcStTest : public ::testing::Test {
  /**
   * We are testing destination or source ST replica.
   * To simplify code, and to avoid having another hierarchy of production dest/source "replicas" which wrap ST
   * module in test, we include in this fixture 2 types of members:
   * 1) Test infrastructure-related members
   * 2) State Transfer building blocks, which represent an ST replica in test, with ST being tested.
   */
 protected:
  // Infra - Initializers and finalizers
  void SetUp() override{};
  void TearDown() override;
  void initialize();

  // Infra configuration and initialization
  Config targetConfig_ = targetConfig();
  TestConfig testConfig_;
  TestState testState_;

  // Infra Fake replicas
  std::unique_ptr<FakeSources> fakeSrcReplica_;
  std::unique_ptr<FakeDestination> fakeDstReplica_;

  // Infra services
  std::shared_ptr<DataGenerator> dataGen_;
  std::shared_ptr<BcStTestDelegator> stDelegator_;

 private:
  // Infra initialize helpers
  void printConfiguration();
  void configureLog();
  bool initialized_ = false;

 protected:
  // Infra member functions
  void compareAppStateblocks(uint64_t minBlockId, uint64_t maxBlockId) const;

  // Target/Product ST - destination API & assertions
  void dstStartRunningAndCollecting(FetchingState expectedState = FetchingState::NotFetching);
  void dstStartCollecting();
  void dstAssertAskForCheckpointSummariesSent(uint64_t checkpoint_num);
  void dstAssertFetchBlocksMsgSent();
  void dstAssertFetchResPagesMsgSent();

  // Target/Product ST - source API & assertions// This should be the same as TestConfig
  void srcAssertCheckpointSummariesSent(uint64_t minRepliedCheckpointNum, uint64_t maxRepliedCheckpointNum);
  void srcAssertItemDataMsgBatchSentWithBlocks(uint64_t minExpectedBlockId, uint64_t maxExpectedBlockId);
  void srcAssertItemDataMsgBatchSentWithResPages(uint32_t expectedChunksSent, uint64_t requiredCheckpointNum);

  // Target/Product ST - common (as source/destination) API & assertions
  void cmnStartRunning(FetchingState expectedState = FetchingState::NotFetching);

  // Target/Product ST - Source Selector
  using MetricKeyValPairs = std::map<std::string, uint64_t>;
  void validateSourceSelectorMetricCounters(const MetricKeyValPairs& metricCounters);

  // Target/Product ST - Convenience common code
  template <class R, class... Args>
  void getMissingblocksStage(std::function<R(Args...)> callAtStart = EMPTY_FUNC,
                             std::function<R(Args...)> callAtEnd = EMPTY_FUNC,
                             bool skipReplyOnce = false,
                             size_t sleepDurationAfterReplyMilli = 20);
  void getReservedPagesStage(bool skipReply = false, bool reject = false, size_t sleepDurationAfterReplyMilli = 0);
  void dstRestart(bool productDbDeleteOnEnd, FetchingState expectedState);

 public:  // why public? quick workaround to allow binding on derived class
  void dstRestartWithIterations(std::set<size_t>& execOnIterations, FetchingState expectedState);

 protected:
  // These members are used to construct stateTransfer_
  TestAppState appState_;
  DataStore* datastore_;
  TestReplica testedReplicaIf_;
  std::unique_ptr<BCStateTran> stateTransfer_;
};  // class BcStTest

/////////////////////////////////////////////////////////
// DataGenerator - definition
/////////////////////////////////////////////////////////
DataGenerator::DataGenerator(const Config& targetConfig, const TestConfig& testConfig)
    : targetConfig_(targetConfig), testConfig_(testConfig) {
  bftEngine::ReservedPagesClientBase::setReservedPages(&fakeReservedPages_);
}

/**
 * toBlockId is assumed to be a checkpoint block, we also assume
 * generatedBlocks_ is empty
 */
void DataGenerator::generateBlocks(TestAppState& appState, uint64_t fromBlockId, uint64_t toBlockId) {
  std::unique_ptr<char[]> buff = std::make_unique<char[]>(Block::getMaxTotalBlockSize());
  ConcordAssertEQ(toBlockId % testConfig_.checkpointWindowSize, 0);
  ConcordAssertGT(fromBlockId, 1);

  auto maxBlockDataSize = Block::calcMaxDataSize();
  std::shared_ptr<Block> prevBlk;
  for (size_t i = fromBlockId; i <= toBlockId; ++i) {
    if (appState.hasBlock(i)) continue;
    uint32_t dataSize = static_cast<uint32_t>(rand()) % (maxBlockDataSize - testConfig_.minBlockDataSize + 1) +
                        testConfig_.minBlockDataSize;
    ConcordAssertLE(dataSize, maxBlockDataSize);
    fillRandomBytes(buff.get(), dataSize);
    std::shared_ptr<Block> blk;
    StateTransferDigest digestPrev{1};
    if ((i == fromBlockId) && (!appState.hasBlock(i - 1))) {
      blk = Block::createFromData(dataSize, buff.get(), i, digestPrev);
    } else {
      if (!prevBlk) {
        prevBlk = appState.peekBlock(i - 1);
        ASSERT_TRUE(prevBlk);
      }
      computeBlockDigest(
          prevBlk->blockId, reinterpret_cast<const char*>(prevBlk.get()), prevBlk->totalBlockSize, &digestPrev);
      blk = Block::createFromData(dataSize, buff.get(), i, digestPrev);
    }
    // we assume that last parameter is ignored
    ASSERT_TRUE(appState.putBlock(i, reinterpret_cast<const char*>(blk.get()), blk->totalBlockSize, false));
    prevBlk = blk;
  }
}

void DataGenerator::generateCheckpointDescriptors(const TestAppState& appState,
                                                  DataStore* datastore,
                                                  uint64_t minRepliedCheckpointNum,
                                                  uint64_t maxRepliedCheckpointNum,
                                                  RVBManager* rvbm) {
  ASSERT_LE(minRepliedCheckpointNum, maxRepliedCheckpointNum);
  ASSERT_TRUE(rvbm);

  // Compute digest of last block
  uint64_t lastBlockId = (maxRepliedCheckpointNum + 1) * testConfig_.checkpointWindowSize;
  auto lastBlk = appState.peekBlock(lastBlockId);
  ASSERT_TRUE(lastBlk);
  StateTransferDigest lastBlockDigest;
  computeBlockDigest(
      lastBlockId, reinterpret_cast<const char*>(lastBlk.get()), lastBlk->totalBlockSize, &lastBlockDigest);

  for (uint64_t i = minRepliedCheckpointNum; i <= maxRepliedCheckpointNum; ++i) {
    // for now, we do not support (expect) setting into an already set descriptor
    ASSERT_FALSE(datastore->hasCheckpointDesc(i));
    DataStore::CheckpointDesc desc;
    desc.checkpointNum = i;
    desc.maxBlockId = (i + 1) * testConfig_.checkpointWindowSize;
    auto digestBytes = desc.digestOfMaxBlockId.getForUpdate();
    if (i == maxRepliedCheckpointNum)
      memcpy(digestBytes, &lastBlockDigest, sizeof(lastBlockDigest));
    else {
      auto blk = appState.peekBlock(desc.maxBlockId + 1);
      ASSERT_TRUE(blk);
      memcpy(digestBytes, &blk->digestPrev, sizeof(blk->digestPrev));
    }

    ASSERT_NFF(generateReservedPages(datastore, i));
    DataStore::ResPagesDescriptor* resPagesDesc = datastore->getResPagesDescriptor(i);
    STDigest digestOfResPagesDescriptor;
    BCStateTran::computeDigestOfPagesDescriptor(resPagesDesc, digestOfResPagesDescriptor);

    desc.digestOfResPagesDescriptor = digestOfResPagesDescriptor;
    rvbm->updateRvbDataDuringCheckpoint(desc);
    datastore->setCheckpointDesc(i, desc);
  }

  datastore->setFirstStoredCheckpoint(minRepliedCheckpointNum);
  datastore->setLastStoredCheckpoint(maxRepliedCheckpointNum);
}

void DataGenerator::generateReservedPages(DataStore* datastore, uint64_t checkpointNumber) {
  uint32_t idx = 0;
  std::unique_ptr<char[]> buffer(new char[targetConfig_.sizeOfReservedPage]);
  for (uint32_t pageId{0}; pageId < testConfig_.maxNumberOfUpdatedReservedPages; ++pageId) {
    ConcordAssertLT(idx, testConfig_.maxNumberOfUpdatedReservedPages);
    STDigest pageDigest;
    fillRandomBytes(buffer.get(), targetConfig_.sizeOfReservedPage);
    BCStateTran::computeDigestOfPage(
        pageId, checkpointNumber, buffer.get(), targetConfig_.sizeOfReservedPage, pageDigest);
    ASSERT_TRUE(!pageDigest.isZero());
    datastore->setResPage(pageId, checkpointNumber, pageDigest, buffer.get());
    idx++;
  }
}

std::unique_ptr<MessageBase> DataGenerator::generatePrePrepareMsg(ReplicaId sender_id) {
  static constexpr ViewNum view_num_ = 1u;
  static constexpr SeqNum seq_num_ = 2u;
  static constexpr CommitPath commit_path_ = CommitPath::OPTIMISTIC_FAST;
  return make_unique<PrePrepareMsg>(sender_id, view_num_, seq_num_, commit_path_, 0);
}

/////////////////////////////////////////////////////////
// BcStTestDelegator - definition
/////////////////////////////////////////////////////////
void BcStTestDelegator::fillHeaderOfVirtualBlock(std::unique_ptr<char[]>& rawVBlock,
                                                 uint32_t numberOfUpdatedPages,
                                                 uint64_t lastCheckpointKnownToRequester) {
  BCStateTran::HeaderOfVirtualBlock* header = reinterpret_cast<BCStateTran::HeaderOfVirtualBlock*>(rawVBlock.get());
  header->lastCheckpointKnownToRequester = lastCheckpointKnownToRequester;
  header->numberOfUpdatedPages = numberOfUpdatedPages;
}

void BcStTestDelegator::fillElementOfVirtualBlock(DataStore* datastore,
                                                  char* position,
                                                  uint32_t pageId,
                                                  uint64_t checkpointNumber,
                                                  const STDigest& pageDigest,
                                                  uint32_t sizeOfReservedPage) {
  BCStateTran::ElementOfVirtualBlock* currElement = reinterpret_cast<BCStateTran::ElementOfVirtualBlock*>(position);
  currElement->pageId = pageId;
  currElement->checkpointNumber = checkpointNumber;
  currElement->pageDigest = pageDigest;
  ASSERT_TRUE(!currElement->pageDigest.isZero());
  datastore->getResPage(pageId, checkpointNumber, nullptr, currElement->page, sizeOfReservedPage);
  ASSERT_TRUE(!pageDigest.isZero());
}

void BcStTestDelegator::assertSourceSelectorMetricKeyVal(const std::string& key, uint64_t val) {
  auto& ssMetrics_ = stateTransfer_->sourceSelector_.metrics_;
  if (key == "total_replacements_") {
    ASSERT_EQ(ssMetrics_.total_replacements_.Get().Get(), val);
  } else if (key == "replacement_due_to_no_source_") {
    ASSERT_EQ(ssMetrics_.replacement_due_to_no_source_.Get().Get(), val);
  } else if (key == "replacement_due_to_bad_data_") {
    ASSERT_EQ(ssMetrics_.replacement_due_to_bad_data_.Get().Get(), val);
  } else if (key == "replacement_due_to_retransmission_timeout_") {
    ASSERT_EQ(ssMetrics_.replacement_due_to_retransmission_timeout_.Get().Get(), val);
  } else if (key == "replacement_due_to_periodic_change_") {
    ASSERT_EQ(ssMetrics_.replacement_due_to_periodic_change_.Get().Get(), val);
  } else if (key == "replacement_due_to_source_same_as_primary_") {
    ASSERT_EQ(ssMetrics_.replacement_due_to_source_same_as_primary_.Get().Get(), val);
  } else {
    FAIL() << "Unexpected key!";
  }
}

void BcStTestDelegator::validateEqualRVTs(const RangeValidationTree& rvtA, const RangeValidationTree& rvtB) const {
  ASSERT_EQ(rvtA.getRootCurrentValueStr(), rvtB.getRootCurrentValueStr());
  ASSERT_EQ(rvtA.totalNodes(), rvtB.totalNodes());
  ASSERT_EQ(rvtA.totalLevels(), rvtB.totalLevels());
  ASSERT_EQ(rvtA.getMinRvbId(), rvtB.getMinRvbId());
  ASSERT_EQ(rvtA.getMaxRvbId(), rvtB.getMaxRvbId());
  ASSERT_EQ(rvtA.rightmost_rvt_node_.size(), rvtB.rightmost_rvt_node_.size());
  ASSERT_EQ(rvtA.leftmost_rvt_node_.size(), rvtB.leftmost_rvt_node_.size());
  ASSERT_EQ(rvtA.leftmost_rvt_node_.size(), RangeValidationTree::NodeInfo::kMaxLevels);
  ASSERT_EQ(rvtA.rightmost_rvt_node_.size(), RangeValidationTree::NodeInfo::kMaxLevels);

  const auto& rmA = rvtA.rightmost_rvt_node_;
  const auto& rmB = rvtB.rightmost_rvt_node_;
  const auto& lmA = rvtA.leftmost_rvt_node_;
  const auto& lmB = rvtB.leftmost_rvt_node_;
  for (size_t i{}; i < RangeValidationTree::NodeInfo::kMaxLevels; ++i) {
    if (rmA[i]) {
      ASSERT_EQ(rmA[i]->info_.id(), rmB[i]->info_.id());
    } else {
      ASSERT_EQ(rmA[i], rmB[i]);
    }
    if (lmA[i]) {
      ASSERT_EQ(lmA[i]->info_.id(), lmB[i]->info_.id());
    } else {
      ASSERT_EQ(lmA[i], lmB[i]);
    }
<<<<<<< HEAD
    /////////////////////////////////////////////////////////
    //      Source (Mock) Replies
    /////////////////////////////////////////////////////////
    void ReplyAskForCheckpointSummariesMsg() {
      const uint64_t toCheckpoint = testParams_.lastReachedcheckpointNum;
      const uint64_t fromCheckpoint = testParams_.lastReachedcheckpointNum - maxNumOfRequiredStoredCheckpoints + 1;
      vector<unique_ptr<CheckpointSummaryMsg>> checkpointSummaryReplies;

      // Generate all the blocks until lastBlock of the last checkpoint
      auto lastBlockId = (toCheckpoint + 1) * checkpointWindowSize;
      GenerateBlocks(app_state_.getGenesisBlockNum() + 1, lastBlockId);

      // Compute digest of last block
      StateTransferDigest lastBlockDigest;
      const auto& lastBlk = generatedBlocks_[lastBlockId];
      computeBlockDigest(
          lastBlockId, reinterpret_cast<const char*>(lastBlk.get()), lastBlk->totalBlockSize, &lastBlockDigest);

      // build a single copy of all replied messages, push to a vector
      const auto& firstMsg = replica_.sent_messages_.front();
      auto firstAskForCheckpointSummariesMsg = reinterpret_cast<AskForCheckpointSummariesMsg*>(firstMsg.data_.get());
      for (uint64_t i = toCheckpoint; i >= fromCheckpoint; i--) {
        unique_ptr<CheckpointSummaryMsg> reply = make_unique<CheckpointSummaryMsg>();
        reply->checkpointNum = i;
        reply->lastBlock = (i + 1) * checkpointWindowSize;
        auto digestBytes = reply->digestOfLastBlock.getForUpdate();
        if (i == toCheckpoint)
          memcpy(digestBytes, &lastBlockDigest, sizeof(lastBlockDigest));
        else {
          auto blk = generatedBlocks_[reply->lastBlock + 1];
          memcpy(digestBytes, &blk->digestPrev, sizeof(blk->digestPrev));
        }
        GenerateReservedPages(i);
        DataStore::ResPagesDescriptor* resPagesDesc = mockedDatastore_->getResPagesDescriptor(i);
        Digest digestOfResPagesDescriptor;
        BCStateTran::computeDigestOfPagesDescriptor(resPagesDesc, digestOfResPagesDescriptor);

        reply->digestOfResPagesDescriptor = digestOfResPagesDescriptor;
        reply->requestMsgSeqNum = firstAskForCheckpointSummariesMsg->msgSeqNum;
        checkpointSummaryReplies.push_back(move(reply));
      }
=======
  }
  ASSERT_EQ(rvtA.max_rvb_index_, rvtB.max_rvb_index_);
  ASSERT_EQ(rvtA.min_rvb_index_, rvtB.min_rvb_index_);
  if (rvtA.root_ && (rvtA.root_ == rvtB.root_)) {
    ASSERT_EQ(rvtA.root_->numChildren(), rvtB.root_->numChildren());
    ASSERT_EQ(rvtA.root_->parent_id_, rvtB.root_->parent_id_);
    ASSERT_EQ(rvtA.root_->insertion_counter_, rvtB.root_->insertion_counter_);
  }
}
>>>>>>> 59182889

void BcStTestDelegator::clearPreferredReplicas(const std::set<uint16_t>& replicasToKeep) {
  stateTransfer_->sourceSelector_.preferredReplicas_ = replicasToKeep;
}

/////////////////////////////////////////////////////////
// FakeReplicaBase - definition
/////////////////////////////////////////////////////////
FakeReplicaBase::FakeReplicaBase(const Config& targetConfig,
                                 const TestConfig& testConfig,
                                 const TestState& testState,
                                 TestReplica& testedReplicaIf,
                                 const std::shared_ptr<DataGenerator>& dataGen,
                                 std::shared_ptr<BcStTestDelegator>& stAdapter)
    : targetConfig_(targetConfig),
      testConfig_(testConfig),
      testState_(testState),
      testedReplicaIf_(testedReplicaIf),
      dataGen_(dataGen),
      stDelegator_(stAdapter) {
  if (testConfig_.fakeDbDeleteOnStart) deleteBcStateTransferDbFolder(testConfig_.fakeBcstDbPath);
  datastore_.reset(createDataStore(testConfig_.fakeBcstDbPath, targetConfig_));
  datastore_->setNumberOfReservedPages(testConfig_.numberOfRequiredReservedPages);
  rvbm_ = std::make_unique<RVBManager>(targetConfig, &appState_, datastore_);
}

FakeReplicaBase::~FakeReplicaBase() {
  if (testConfig_.fakeDbDeleteOnEnd) deleteBcStateTransferDbFolder(testConfig_.fakeBcstDbPath);
}

/**
 * keep is true: keep only messages with msg->type == type
 * keep is false: keep all message with msg->type != type
 * return number of messages deleted
 */
size_t FakeReplicaBase::filterSentMessagesByMessageType(uint16_t type, bool keep) {
  auto& sent_messages_ = testedReplicaIf_.sent_messages_;
  size_t n{0};
  for (auto it = sent_messages_.begin(); it != sent_messages_.end();) {
    auto header = reinterpret_cast<BCStateTranBaseMsg*>((*it).data_.get());
    // This block can be much shorter. For better readability, keep it like that
    if (keep) {
      if (header->type != type) {
        it = sent_messages_.erase(it);
        ++n;
        continue;
      }
    } else {  // keep == false
      if (header->type == type) {
        it = sent_messages_.erase(it);
        ++n;
        continue;
      }
    }
    ++it;
  }  // for
  return n;
}

/////////////////////////////////////////////////////////
// FakeDestination - definition
/////////////////////////////////////////////////////////
void FakeDestination::sendAskForCheckpointSummariesMsg(uint64_t minRelevantCheckpointNum) {
  ASSERT_SRC_UNDER_TEST;
  AskForCheckpointSummariesMsg msg;
  lastMsgSeqNum_ = stDelegator_->uniqueMsgSeqNum();
  msg.msgSeqNum = lastMsgSeqNum_;
  msg.minRelevantCheckpointNum = minRelevantCheckpointNum;
  stDelegator_->onMessage(&msg, sizeof(msg), (targetConfig_.myReplicaId + 1) % targetConfig_.numReplicas);
}

void FakeDestination::sendFetchBlocksMsg(uint64_t firstRequiredBlock, uint64_t lastRequiredBlock) {
  ASSERT_SRC_UNDER_TEST;
  // Remove this line if we would like to make negative tests
  ASSERT_GE(lastRequiredBlock, firstRequiredBlock);
  FetchBlocksMsg msg;
  lastMsgSeqNum_ = stDelegator_->uniqueMsgSeqNum();
  msg.msgSeqNum = lastMsgSeqNum_;
  msg.minBlockId = firstRequiredBlock;  // change here too
  msg.maxBlockId = lastRequiredBlock;
  msg.lastKnownChunkInLastRequiredBlock = 0;  // for now, chunking is not supported
  stDelegator_->onMessage(&msg, sizeof(msg), (targetConfig_.myReplicaId + 1) % targetConfig_.numReplicas);
}

void FakeDestination::sendFetchResPagesMsg(uint64_t lastCheckpointKnownToRequester, uint64_t requiredCheckpointNum) {
  ASSERT_SRC_UNDER_TEST;
  FetchResPagesMsg msg;
  lastMsgSeqNum_ = stDelegator_->uniqueMsgSeqNum();
  msg.msgSeqNum = lastMsgSeqNum_;
  msg.lastCheckpointKnownToRequester = lastCheckpointKnownToRequester;
  msg.requiredCheckpointNum = requiredCheckpointNum;
  msg.lastKnownChunk = 0;  // for now, chunking is not supported
  stDelegator_->onMessage(&msg, sizeof(msg), (targetConfig_.myReplicaId + 1) % targetConfig_.numReplicas);
}

/////////////////////////////////////////////////////////
// FakeSources - definition
/////////////////////////////////////////////////////////
FakeSources::FakeSources(const Config& targetConfig,
                         const TestConfig& testConfig,
                         const TestState& testState,
                         TestReplica& testedReplicaIf,
                         const std::shared_ptr<DataGenerator>& dataGen,
                         std::shared_ptr<BcStTestDelegator>& stAdapter)
    : FakeReplicaBase(targetConfig, testConfig, testState, testedReplicaIf, dataGen, stAdapter) {}

// TODO - For now we support generating only the initial configuration blocks
void FakeSources::replyAskForCheckpointSummariesMsg(bool generateBlocksAndDescriptors) {
  // We expect a source not fetching. Sending a reject message is not yet supported
  ASSERT_FALSE(datastore_->getIsFetchingState());
  vector<shared_ptr<CheckpointSummaryMsg>> checkpointSummaryReplies;

  if (generateBlocksAndDescriptors) {
    // Generate all the blocks until maxBlockId of the last checkpoint - set into appState_
    uint64_t lastBlockId = (testState_.maxRepliedCheckpointNum + 1) * testConfig_.checkpointWindowSize;
    ASSERT_NFF(dataGen_->generateBlocks(appState_, appState_.getGenesisBlockNum() + 1, lastBlockId));

    // Generate checkpoint descriptors - - set into datastore_
    ASSERT_NFF(dataGen_->generateCheckpointDescriptors(appState_,
                                                       datastore_.get(),
                                                       testState_.minRepliedCheckpointNum,
                                                       testState_.maxRepliedCheckpointNum,
                                                       rvbm_.get()));
  }

  // build a single copy of all replied messages, push to a vector
  const auto& firstMsg = testedReplicaIf_.sent_messages_.front();
  auto firstAskForCheckpointSummariesMsg = reinterpret_cast<AskForCheckpointSummariesMsg*>(firstMsg.data_.get());
  for (uint64_t i = testState_.maxRepliedCheckpointNum; i >= testState_.minRepliedCheckpointNum; i--) {
    ASSERT_TRUE(datastore_->hasCheckpointDesc(i));
    DataStore::CheckpointDesc desc = datastore_->getCheckpointDesc(i);
    std::shared_ptr<CheckpointSummaryMsg> reply =
        std::shared_ptr<CheckpointSummaryMsg>(CheckpointSummaryMsg::create(desc.rvbData.size()));
    reply->checkpointNum = desc.checkpointNum;
    reply->maxBlockId = desc.maxBlockId;
    reply->digestOfMaxBlockId = desc.digestOfMaxBlockId;
    reply->digestOfResPagesDescriptor = desc.digestOfResPagesDescriptor;
    reply->requestMsgSeqNum = firstAskForCheckpointSummariesMsg->msgSeqNum;
    std::copy(desc.rvbData.begin(), desc.rvbData.end(), reply->data);
    checkpointSummaryReplies.push_back(move(reply));
  }

  // send replies from all replicas (shuffle the requests to get a random reply order)
  auto rng = std::default_random_engine{};
  std::shuffle(std::begin(testedReplicaIf_.sent_messages_), std::end(testedReplicaIf_.sent_messages_), rng);
  for (const auto& reply : checkpointSummaryReplies) {
    for (auto& request : testedReplicaIf_.sent_messages_) {
      CheckpointSummaryMsg* uniqueReply = CheckpointSummaryMsg::create(reply.get());
      stDelegator_->onMessage(uniqueReply, uniqueReply->size(), request.to_);
    }
  }
  ASSERT_EQ(clearSentMessagesByMessageType(MsgType::AskForCheckpointSummaries), targetConfig_.numReplicas - 1);
}

void FakeSources::replyFetchBlocksMsg() {
  ASSERT_EQ(testedReplicaIf_.sent_messages_.size(), 1);
  const auto& msg = testedReplicaIf_.sent_messages_.front();
  ASSERT_NFF(assertMsgType(msg, MsgType::FetchBlocks));
  auto fetchBlocksMsg = reinterpret_cast<FetchBlocksMsg*>(msg.data_.get());
  uint64_t nextBlockId = fetchBlocksMsg->maxBlockId;
  size_t numOfSentChunks = 0;

  // very basic validity check, no simulate corruption
  if ((fetchBlocksMsg->msgSeqNum == 0) || (fetchBlocksMsg->minBlockId == 0) || (fetchBlocksMsg->maxBlockId == 0)) {
    RejectFetchingMsg outMsg;
    outMsg.requestMsgSeqNum = fetchBlocksMsg->msgSeqNum;
    stDelegator_->onMessage(&outMsg, sizeof(RejectFetchingMsg), msg.to_);
    testedReplicaIf_.sent_messages_.pop_front();
    return;
  }

  // For now we assume no chunking is supported
  ConcordAssertEQ(fetchBlocksMsg->lastKnownChunkInLastRequiredBlock, 0);
  ConcordAssertLE(fetchBlocksMsg->minBlockId, fetchBlocksMsg->maxBlockId);
  size_t rvbGroupDigestsExpectedSize =
      (fetchBlocksMsg->rvbGroupId != 0)
          ? rvbm_->getSerializedDigestsOfRvbGroup(fetchBlocksMsg->rvbGroupId, nullptr, 0, true)
          : 0;
  while (true) {
    size_t rvbGroupDigestsActualSize{0};
    auto blk = appState_.peekBlock(nextBlockId);
    ItemDataMsg* itemDataMsg = ItemDataMsg::alloc(blk->totalBlockSize + rvbGroupDigestsExpectedSize);
    bool lastInBatch = ((numOfSentChunks + 1) >= targetConfig_.maxNumberOfChunksInBatch) ||
                       ((nextBlockId - 1) < fetchBlocksMsg->minBlockId);
    itemDataMsg->lastInBatch = lastInBatch;
    itemDataMsg->blockNumber = nextBlockId;
    itemDataMsg->totalNumberOfChunksInBlock = 1;
    itemDataMsg->chunkNumber = 1;
    itemDataMsg->requestMsgSeqNum = fetchBlocksMsg->msgSeqNum;

    if (rvbGroupDigestsExpectedSize > 0) {
      // Serialize RVB digests
      rvbGroupDigestsActualSize = rvbm_->getSerializedDigestsOfRvbGroup(
          fetchBlocksMsg->rvbGroupId, itemDataMsg->data, rvbGroupDigestsExpectedSize, false);
      ConcordAssertLE(rvbGroupDigestsActualSize, rvbGroupDigestsActualSize);
      rvbGroupDigestsExpectedSize = 0;
    }
    itemDataMsg->dataSize = blk->totalBlockSize + rvbGroupDigestsActualSize;
    itemDataMsg->rvbDigestsSize = rvbGroupDigestsActualSize;
    memcpy(itemDataMsg->data + rvbGroupDigestsActualSize, blk.get(), blk->totalBlockSize);
    stDelegator_->onMessage(itemDataMsg, itemDataMsg->size(), msg.to_, std::chrono::steady_clock::now());
    if (lastInBatch) {
      break;
    }
    --nextBlockId;
    ++numOfSentChunks;
  }
  testedReplicaIf_.sent_messages_.pop_front();
}

<<<<<<< HEAD
   protected:
    void GenerateReservedPages(uint64_t checkpointNumber) {
      uint32_t idx = 0;
      std::unique_ptr<char[]> buffer(new char[config_.sizeOfReservedPage]);
      for (uint32_t pageId{0}; pageId < maxNumberOfUpdatedReservedPages; ++pageId) {
        ConcordAssertLT(idx, maxNumberOfUpdatedReservedPages);
        Digest pageDigest;
        fillRandomBytes(buffer.get(), config_.sizeOfReservedPage);
        BCStateTran::computeDigestOfPage(
            pageId, checkpointNumber, buffer.get(), config_.sizeOfReservedPage, pageDigest);
        ASSERT_TRUE(!pageDigest.isZero());
        mockedDatastore_->setResPage(pageId, checkpointNumber, pageDigest, buffer.get());
        idx++;
      }
=======
// To ASSERT_ / EXPECT_  inside this function, we must pass output as a parameter
void FakeSources::replyResPagesMsg(bool& outDoneSending) {
  ASSERT_EQ(testedReplicaIf_.sent_messages_.size(), 1);
  const auto& msg = testedReplicaIf_.sent_messages_.front();
  ASSERT_NFF(assertMsgType(msg, MsgType::FetchResPages));
  auto fetchResPagesMsg = reinterpret_cast<FetchResPagesMsg*>(msg.data_.get());

  // check if need to create a vBlock
  if (!lastReceivedFetchResPagesMsg_ ||
      lastReceivedFetchResPagesMsg_.value().lastCheckpointKnownToRequester !=
          fetchResPagesMsg->lastCheckpointKnownToRequester ||
      lastReceivedFetchResPagesMsg_.value().requiredCheckpointNum != fetchResPagesMsg->requiredCheckpointNum) {
    // need to generate pages - for now, lets assume all pages need to be updated
    uint32_t numberOfUpdatedPages = testConfig_.maxNumberOfUpdatedReservedPages;
    const uint32_t elementSize = BcStTestDelegator::sizeOfElementOfVirtualBlock + targetConfig_.sizeOfReservedPage - 1;
    const uint32_t size = BcStTestDelegator::sizeOfHeaderOfVirtualBlock + numberOfUpdatedPages * elementSize;
    lastReceivedFetchResPagesMsg_ = *fetchResPagesMsg;

    // allocate and fill vBlock
    rawVBlock_ = make_unique<char[]>(size);
    std::fill(rawVBlock_.get(), rawVBlock_.get() + size, 0);
    stDelegator_->fillHeaderOfVirtualBlock(
        rawVBlock_, numberOfUpdatedPages, fetchResPagesMsg->lastCheckpointKnownToRequester);
    char* elements = rawVBlock_.get() + BcStTestDelegator::sizeOfHeaderOfVirtualBlock;
    uint32_t idx = 0;

    DataStore::ResPagesDescriptor* resPagesDesc =
        datastore_->getResPagesDescriptor(fetchResPagesMsg->requiredCheckpointNum);

    for (uint32_t pageId{0}; pageId < numberOfUpdatedPages; ++pageId) {
      ConcordAssertLT(idx, numberOfUpdatedPages);
      stDelegator_->fillElementOfVirtualBlock(datastore_.get(),
                                              elements + idx * elementSize,
                                              pageId,
                                              fetchResPagesMsg->requiredCheckpointNum,
                                              resPagesDesc->d[pageId].pageDigest,
                                              targetConfig_.sizeOfReservedPage);
      idx++;
>>>>>>> 59182889
    }
  }
  ASSERT_TRUE(rawVBlock_.get());
  uint32_t vblockSize = stDelegator_->getSizeOfVirtualBlock(rawVBlock_.get(), targetConfig_.sizeOfReservedPage);
  ASSERT_GE(vblockSize, BcStTestDelegator::sizeOfHeaderOfVirtualBlock);
  ASSERT_TRUE(
      stDelegator_->checkStructureOfVirtualBlock(rawVBlock_.get(), vblockSize, targetConfig_.sizeOfReservedPage, GL));

  // compute information about next chunk
  uint32_t sizeOfLastChunk = targetConfig_.maxChunkSize;
  uint32_t numOfChunksInVBlock = vblockSize / targetConfig_.maxChunkSize;
  uint16_t nextChunk = fetchResPagesMsg->lastKnownChunk + 1;
  if (vblockSize % targetConfig_.maxChunkSize != 0) {
    sizeOfLastChunk = vblockSize % targetConfig_.maxChunkSize;
    numOfChunksInVBlock++;
  }
  // if msg is invalid (because lastKnownChunk+1 does not exist)
  ASSERT_LE(nextChunk, numOfChunksInVBlock);

  // send chunks
  uint16_t numOfSentChunks = 0;
  while (true) {
    uint32_t chunkSize = (nextChunk < numOfChunksInVBlock) ? targetConfig_.maxChunkSize : sizeOfLastChunk;
    ASSERT_GT(chunkSize, 0);

    char* pRawChunk = rawVBlock_.get() + (nextChunk - 1) * targetConfig_.maxChunkSize;
    ItemDataMsg* outMsg = ItemDataMsg::alloc(chunkSize);

    outMsg->requestMsgSeqNum = fetchResPagesMsg->msgSeqNum;
    outMsg->blockNumber = BcStTestDelegator::ID_OF_VBLOCK_RES_PAGES;
    outMsg->totalNumberOfChunksInBlock = numOfChunksInVBlock;
    outMsg->chunkNumber = nextChunk;
    outMsg->dataSize = chunkSize;
    outMsg->lastInBatch =
        ((numOfSentChunks + 1) >= targetConfig_.maxNumberOfChunksInBatch || (nextChunk == numOfChunksInVBlock));
    memcpy(outMsg->data, pRawChunk, chunkSize);

    stDelegator_->onMessage(outMsg, outMsg->size(), msg.to_, std::chrono::steady_clock::now());
    numOfSentChunks++;

    // if we've already sent enough chunks
    if (numOfSentChunks >= targetConfig_.maxNumberOfChunksInBatch) {
      outDoneSending = false;
      break;
    }
    // if we still have chunks in block
    if (nextChunk < numOfChunksInVBlock) {
      nextChunk++;
    } else {  // we sent all chunks
      outDoneSending = true;
      break;
    }
  }  // while
  testedReplicaIf_.sent_messages_.pop_front();
}

/////////////////////////////////////////////////////////
// BcStTest - definition
/////////////////////////////////////////////////////////
void BcStTest::TearDown() {
  if (stateTransfer_) {
    // Must stop running before destruction
    if (stateTransfer_->isRunning()) {
      stateTransfer_->stopRunning();
    }
  }
  if (testConfig_.productDbDeleteOnEnd) deleteBcStateTransferDbFolder(testConfig_.bcstDbPath);
}

// We should call this function after we made all the needed overrides (if needed) for:
// 1) testConfig_
// 2) targetConfig_
void BcStTest::initialize() {
  Block::setMaxTotalBlockSize(targetConfig_.maxBlockSize);
  ASSERT_NFF(configureLog());
  // Set starting test state - blocks and checkpoints
  testState_.init(testConfig_, appState_);
  printConfiguration();
  if (testConfig_.productDbDeleteOnStart) deleteBcStateTransferDbFolder(testConfig_.bcstDbPath);
  ASSERT_LE(testConfig_.minNumberOfUpdatedReservedPages, testConfig_.maxNumberOfUpdatedReservedPages);
  // For now we assume no chunking is supported
  ASSERT_EQ(targetConfig_.maxChunkSize, targetConfig_.maxBlockSize);

  datastore_ = createDataStore(testConfig_.bcstDbPath, targetConfig_);
  dataGen_ = make_unique<DataGenerator>(targetConfig_, testConfig_);
  stateTransfer_ = make_unique<BCStateTran>(targetConfig_, &appState_, datastore_);
  stateTransfer_->init(testConfig_.maxNumOfRequiredStoredCheckpoints,
                       testConfig_.numberOfRequiredReservedPages,
                       targetConfig_.sizeOfReservedPage);
  for (uint32_t i{0}; i < testConfig_.numberOfRequiredReservedPages; ++i) {
    stateTransfer_->zeroReservedPage(i);
  }
  stDelegator_ = make_shared<BcStTestDelegator>(stateTransfer_);
  if (testConfig_.testTarget == TestConfig::TestTarget::DESTINATION)
    fakeSrcReplica_ =
        make_unique<FakeSources>(targetConfig_, testConfig_, testState_, testedReplicaIf_, dataGen_, stDelegator_);
  else
    fakeDstReplica_ =
        make_unique<FakeDestination>(targetConfig_, testConfig_, testState_, testedReplicaIf_, dataGen_, stDelegator_);
  initialized_ = true;
}

void BcStTest::dstStartRunningAndCollecting(FetchingState expectedState) {
  LOG_TRACE(GL, "");
  ASSERT_DEST_UNDER_TEST;
  ASSERT_TRUE(initialized_);
  cmnStartRunning(expectedState);
  dstStartCollecting();
}

void BcStTest::cmnStartRunning(FetchingState expectedState) {
  LOG_TRACE(GL, "");
  ASSERT_TRUE(initialized_);
  ASSERT_FALSE(stateTransfer_->isRunning());
  stateTransfer_->startRunning(&testedReplicaIf_);
  ASSERT_TRUE(stateTransfer_->isRunning());
  ASSERT_EQ(expectedState, stateTransfer_->getFetchingState());
}

void BcStTest::dstStartCollecting() {
  LOG_TRACE(GL, "");
  ASSERT_DEST_UNDER_TEST;
  ASSERT_TRUE(initialized_);
  ASSERT_TRUE(stateTransfer_->isRunning());
  stateTransfer_->startCollectingState();
  ASSERT_EQ(FetchingState::GettingCheckpointSummaries, stateTransfer_->getFetchingState());
  auto minRelevantCheckpoint = datastore_->getLastStoredCheckpoint() + 1;
  dstAssertAskForCheckpointSummariesSent(minRelevantCheckpoint);
}

void BcStTest::dstAssertAskForCheckpointSummariesSent(uint64_t checkpoint_num) {
  LOG_TRACE(GL, "");
  ASSERT_DEST_UNDER_TEST;
  ASSERT_EQ(testedReplicaIf_.sent_messages_.size(), targetConfig_.numReplicas - 1);

  set<uint16_t> dests;
  for (auto& msg : testedReplicaIf_.sent_messages_) {
    auto p = dests.insert(msg.to_);
    ASSERT_TRUE(p.second);  // destinations must be unique
    ASSERT_NFF(assertMsgType(msg, MsgType::AskForCheckpointSummaries));
    auto askMsg = reinterpret_cast<AskForCheckpointSummariesMsg*>(msg.data_.get());
    ASSERT_TRUE(askMsg->msgSeqNum > 0);
    ASSERT_EQ(checkpoint_num, askMsg->minRelevantCheckpointNum);
  }
}

void BcStTest::dstAssertFetchBlocksMsgSent() {
  ASSERT_DEST_UNDER_TEST;

  auto currentSourceId = stDelegator_->getSourceSelector().currentReplica();
  ASSERT_NE(currentSourceId, NO_REPLICA);
  if (uint64_t firstRequiredBlock = datastore_->getFirstRequiredBlock(); firstRequiredBlock == 0) {
    // Get missing blocks is done, make sure St moved to next stage
    ASSERT_EQ(0, datastore_->getLastRequiredBlock());
    ASSERT_EQ(FetchingState::GettingMissingResPages, stateTransfer_->getFetchingState());
  } else {
    // We expect more batches
    ASSERT_EQ(FetchingState::GettingMissingBlocks, stateTransfer_->getFetchingState());
    ASSERT_EQ(testState_.maxRequiredBlockId, datastore_->getLastRequiredBlock());
    ASSERT_TRUE(!testedReplicaIf_.sent_messages_.empty());
    ASSERT_NFF(assertMsgType(testedReplicaIf_.sent_messages_.front(), MsgType::FetchBlocks));
    ASSERT_EQ(testedReplicaIf_.sent_messages_.front().to_, currentSourceId);
  }
  ASSERT_EQ(testedReplicaIf_.sent_messages_.size(), 1);
}

void BcStTest::dstAssertFetchResPagesMsgSent() {
  LOG_TRACE(GL, "");
  ASSERT_DEST_UNDER_TEST;
  ASSERT_EQ(FetchingState::GettingMissingResPages, stateTransfer_->getFetchingState());
  auto currentSourceId = stDelegator_->getSourceSelector().currentReplica();
  ASSERT_NE(currentSourceId, NO_REPLICA);
  ASSERT_EQ(datastore_->getFirstRequiredBlock(), datastore_->getLastRequiredBlock());
  ASSERT_EQ(testedReplicaIf_.sent_messages_.size(), 1);
  ASSERT_NFF(assertMsgType(testedReplicaIf_.sent_messages_.front(), MsgType::FetchResPages));
  ASSERT_EQ(testedReplicaIf_.sent_messages_.front().to_, currentSourceId);
}

void BcStTest::srcAssertCheckpointSummariesSent(uint64_t minRepliedCheckpointNum, uint64_t maxRepliedCheckpointNum) {
  LOG_TRACE(GL, "");
  ASSERT_SRC_UNDER_TEST;
  ASSERT_EQ(FetchingState::NotFetching, stateTransfer_->getFetchingState());
  ASSERT_EQ(testedReplicaIf_.sent_messages_.size(), maxRepliedCheckpointNum - minRepliedCheckpointNum + 1);
  uint64_t expectedCheckpointNum = maxRepliedCheckpointNum;
  for (const auto& msg : testedReplicaIf_.sent_messages_) {
    ASSERT_NFF(assertMsgType(msg, MsgType::CheckpointsSummary));
    const auto* checkpointSummaryMsg = reinterpret_cast<CheckpointSummaryMsg*>(msg.data_.get());
    ASSERT_EQ(checkpointSummaryMsg->checkpointNum, expectedCheckpointNum);
    ASSERT_EQ(checkpointSummaryMsg->requestMsgSeqNum, fakeDstReplica_->getLastMsgSeqNum());
    ASSERT_EQ(checkpointSummaryMsg->maxBlockId, (expectedCheckpointNum + 1) * testConfig_.checkpointWindowSize);
    // We want to check that messages are sent, here we won't validate the content of the digests.
    ASSERT_TRUE(datastore_->hasCheckpointDesc(checkpointSummaryMsg->checkpointNum));
    DataStore::CheckpointDesc desc = datastore_->getCheckpointDesc(checkpointSummaryMsg->checkpointNum);
    ASSERT_EQ(checkpointSummaryMsg->digestOfMaxBlockId, desc.digestOfMaxBlockId);
    ASSERT_EQ(checkpointSummaryMsg->digestOfResPagesDescriptor, desc.digestOfResPagesDescriptor);
    ASSERT_EQ(checkpointSummaryMsg->sizeofRvbData(), desc.rvbData.size());
    ASSERT_EQ(memcmp(checkpointSummaryMsg->data, desc.rvbData.data(), checkpointSummaryMsg->sizeofRvbData()), 0);
    --expectedCheckpointNum;
  }
}

void BcStTest::srcAssertItemDataMsgBatchSentWithBlocks(uint64_t minExpectedBlockId, uint64_t maxExpectedBlockId) {
  LOG_TRACE(GL, "");
  ASSERT_SRC_UNDER_TEST;
  ASSERT_GE(maxExpectedBlockId, minExpectedBlockId);
  ASSERT_EQ(FetchingState::NotFetching, stateTransfer_->getFetchingState());
  ASSERT_EQ(testedReplicaIf_.sent_messages_.size(), maxExpectedBlockId - minExpectedBlockId + 1);
  uint64_t currentBlockId = maxExpectedBlockId;  // we expect to get blocks in reverse order, chunking not supported

  ASSERT_TRUE(datastore_->hasCheckpointDesc(testState_.maxRepliedCheckpointNum));
  const DataStore::CheckpointDesc desc = datastore_->getCheckpointDesc(testState_.maxRepliedCheckpointNum);
  ASSERT_EQ(desc.maxBlockId, maxExpectedBlockId);
  for (const auto& msg : testedReplicaIf_.sent_messages_) {
    const auto* itemDataMsg = reinterpret_cast<ItemDataMsg*>(msg.data_.get());
    ASSERT_EQ(1, itemDataMsg->totalNumberOfChunksInBlock);
    ASSERT_EQ(1, itemDataMsg->chunkNumber);
    ASSERT_EQ(itemDataMsg->requestMsgSeqNum, fakeDstReplica_->getLastMsgSeqNum());
    ASSERT_EQ(currentBlockId == minExpectedBlockId, (bool)itemDataMsg->lastInBatch);
    const auto blk = appState_.peekBlock(currentBlockId);
    ASSERT_TRUE(blk);
    ASSERT_EQ(blk->blockId, currentBlockId);
    // just compare the blocks, dont validate digests.
    if (itemDataMsg->rvbDigestsSize > 0) {
      ASSERT_GT(itemDataMsg->dataSize, itemDataMsg->rvbDigestsSize);
      ASSERT_EQ(blk->totalBlockSize, itemDataMsg->dataSize - itemDataMsg->rvbDigestsSize);
      ASSERT_EQ(memcmp(reinterpret_cast<char*>(blk.get()),
                       itemDataMsg->data + itemDataMsg->rvbDigestsSize,
                       itemDataMsg->dataSize - itemDataMsg->rvbDigestsSize),
                0);
      // TODO - add here check for the RVB data. Need to get RVB group id from fake dest?
    } else {
      ASSERT_EQ(blk->totalBlockSize, itemDataMsg->dataSize);
      ASSERT_EQ(memcmp(reinterpret_cast<char*>(blk.get()), itemDataMsg->data, itemDataMsg->dataSize), 0);
    }
    --currentBlockId;
  }
}

void BcStTest::srcAssertItemDataMsgBatchSentWithResPages(uint32_t expectedChunksSent, uint64_t requiredCheckpointNum) {
  LOG_TRACE(GL, "");
  ASSERT_SRC_UNDER_TEST;
  ASSERT_EQ(FetchingState::NotFetching, stateTransfer_->getFetchingState());
  ASSERT_EQ(testedReplicaIf_.sent_messages_.size(), expectedChunksSent);
  const auto& msg = testedReplicaIf_.sent_messages_.front();
  ASSERT_NFF(assertMsgType(msg, MsgType::ItemData));
  auto* itemDataMsg = reinterpret_cast<ItemDataMsg*>(msg.data_.get());
  ASSERT_EQ(itemDataMsg->requestMsgSeqNum, fakeDstReplica_->getLastMsgSeqNum());
  ASSERT_EQ(itemDataMsg->blockNumber, stDelegator_->ID_OF_VBLOCK_RES_PAGES);
  ASSERT_EQ(itemDataMsg->totalNumberOfChunksInBlock, 1);
  ASSERT_EQ(itemDataMsg->chunkNumber, 1);
  ASSERT_TRUE((bool)itemDataMsg->lastInBatch);
  // Comment: It is too complicated to validate the reserved pages descriptor.
  // Infra does not support it currently in a fake destination.
}

void BcStTest::printConfiguration() {
  LOG_INFO(GL, "testConfig_:" << std::boolalpha << testConfig_);
  LOG_INFO(GL, "targetConfig_:" << std::boolalpha << targetConfig_);
  LOG_INFO(GL, "testState_:" << std::boolalpha << testState_);
}

void BcStTest::configureLog() {
  std::set<string> possibleLogLevels = {"trace", "debug", "info", "warn", "error", "fatal"};
  if (!UserInput::getInstance()->loglevel_.empty()) {
    testConfig_.logLevel = UserInput::getInstance()->loglevel_;
  }
  auto logLevelStr = testConfig_.logLevel;
  if (possibleLogLevels.find(logLevelStr) == possibleLogLevels.end()) {
    std::cout << "\n===\n\n"
              << "Unknown log level! " << logLevelStr << "\n\n===\n\n";
    exit(1);
  }
#ifdef USE_LOG4CPP
  log4cplus::LogLevel logLevel =
      logLevelStr == "trace"
          ? log4cplus::TRACE_LOG_LEVEL
          : logLevelStr == "debug"
                ? log4cplus::DEBUG_LOG_LEVEL
                : logLevelStr == "info"
                      ? log4cplus::INFO_LOG_LEVEL
                      : logLevelStr == "warn"
                            ? log4cplus::WARN_LOG_LEVEL
                            : logLevelStr == "error"
                                  ? log4cplus::ERROR_LOG_LEVEL
                                  : logLevelStr == "fatal" ? log4cplus::FATAL_LOG_LEVEL : log4cplus::INFO_LOG_LEVEL;
#else
  logging::LogLevel logLevel =
      logLevelStr == "trace"
          ? logging::LogLevel::trace
          : logLevelStr == "debug"
                ? logging::LogLevel::debug
                : logLevelStr == "info"
                      ? logging::LogLevel::info
                      : logLevelStr == "warn"
                            ? logging::LogLevel::warn
                            : logLevelStr == "error"
                                  ? logging::LogLevel::error
                                  : logLevelStr == "fatal" ? logging::LogLevel::fatal : logging::LogLevel::info;
#endif
  // logging::Logger::getInstance("serializable").setLogLevel(logLevel);
  // logging::Logger::getInstance("concord.bft.st.dbdatastore").setLogLevel(logLevel);
  // logging::Logger::getInstance("rocksdb").setLogLevel(logLevel);
  logging::Logger::getInstance("concord.bft").setLogLevel(logLevel);
  logging::Logger::getInstance("concord.bft.st.dst").setLogLevel(logLevel);
  logging::Logger::getInstance("concord.bft.st.src").setLogLevel(logLevel);
  logging::Logger::getInstance("concord.util.handoff").setLogLevel(logLevel);
  logging::Logger::getInstance("concord.bft.st.rvb").setLogLevel(logLevel);
}

void BcStTest::compareAppStateblocks(uint64_t minBlockId, uint64_t maxBlockId) const {
  const auto& srcAppState = fakeSrcReplica_->getAppState();
  for (size_t i = minBlockId; i <= maxBlockId; ++i) {
    const auto b1 = appState_.peekBlock(i);
    const auto b2 = srcAppState.peekBlock(i);
    ASSERT_TRUE(b1);
    ASSERT_TRUE(b2);
    ASSERT_EQ(b1->totalBlockSize, b2->totalBlockSize);
    ASSERT_EQ(memcmp(b1.get(), b2.get(), b2->totalBlockSize), 0);
  }
}

void BcStTest::validateSourceSelectorMetricCounters(const MetricKeyValPairs& metricCounters) {
  ASSERT_EQ(metricCounters.size(), testConfig_.numExpectedSourceSelectorMetricCounters);
  for (const auto& p : metricCounters) {
    stDelegator_->assertSourceSelectorMetricKeyVal(p.first, p.second);
  }
}

void BcStTest::dstRestart(bool productDbDeleteOnEnd, FetchingState expectedState) {
  stateTransfer_->stopRunning();
  stateTransfer_.reset(nullptr);
  testedReplicaIf_.sent_messages_.clear();
  testConfig_.productDbDeleteOnStart = false;
  testConfig_.productDbDeleteOnEnd = productDbDeleteOnEnd;
  datastore_ = createDataStore(testConfig_.bcstDbPath, targetConfig_);
  stateTransfer_ = make_unique<BCStateTran>(targetConfig_, &appState_, datastore_);
  ASSERT_NFF(stateTransfer_->init(testConfig_.maxNumOfRequiredStoredCheckpoints,
                                  testConfig_.numberOfRequiredReservedPages,
                                  targetConfig_.sizeOfReservedPage));
  cmnStartRunning(expectedState);
  stDelegator_->onTimerImp();
}

void BcStTest::dstRestartWithIterations(std::set<size_t>& execOnIterations, FetchingState expectedState) {
  static size_t iteration{1};
  auto iter = execOnIterations.find(iteration);
  if (iter != execOnIterations.end()) {
    execOnIterations.erase(iteration);
    dstRestart(execOnIterations.empty(), expectedState);
  }
  ++iteration;
}

template <class R, class... Args>
void BcStTest::getMissingblocksStage(std::function<R(Args...)> callAtStart,
                                     std::function<R(Args...)> callAtEnd,
                                     bool skipReplyOnce,
                                     size_t sleepDurationAfterReplyMilli) {
  testState_.nextRequiredBlock = stDelegator_->getNextRequiredBlock();
  while (true) {
    if (callAtStart) {
      ASSERT_NFF(callAtStart());
    }
    if (!skipReplyOnce) {
      ASSERT_NFF(fakeSrcReplica_->replyFetchBlocksMsg());
      skipReplyOnce = false;
    }
    // There might be pending jobs for putBlock, we need to wait some time and then finalize them by calling
    this_thread::sleep_for(chrono::milliseconds(sleepDurationAfterReplyMilli));
    stDelegator_->onTimerImp();
    ASSERT_NFF(dstAssertFetchBlocksMsgSent());
    if (datastore_->getFirstRequiredBlock() == 0) {
      break;
    }
    testState_.minRequiredBlockId = datastore_->getFirstRequiredBlock();
    testState_.nextRequiredBlock = stDelegator_->getNextRequiredBlock();
    if (callAtEnd) {
      ASSERT_NFF(callAtEnd());
    }
  }
}

void BcStTest::getReservedPagesStage(bool skipReply, bool reject, size_t sleepDurationAfterReplyMilli) {
  ASSERT_TRUE(!(reject && !skipReply));
  ASSERT_NFF(dstAssertFetchResPagesMsgSent());
  if (reject) {
    ASSERT_EQ(testedReplicaIf_.sent_messages_.size(), 1);
    const auto& msg = testedReplicaIf_.sent_messages_.front();
    ASSERT_NFF(assertMsgType(msg, MsgType::FetchResPages));
    auto fetchResPagesMsg = reinterpret_cast<FetchResPagesMsg*>(msg.data_.get());
    RejectFetchingMsg outMsg;
    outMsg.requestMsgSeqNum = fetchResPagesMsg->msgSeqNum;
    stDelegator_->onMessage(&outMsg, sizeof(RejectFetchingMsg), msg.to_);
    testedReplicaIf_.sent_messages_.pop_front();
  }
  if (!skipReply) {
    for (bool doneSending = false; !doneSending;) {
      ASSERT_NFF(fakeSrcReplica_->replyResPagesMsg(doneSending));
    }
  }
  if (sleepDurationAfterReplyMilli > 0) {
    this_thread::sleep_for(chrono::milliseconds(sleepDurationAfterReplyMilli));
    stDelegator_->onTimerImp();
  }
}

/////////////////////////////////////////////////////////
//
//       BcStTest Destination Test Cases
//
/////////////////////////////////////////////////////////

class BcStTestParamFixture1 : public BcStTest,
                              public testing::WithParamInterface<tuple<uint32_t, uint32_t, uint32_t>> {};

// Validate a full state transfer
// This is a parameterized test case, see BcStTestParamFixtureInput for all possible inputs
TEST_P(BcStTestParamFixture1, dstFullStateTransfer) {
  targetConfig_.maxNumberOfChunksInBatch = get<0>(GetParam());
  targetConfig_.fetchRangeSize = get<1>(GetParam());
  targetConfig_.RVT_K = get<2>(GetParam());
  ASSERT_NFF(initialize());
  ASSERT_NFF(dstStartRunningAndCollecting());
  ASSERT_NFF(fakeSrcReplica_->replyAskForCheckpointSummariesMsg());
  ASSERT_NFF(getMissingblocksStage<void>());
  ASSERT_NFF(getReservedPagesStage());
  // now validate completion
  ASSERT_TRUE(testedReplicaIf_.onTransferringCompleteCalled_);
  ASSERT_EQ(FetchingState::NotFetching, stateTransfer_->getFetchingState());
  ASSERT_NFF(compareAppStateblocks(testState_.maxRequiredBlockId - testState_.numBlocksToCollect + 1,
                                   testState_.maxRequiredBlockId));
}

// 1st element - maxNumberOfChunksInBatch
// 2nd element - fetchRangeSize
// 3rd element - RVT_K
// The comma at the end is due to a bug in gtest 3.09 - https://github.com/google/googletest/issues/2271 - see last
using BcStTestParamFixtureInput = tuple<uint32_t, uint32_t, uint32_t>;
INSTANTIATE_TEST_CASE_P(BcStTest,
                        BcStTestParamFixture1,
                        ::testing::Values(
                            // BcStTestParamFixtureInput(128, 256),    // not supported for now
                            // BcStTestParamFixtureInput(100, 256),    // not supported for now
                            // BcStTestParamFixtureInput(512, 2048),   // not supported for now
                            // BcStTestParamFixtureInput(128, 1024),   // not supported for now
                            BcStTestParamFixtureInput(128, 16, 16),
                            BcStTestParamFixtureInput(64, 16, 1024),
                            BcStTestParamFixtureInput(128, 16, 16),
                            BcStTestParamFixtureInput(64, 16, 32),
                            BcStTestParamFixtureInput(128, 128, 1024),
                            BcStTestParamFixtureInput(256, 128, 16),
                            BcStTestParamFixtureInput(256, 100, 1024),
                            BcStTestParamFixtureInput(1024, 128, 16),
                            BcStTestParamFixtureInput(2048, 512, 1024)), );

class BcStTestParamFixture2 : public BcStTest, public testing::WithParamInterface<tuple<bool, uint8_t>> {};

// Validate that the source selector's primary awareness mechanism can be toggled on and off
TEST_P(BcStTestParamFixture2, dstSourceSelectorPrimaryAwareness) {
  auto [enable_primary_awareness, number_of_replacements] = GetParam();
  targetConfig_.enableSourceSelectorPrimaryAwareness = enable_primary_awareness;
  ASSERT_NFF(initialize());
  std::once_flag once_flag;
  ASSERT_NFF(dstStartRunningAndCollecting());
  ASSERT_NFF(fakeSrcReplica_->replyAskForCheckpointSummariesMsg());
  auto ss = stDelegator_->getSourceSelector();
  const std::function<void(void)> trigger_source_change = [&]() {
    std::call_once(once_flag, [&] {
      std::unique_ptr<MessageBase> msg;
      // Generate prePrepare messages to trigger source selector to change the source to avoid primary.
      ASSERT_NFF(msg = dataGen_->generatePrePrepareMsg(ss.currentReplica()));
      for (uint16_t i = 1; i <= targetConfig_.minPrePrepareMsgsForPrimaryAwareness; i++) {
        auto cmsg = make_shared<ConsensusMsg>(msg->type(), msg->senderId());
        stDelegator_->peekConsensusMessage(cmsg);
      }
    });
  };
  ASSERT_NFF(getMissingblocksStage(EMPTY_FUNC, trigger_source_change));
  const auto& sources = stDelegator_->getSourceSelector().getActualSources();
  ASSERT_EQ(sources.size(), number_of_replacements);

  validateSourceSelectorMetricCounters({{"total_replacements_", number_of_replacements},
                                        {"replacement_due_to_no_source_", 1},
                                        {"replacement_due_to_source_same_as_primary_", number_of_replacements - 1},
                                        {"replacement_due_to_bad_data_", 0},
                                        {"replacement_due_to_periodic_change_", 0},
                                        {"replacement_due_to_retransmission_timeout_", 0}});

  ASSERT_NFF(getReservedPagesStage());
  // validate completion
  ASSERT_TRUE(testedReplicaIf_.onTransferringCompleteCalled_);
  ASSERT_EQ(FetchingState::NotFetching, stateTransfer_->getFetchingState());
}

// 1st element - enable source selector primary awareness
// 2nd element - the number of source replacements
using BcStTestParamFixtureInput2 = tuple<bool, uint8_t>;
INSTANTIATE_TEST_CASE_P(BcStTest,
                        BcStTestParamFixture2,
                        ::testing::Values(BcStTestParamFixtureInput2(true, 2), BcStTestParamFixtureInput2(false, 1)), );
/**
 * Check that only actual resources are inserted into source selector's actualSources_
 * This is done by triggering multiple retransmissions and then  source replacements, and checking that only the sources
 * which replied are in the list, and in the expected order.
 * The check is done only for FetchingMissingblocks state sources.
 */
TEST_F(BcStTest, dstValidateRealSourceListReported) {
  ASSERT_NFF(initialize());
  uint16_t currentSrc;
  /**
   * Add callback to ST to be executed when transferring is completed.
   * Here we validate that only one actual source is in the sources list, although we had multiple
   * retransmissions and a few sources were selected.
   */
  stateTransfer_->addOnTransferringCompleteCallback([this, &currentSrc](std::uint64_t) {
    const auto& sources_ = stDelegator_->getSourceSelector().getActualSources();
    ASSERT_EQ(sources_.size(), 1);
    ASSERT_EQ(sources_[0], currentSrc);
  });

  ASSERT_NFF(dstStartRunningAndCollecting());
  ASSERT_NFF(fakeSrcReplica_->replyAskForCheckpointSummariesMsg());

  // Trigger multiple retransmissions to 2 sources. none will be answered, then we expect the replica to move into the
  // 3rd source
  auto& sourceSelector = stDelegator_->getSourceSelector();
  set<uint16_t> sources;
  for (uint32_t i{0}; i < 2; ++i) {
    for (uint32_t j{0}; j < targetConfig_.maxFetchRetransmissions; ++j) {
      if (j == 0) {
        currentSrc = sourceSelector.currentReplica();
        auto result = sources.insert(currentSrc);
        ASSERT_TRUE(result.second);
      } else {
        ASSERT_EQ(currentSrc, sourceSelector.currentReplica());
      }
      ASSERT_EQ(testedReplicaIf_.sent_messages_.size(), 1);
      ASSERT_EQ(testedReplicaIf_.sent_messages_.front().to_, currentSrc);
      testedReplicaIf_.sent_messages_.clear();
      this_thread::sleep_for(chrono::milliseconds(targetConfig_.fetchRetransmissionTimeoutMs + 10));
      stDelegator_->onTimerImp();
    }
  }
  ASSERT_EQ(testedReplicaIf_.sent_messages_.size(), 1);
  currentSrc = sourceSelector.currentReplica();
  ASSERT_NFF(getMissingblocksStage<void>());
  ASSERT_NFF(getReservedPagesStage());
  // now validate completion
  ASSERT_TRUE(testedReplicaIf_.onTransferringCompleteCalled_);
  ASSERT_EQ(FetchingState::NotFetching, stateTransfer_->getFetchingState());
}

// Validate a recurring source selection, during ongoing state transfer;
TEST_F(BcStTest, dstValidatePeriodicSourceReplacement) {
  targetConfig_.sourceReplicaReplacementTimeoutMs = 2000;
  ASSERT_NFF(initialize());
  ASSERT_NFF(dstStartRunningAndCollecting());
  ASSERT_NFF(fakeSrcReplica_->replyAskForCheckpointSummariesMsg());
  uint32_t batch_count{0};
  auto const delay_periodically = std::function<void(void)>([&]() {
    if (batch_count < 2) {
      this_thread::sleep_for(milliseconds(targetConfig_.sourceReplicaReplacementTimeoutMs + 10));
    }
  });
  auto const increase_batches = std::function<void(void)>([&]() { batch_count++; });
  ASSERT_NFF(getMissingblocksStage(delay_periodically, increase_batches));
  const auto& actualSources_ = stDelegator_->getSourceSelector().getActualSources();
  ASSERT_GT(actualSources_.size(), 1);
  validateSourceSelectorMetricCounters({{"total_replacements_", actualSources_.size()},
                                        {"replacement_due_to_no_source_", 1},
                                        {"replacement_due_to_source_same_as_primary_", 0},
                                        {"replacement_due_to_periodic_change_", actualSources_.size() - 1},
                                        {"replacement_due_to_retransmission_timeout_", 0},
                                        {"replacement_due_to_bad_data_", 0}});
  ASSERT_NFF(getReservedPagesStage());
  ASSERT_TRUE(testedReplicaIf_.onTransferringCompleteCalled_);
  ASSERT_EQ(FetchingState::NotFetching, stateTransfer_->getFetchingState());
}

// TBD BC-14432
TEST_F(BcStTest, dstSendPrePrepareMsgsDuringStateTransfer) {
  ASSERT_NFF(initialize());
  std::once_flag once_flag;
  ASSERT_NFF(dstStartRunningAndCollecting());
  ASSERT_NFF(fakeSrcReplica_->replyAskForCheckpointSummariesMsg());
  auto ss = stDelegator_->getSourceSelector();
  const std::function<void(void)> trigger_source_change = [&]() {
    std::call_once(once_flag, [&] {
      std::unique_ptr<MessageBase> msg;
      // Generate prePrepare messages to trigger source selector to change the source to avoid primary.
      ASSERT_NFF(msg = dataGen_->generatePrePrepareMsg(ss.currentReplica()));
      for (uint16_t i = 1; i <= targetConfig_.minPrePrepareMsgsForPrimaryAwareness; i++) {
        auto cmsg = make_shared<ConsensusMsg>(msg->type(), msg->senderId());
        stDelegator_->peekConsensusMessage(cmsg);
      }
    });
  };
  ASSERT_NFF(getMissingblocksStage(EMPTY_FUNC, trigger_source_change));
  const auto& sources = stDelegator_->getSourceSelector().getActualSources();
  // TBD metric counters in source selector should be used to validate changed sources to avoid primary
  ASSERT_EQ(sources.size(), 2);
  validateSourceSelectorMetricCounters({{"total_replacements_", 2},
                                        {"replacement_due_to_no_source_", 1},
                                        {"replacement_due_to_source_same_as_primary_", 1},
                                        {"replacement_due_to_periodic_change_", 0},
                                        {"replacement_due_to_retransmission_timeout_", 0},
                                        {"replacement_due_to_bad_data_", 0}});
  ASSERT_NFF(getReservedPagesStage());
  // validate completion
  ASSERT_TRUE(testedReplicaIf_.onTransferringCompleteCalled_);
  ASSERT_EQ(FetchingState::NotFetching, stateTransfer_->getFetchingState());
}

TEST_F(BcStTest, dstPreprepareFromMultipleSourcesDuringStateTransfer) {
  ASSERT_NFF(initialize());
  std::once_flag once_flag;
  ASSERT_NFF(dstStartRunningAndCollecting());
  ASSERT_NFF(fakeSrcReplica_->replyAskForCheckpointSummariesMsg());
  auto ss = stDelegator_->getSourceSelector();
  const std::function<void(void)> generate_preprepare_messages = [&]() {
    std::call_once(once_flag, [&] {
      std::unique_ptr<MessageBase> msg;
      // Generate enough prePrepare messages but from more than one source so that source does not get changed
      ASSERT_NFF(msg = dataGen_->generatePrePrepareMsg(ss.currentReplica()));
      for (uint16_t i = 1; i <= targetConfig_.minPrePrepareMsgsForPrimaryAwareness - 1; i++) {
        auto cmsg = make_shared<ConsensusMsg>(msg->type(), msg->senderId());
        stDelegator_->peekConsensusMessage(cmsg);
      }
      auto cmsg = make_shared<ConsensusMsg>(msg->type(), (msg->senderId() + 1) % targetConfig_.numReplicas);
      stDelegator_->peekConsensusMessage(cmsg);
    });
  };
  ASSERT_NFF(getMissingblocksStage(EMPTY_FUNC, generate_preprepare_messages));
  const auto& sources = stDelegator_->getSourceSelector().getActualSources();
  // TBD metric counters in source selector should be used to validate changed sources to avoid primary
  ASSERT_EQ(sources.size(), 1);
  validateSourceSelectorMetricCounters({{"total_replacements_", 1},
                                        {"replacement_due_to_no_source_", 1},
                                        {"replacement_due_to_source_same_as_primary_", 0},
                                        {"replacement_due_to_periodic_change_", 0},
                                        {"replacement_due_to_retransmission_timeout_", 0},
                                        {"replacement_due_to_bad_data_", 0}});
  ASSERT_NFF(getReservedPagesStage());
  // validate completion
  ASSERT_TRUE(testedReplicaIf_.onTransferringCompleteCalled_);
  ASSERT_EQ(FetchingState::NotFetching, stateTransfer_->getFetchingState());
}

// Run a full state transfer with 3 cycles
TEST_F(BcStTest, dstFullStateTransferMultipleCycles) {
  vector<float> nextcycleSizeMultiplier{0.5, 0.25};  // How larger/smaller is the next cycle from the previous one
  ASSERT_NFF(initialize());
  ASSERT_NFF(cmnStartRunning());

  for (size_t i{0}; i < nextcycleSizeMultiplier.size() + 1; ++i) {
    ASSERT_NFF(dstStartCollecting());
    ASSERT_NFF(fakeSrcReplica_->replyAskForCheckpointSummariesMsg());
    ASSERT_NFF(getMissingblocksStage<void>());
    ASSERT_NFF(getReservedPagesStage());
    // now validate completion
    ASSERT_TRUE(testedReplicaIf_.onTransferringCompleteCalled_);
    ASSERT_EQ(FetchingState::NotFetching, stateTransfer_->getFetchingState());
    if (i != nextcycleSizeMultiplier.size())
      testState_.moveToNextCycle(testConfig_,
                                 appState_,
                                 testState_.maxRequiredBlockId + 1,
                                 testConfig_.lastReachedConsensusCheckpointNum +
                                     testConfig_.lastReachedConsensusCheckpointNum * nextcycleSizeMultiplier[i]);
  }
}

// Run ST while restarting multiple times during blocks collection stage
TEST_F(BcStTest, dstFullStateTransferWithRestarts) {
  ASSERT_NFF(initialize());
  ASSERT_NFF(dstStartRunningAndCollecting());
  ASSERT_NFF(fakeSrcReplica_->replyAskForCheckpointSummariesMsg());
  // Restart on 3 batches during collection
  std::set<size_t> execOnIterations{3, 5, 7};
  const std::function<void(void)> restart_on_specific_iterations = [&]() {
    dstRestartWithIterations(execOnIterations, FetchingState::GettingMissingBlocks);
  };
  ASSERT_NFF(getMissingblocksStage<void>(restart_on_specific_iterations, EMPTY_FUNC));
  ASSERT_NFF(getReservedPagesStage());
  // now validate completion
  ASSERT_TRUE(testedReplicaIf_.onTransferringCompleteCalled_);
  ASSERT_EQ(FetchingState::NotFetching, stateTransfer_->getFetchingState());
}

// Since state is getting missing blocks, replica re-set preffered group and continues without the rejecting source
TEST_F(BcStTest, dstSetNewPrefferedReplicasOnFetchBlocksMsgRejection) {
  std::once_flag once_flag;
  const std::function<void(void)> corruptFetchBlocksMsgRequestOnce = [&]() {
    std::call_once(once_flag, [&] {
      // corrupt the sent message
      ASSERT_EQ(testedReplicaIf_.sent_messages_.size(), 1);
      const auto& msg = testedReplicaIf_.sent_messages_.front();
      ASSERT_NFF(assertMsgType(msg, MsgType::FetchBlocks));
      auto fetchBlocksMsg = reinterpret_cast<FetchBlocksMsg*>(msg.data_.get());
      fetchBlocksMsg->minBlockId = 0;
      fetchBlocksMsg->maxBlockId = 0;

      // remove preferred replicas in destination, to trigger an entry into new cycle
      stDelegator_->clearPreferredReplicas();
    });
  };

  targetConfig_.maxFetchRetransmissions = 1;  // to trigger an immidiate source change after single msg corruption
  ASSERT_NFF(initialize());
  ASSERT_NFF(dstStartRunningAndCollecting());
  ASSERT_NFF(fakeSrcReplica_->replyAskForCheckpointSummariesMsg());
  ASSERT_NFF(getMissingblocksStage(corruptFetchBlocksMsgRequestOnce, EMPTY_FUNC));
  ASSERT_NFF(getReservedPagesStage());
  // now validate completion
  ASSERT_TRUE(testedReplicaIf_.onTransferringCompleteCalled_);
  ASSERT_EQ(FetchingState::NotFetching, stateTransfer_->getFetchingState());
  ASSERT_NFF(compareAppStateblocks(testState_.maxRequiredBlockId - testState_.numBlocksToCollect + 1,
                                   testState_.maxRequiredBlockId));
}

// Since no reply, replica enters a new cycle.
// The assumption is naive - as if all messages to all sources were not replied. In practice it is not tracked anywhere
// in code.
TEST_F(BcStTest, dstEndterInternalCycleOnFetchReservedPagesNotReplied) {
  ASSERT_NFF(initialize());

  // 1st cycle - source will not answer destination request for reserved pages
  ASSERT_NFF(dstStartRunningAndCollecting());
  ASSERT_NFF(fakeSrcReplica_->replyAskForCheckpointSummariesMsg());
  ASSERT_NFF(getMissingblocksStage<void>());
  // remove preferred replicas in destination, to trigger an entry into new cycle
  stDelegator_->clearPreferredReplicas();
  ASSERT_NFF(getReservedPagesStage(true, true, 0));
  ASSERT_EQ(FetchingState::GettingCheckpointSummaries, stateTransfer_->getFetchingState());

  // 2nd cycle starts, this time nothing 'bad' happens, but cycle is only for getting the reserved pages
  ASSERT_NFF(fakeSrcReplica_->replyAskForCheckpointSummariesMsg(false));
  ASSERT_NFF(getReservedPagesStage());

  ASSERT_TRUE(testedReplicaIf_.onTransferringCompleteCalled_);
  ASSERT_EQ(FetchingState::NotFetching, stateTransfer_->getFetchingState());
  ASSERT_NFF(compareAppStateblocks(testState_.maxRequiredBlockId - testState_.numBlocksToCollect + 1,
                                   testState_.maxRequiredBlockId));
}

/////////////////////////////////////////////////////////
//
//       BcStTest Source Test Cases
//
/////////////////////////////////////////////////////////

TEST_F(BcStTest, srcHandleAskForCheckpointSummariesMsg) {
  testConfig_.testTarget = TestConfig::TestTarget::SOURCE;
  ASSERT_NFF(initialize());
  ASSERT_NFF(cmnStartRunning());
  // Generate the data needed for a tested ST backup replica
  ASSERT_NFF(dataGen_->generateBlocks(appState_, appState_.getGenesisBlockNum() + 1, testState_.maxRequiredBlockId));
  ASSERT_NFF(dataGen_->generateCheckpointDescriptors(appState_,
                                                     datastore_,
                                                     testState_.minRepliedCheckpointNum,
                                                     testState_.maxRepliedCheckpointNum,
                                                     stDelegator_->getRvbManager()));
  // Fake ask for checkpoint summaries
  fakeDstReplica_->sendAskForCheckpointSummariesMsg(testState_.lastCheckpointKnownToRequester);
  // Validate response from tested ST backup replica
  ASSERT_NFF(srcAssertCheckpointSummariesSent(testState_.minRepliedCheckpointNum, testState_.maxRepliedCheckpointNum));
}

TEST_F(BcStTest, srcHandleFetchBlocksMsg) {
  testConfig_.testTarget = TestConfig::TestTarget::SOURCE;
  ASSERT_NFF(initialize());
  ASSERT_NFF(cmnStartRunning());
  // Generate the data needed for a tested ST backup replica
  ASSERT_NFF(dataGen_->generateBlocks(appState_, appState_.getGenesisBlockNum() + 1, testState_.maxRequiredBlockId));
  ASSERT_NFF(dataGen_->generateCheckpointDescriptors(appState_,
                                                     datastore_,
                                                     testState_.minRepliedCheckpointNum,
                                                     testState_.maxRepliedCheckpointNum,
                                                     stDelegator_->getRvbManager()));
  ASSERT_NFF(fakeDstReplica_->sendFetchBlocksMsg(testState_.minRequiredBlockId, testState_.maxRequiredBlockId));
  uint64_t minExpectedBlockId = (testState_.numBlocksToCollect > targetConfig_.maxNumberOfChunksInBatch)
                                    ? (testState_.maxRequiredBlockId - targetConfig_.maxNumberOfChunksInBatch + 1)
                                    : testState_.minRequiredBlockId;
  ASSERT_NFF(srcAssertItemDataMsgBatchSentWithBlocks(minExpectedBlockId, testState_.maxRequiredBlockId));
}

TEST_F(BcStTest, srcHandleFetchResPagesMsg) {
  testConfig_.testTarget = TestConfig::TestTarget::SOURCE;
  // we want to make sure size of vBlock will enter a single chunk
  testConfig_.maxNumberOfUpdatedReservedPages =
      targetConfig_.maxNumberOfChunksInBatch /
      (targetConfig_.sizeOfReservedPage / targetConfig_.maxBlockSize + 1);  // approx calculation
  targetConfig_.maxBlockSize = std::max(
      targetConfig_.sizeOfReservedPage + testConfig_.maxNumberOfUpdatedReservedPages * targetConfig_.sizeOfReservedPage,
      targetConfig_.maxBlockSize);
  targetConfig_.maxChunkSize = targetConfig_.maxBlockSize;
  ASSERT_NFF(initialize());
  ASSERT_NFF(cmnStartRunning());
  // Generate the data needed for a tested ST backup replica
  ASSERT_NFF(dataGen_->generateBlocks(appState_, appState_.getGenesisBlockNum() + 1, testState_.maxRequiredBlockId));
  ASSERT_NFF(dataGen_->generateCheckpointDescriptors(appState_,
                                                     datastore_,
                                                     testState_.minRepliedCheckpointNum,
                                                     testState_.maxRepliedCheckpointNum,
                                                     stDelegator_->getRvbManager()));
  ASSERT_NFF(fakeDstReplica_->sendFetchResPagesMsg(testState_.lastCheckpointKnownToRequester,
                                                   testState_.maxRepliedCheckpointNum));
  ASSERT_NFF(srcAssertItemDataMsgBatchSentWithResPages(1, testState_.maxRepliedCheckpointNum));
}

/////////////////////////////////////////////////////////
//
//       BcStTest Backup Replica (Initialization, Checkpointing)
//
/////////////////////////////////////////////////////////

// Check that a backup replica save and load checkpoints, in particular the RVT as part of the CP
TEST_F(BcStTest, bkpCheckCheckpointsPersistency) {
  ASSERT_NFF(initialize());
  ASSERT_NFF(cmnStartRunning());
  ASSERT_NFF(dataGen_->generateBlocks(appState_, appState_.getGenesisBlockNum() + 1, testState_.maxRequiredBlockId));
  ASSERT_NFF(dataGen_->generateCheckpointDescriptors(appState_,
                                                     datastore_,
                                                     testState_.minRepliedCheckpointNum,
                                                     testState_.maxRepliedCheckpointNum,
                                                     stDelegator_->getRvbManager()));
  auto rvt = stDelegator_->getRvt();
  auto h1 = rvt->getRootCurrentValueStr();
  ASSERT_NFF(dstRestart(false, FetchingState::NotFetching));
  rvt = stDelegator_->getRvt();
  auto h2 = rvt->getRootCurrentValueStr();
  ASSERT_EQ(h1, h2);
  testConfig_.productDbDeleteOnEnd = true;
}

// Check that a backup replica save and load pruned block digests which were not yet added to the RVT
TEST_F(BcStTest, bkpCheckCheckPruningPersistency) {
  ASSERT_NFF(initialize());
  ASSERT_NFF(cmnStartRunning());
  ASSERT_NFF(dataGen_->generateBlocks(appState_, appState_.getGenesisBlockNum() + 1, testState_.maxRequiredBlockId));
  ASSERT_NFF(dataGen_->generateCheckpointDescriptors(appState_,
                                                     datastore_,
                                                     testState_.minRepliedCheckpointNum,
                                                     testState_.maxRepliedCheckpointNum,
                                                     stDelegator_->getRvbManager()));
  uint64_t midBlockId =
      testState_.maxRequiredBlockId - ((testState_.maxRequiredBlockId - appState_.getGenesisBlockNum() + 1) / 2);
  ASSERT_GT(midBlockId, appState_.getGenesisBlockNum() + 1);
  ASSERT_LT(midBlockId, testState_.maxRequiredBlockId);
  auto rvbm = stDelegator_->getRvbManager();
  rvbm->reportLastAgreedPrunableBlockId(midBlockId);
  const auto digestsBefore = stDelegator_->getPrunedBlocksDigests();
  ASSERT_NFF(dstRestart(false, FetchingState::NotFetching));
  const auto digestsafter = stDelegator_->getPrunedBlocksDigests();
  ASSERT_EQ(digestsBefore, digestsafter);
  testConfig_.productDbDeleteOnEnd = true;
}

// Check inter-versions compatibility: period to version 1.6 there is no RVT data in checkpoint.
// We would like to check that replica is able to reconstruct the whole RVT from storage, when no data is found in
// Checkpoint
TEST_F(BcStTest, ValidateRvbDataInitialSource) {
  // do not store RVB data in checkpoints (simulate v1.5)
  targetConfig_.enableStoreRvbDataDuringCheckpointing = false;
  ASSERT_NFF(initialize());
  ASSERT_NFF(cmnStartRunning());
  auto rvt = stDelegator_->getRvt();
  auto rvbm = stDelegator_->getRvbManager();
  std::string root_hash;

  // Node is up with an empty storage: Check that tree is empty and RVB data source is NIL
  ASSERT_EQ(rvbm->getRvbDataSource(), RVBManager::RvbDataInitialSource::NIL);
  ASSERT_NFF(dataGen_->generateBlocks(appState_, appState_.getGenesisBlockNum() + 1, testState_.maxRequiredBlockId));
  ASSERT_TRUE(rvt->getRootCurrentValueStr().empty());

  // Create some checkpoints. Since enableStoreRvbDataDuringCheckpointing=false, no RVB data is stored in dataStore
  // This will trigger the next stage to reconstruct from storage
  for (size_t i{testState_.minRepliedCheckpointNum}; i <= testState_.maxRepliedCheckpointNum; ++i) {
    stDelegator_->createCheckpointOfCurrentState(i);
  }

  // Restart the replica and see that it reconstructed the tree from storage - checkpoints are found but there is no
  // RVB data inside
  ASSERT_NFF(dstRestart(false, FetchingState::NotFetching));
  ASSERT_NFF(dataGen_->generateBlocks(appState_, appState_.getGenesisBlockNum() + 1, testState_.maxRequiredBlockId));
  rvt = stDelegator_->getRvt();
  rvbm = stDelegator_->getRvbManager();
  root_hash = rvt->getRootCurrentValueStr();
  ASSERT_EQ(rvbm->getRvbDataSource(), RVBManager::RvbDataInitialSource::FROM_STORAGE_RECONSTRUCTION);
  ASSERT_TRUE(!root_hash.empty());

  targetConfig_.enableStoreRvbDataDuringCheckpointing = true;
  ASSERT_NFF(dstRestart(false, FetchingState::NotFetching));

  // create new checkpoints this time with RVB data. Then restart the replica, expect RvbDataInitialSource ==
  // FROM_STORAGE_CP
  testState_.minRequiredBlockId = testState_.maxRequiredBlockId + 1;
  uint64_t nextCheckpointNum = datastore_->getLastStoredCheckpoint() + 1;
  testState_.maxRequiredBlockId += testConfig_.checkpointWindowSize;
  ASSERT_NFF(dataGen_->generateBlocks(appState_, testState_.minRequiredBlockId, testState_.maxRequiredBlockId));
  stDelegator_->createCheckpointOfCurrentState(nextCheckpointNum);
  ASSERT_NFF(dstRestart(false, FetchingState::NotFetching));
  rvt = stDelegator_->getRvt();
  rvbm = stDelegator_->getRvbManager();
  root_hash = rvt->getRootCurrentValueStr();
  ASSERT_EQ(rvbm->getRvbDataSource(), RVBManager::RvbDataInitialSource::FROM_STORAGE_CP);
  ASSERT_TRUE(!root_hash.empty());

  // Get the serialized data, and set it back, expect RvbDataInitialSource == FROM_NETWORK
  auto rvbData = rvbm->getRvbData();
  string s = rvbData.str();
  rvbm->setRvbData(s.data(), s.size(), testState_.minRequiredBlockId, testState_.maxRequiredBlockId);
  ASSERT_EQ(rvbm->getRvbDataSource(), RVBManager::RvbDataInitialSource::FROM_NETWORK);

  testConfig_.productDbDeleteOnEnd = true;
}

class BcStTestParamFixture3 : public BcStTest,
                              public testing::WithParamInterface<tuple<size_t, size_t, size_t, size_t, bool>> {};

// generate blocks an checkpoint them to simulate consensus "advancing"
// Then validate the checkpoints and compare the in memory in the one built from the checkpoint data
TEST_P(BcStTestParamFixture3, bkpValidateCheckpointingWithConsensusCommitsAndPruning) {
  auto maxBlockIdOnFirstCycle = get<0>(GetParam()) * testConfig_.checkpointWindowSize / 100;
  auto numBlocksToAdd = get<1>(GetParam()) * testConfig_.checkpointWindowSize / 100;
  auto numBlocksToPrune = get<2>(GetParam()) * testConfig_.checkpointWindowSize / 100;
  auto totalCP = get<3>(GetParam());
  bool resetartBetweenCP = get<4>(GetParam());
  bool firstIteration = true;

  ASSERT_NFF(initialize());
  ASSERT_NFF(cmnStartRunning());
  uint64_t nextCheckpointNum = datastore_->getLastStoredCheckpoint() + 1;

  uint64_t minBlockInCp = appState_.getGenesisBlockNum() + 1;
  uint64_t maxBlockInCp = maxBlockIdOnFirstCycle;
  uint64_t lastTotalLevels{}, lastTotalNodes{};
  uint64_t pruneTillBlockId = (numBlocksToPrune == 0) ? 0 : minBlockInCp + numBlocksToPrune - 1;
  ASSERT_GT(maxBlockInCp, minBlockInCp);
  for (size_t i{}; i < totalCP; ++i) {
    // Add blocks
    if (firstIteration || (numBlocksToAdd > 0)) {
      ASSERT_NFF(dataGen_->generateBlocks(appState_, minBlockInCp, maxBlockInCp));
      firstIteration = false;
    }
    // Prune blocks
    if (pruneTillBlockId > 0) {
      auto rvbm = stDelegator_->getRvbManager();
      rvbm->reportLastAgreedPrunableBlockId(pruneTillBlockId);
    }
    // create checkpoint
    if (resetartBetweenCP) {
      ASSERT_NFF(dstRestart(false, FetchingState::NotFetching));
    }
    stDelegator_->createCheckpointOfCurrentState(nextCheckpointNum);

    // Fetch the checkpoint, construct the tree, and check that number of nodes grows as expected
    ASSERT_TRUE(datastore_->hasCheckpointDesc(nextCheckpointNum));
    auto desc = datastore_->getCheckpointDesc(nextCheckpointNum);
    ASSERT_EQ(desc.checkpointNum, nextCheckpointNum);
    ASSERT_EQ(desc.maxBlockId, maxBlockInCp);
    ASSERT_TRUE(!desc.rvbData.empty());

    RangeValidationTree helper_rvt(GL, targetConfig_.RVT_K, targetConfig_.fetchRangeSize);
    auto rvt = stDelegator_->getRvt();

    std::istringstream rvb_data(std::string(reinterpret_cast<const char*>(desc.rvbData.data()), desc.rvbData.size()));
    ASSERT_TRUE(helper_rvt.setSerializedRvbData(rvb_data));
    ASSERT_NFF(stDelegator_->validateEqualRVTs(helper_rvt, *rvt));
    ASSERT_TRUE(!helper_rvt.getRootCurrentValueStr().empty());

    // leave for debug
    // helper_rvt.printToLog(LogPrintVerbosity::DETAILED);
    // rvt->printToLog(LogPrintVerbosity::DETAILED);

    // when only pruning, tree must shrink over timestartCollectingStateInternal
    // when only adding tree must grow over time
    if (lastTotalNodes > 0) {
      if ((numBlocksToAdd > 0) && numBlocksToPrune == 0) {
        ASSERT_LE(lastTotalNodes, rvt->totalNodes());
      } else if ((numBlocksToAdd == 0) && numBlocksToPrune > 0) {
        ASSERT_GE(lastTotalNodes, rvt->totalNodes());
      }
    }
    if (lastTotalLevels > 0) {
      if ((numBlocksToAdd > 0) && numBlocksToPrune == 0) {
        ASSERT_LE(lastTotalLevels, rvt->totalLevels());
      } else if ((numBlocksToAdd == 0) && numBlocksToPrune > 0) {
        ASSERT_GE(lastTotalLevels, rvt->totalLevels());
      }
    }
    lastTotalNodes = rvt->totalNodes();
    lastTotalLevels = rvt->totalLevels();

    nextCheckpointNum++;
    if (numBlocksToAdd) {
      minBlockInCp = maxBlockInCp + 1;
      maxBlockInCp = minBlockInCp + numBlocksToAdd - 1;
    }
    if (numBlocksToPrune > 0) {
      pruneTillBlockId += numBlocksToPrune - 1;
    }
  }
}

// All 1st 3 elements are % of testConfig_.checkpointWindowSize. They can be > 100% too.
// 1st element - max block ID to reach while adding blocks on 1st cycle
// 2nd element - # blocks to add on every next cycle
// 3rd element - # blocks to prune each cycle
// 4th element - # of cycles
// 5th element - resetart between checkpoints?
using BcStTestParamFixtureInput3 = tuple<size_t, size_t, size_t, size_t, bool>;
INSTANTIATE_TEST_CASE_P(BcStTest,
                        BcStTestParamFixture3,
                        ::testing::Values(
                            // Add blocks only
                            BcStTestParamFixtureInput3(100, 100, 0, 100, false),
                            // Prune blocks only
                            BcStTestParamFixtureInput3(1000, 0, 100, 9, false),
                            // Add1 blocks and Prune
                            BcStTestParamFixtureInput3(100, 100, 50, 100, false),
                            // Add blocks and Prune II
                            BcStTestParamFixtureInput3(100, 100, 5, 500, false),
                            // Add blocks only and restart between checkpointing
                            BcStTestParamFixtureInput3(100, 100, 0, 100, true),
                            // Prune blocks only and restart between checkpointing
                            BcStTestParamFixtureInput3(1000, 0, 100, 9, true),
                            // Add blocks and Prune and restart between checkpointing
                            BcStTestParamFixtureInput3(100, 100, 50, 100, true)), );

}  // namespace bftEngine::bcst::impl

int main(int argc, char** argv) {
  srand(time(NULL));
  UserInput::getInstance()->extractUserInput(argc, argv);
  testing::InitGoogleTest(&argc, argv);
  testing::FLAGS_gtest_death_test_style =
      "threadsafe";  // mitigate the risks of testing in a possibly multithreaded environment

  return RUN_ALL_TESTS();
}<|MERGE_RESOLUTION|>--- conflicted
+++ resolved
@@ -35,15 +35,12 @@
 #include "direct_kv_db_adapter.h"
 #include "memorydb/client.h"
 #include "storage/direct_kv_key_manipulator.h"
-<<<<<<< HEAD
-=======
 #include "ReservedPagesMock.hpp"
 #include "EpochManager.hpp"
 #include "messages/PrePrepareMsg.hpp"
 #include "hex_tools.h"  //leave for debug
 #include "RVBManager.hpp"
 #include "RangeValidationTree.hpp"
->>>>>>> 59182889
 
 #ifdef USE_ROCKSDB
 #include "rocksdb/client.h"
@@ -370,7 +367,7 @@
   void deleteOldCheckpoints(uint64_t checkpointNumber, DataStoreTransaction* txn) {
     stateTransfer_->deleteOldCheckpoints(checkpointNumber, txn);
   }
-  std::vector<std::pair<BlockId, STDigest>> getPrunedBlocksDigests() {
+  std::vector<std::pair<BlockId, Digest>> getPrunedBlocksDigests() {
     return stateTransfer_->rvbm_->pruned_blocks_digests_;
   }
   void fillHeaderOfVirtualBlock(std::unique_ptr<char[]>& rawVBlock,
@@ -380,7 +377,7 @@
                                  char* position,
                                  uint32_t pageId,
                                  uint64_t checkpointNumber,
-                                 const STDigest& pageDigest,
+                                 const Digest& pageDigest,
                                  uint32_t sizeOfReservedPage);
   uint32_t getSizeOfVirtualBlock(char* virtualBlock, uint32_t pageSize) {
     return stateTransfer_->getSizeOfVirtualBlock(virtualBlock, pageSize);
@@ -645,7 +642,7 @@
 
     ASSERT_NFF(generateReservedPages(datastore, i));
     DataStore::ResPagesDescriptor* resPagesDesc = datastore->getResPagesDescriptor(i);
-    STDigest digestOfResPagesDescriptor;
+    Digest digestOfResPagesDescriptor;
     BCStateTran::computeDigestOfPagesDescriptor(resPagesDesc, digestOfResPagesDescriptor);
 
     desc.digestOfResPagesDescriptor = digestOfResPagesDescriptor;
@@ -662,7 +659,7 @@
   std::unique_ptr<char[]> buffer(new char[targetConfig_.sizeOfReservedPage]);
   for (uint32_t pageId{0}; pageId < testConfig_.maxNumberOfUpdatedReservedPages; ++pageId) {
     ConcordAssertLT(idx, testConfig_.maxNumberOfUpdatedReservedPages);
-    STDigest pageDigest;
+    Digest pageDigest;
     fillRandomBytes(buffer.get(), targetConfig_.sizeOfReservedPage);
     BCStateTran::computeDigestOfPage(
         pageId, checkpointNumber, buffer.get(), targetConfig_.sizeOfReservedPage, pageDigest);
@@ -694,7 +691,7 @@
                                                   char* position,
                                                   uint32_t pageId,
                                                   uint64_t checkpointNumber,
-                                                  const STDigest& pageDigest,
+                                                  const Digest& pageDigest,
                                                   uint32_t sizeOfReservedPage) {
   BCStateTran::ElementOfVirtualBlock* currElement = reinterpret_cast<BCStateTran::ElementOfVirtualBlock*>(position);
   currElement->pageId = pageId;
@@ -750,49 +747,6 @@
     } else {
       ASSERT_EQ(lmA[i], lmB[i]);
     }
-<<<<<<< HEAD
-    /////////////////////////////////////////////////////////
-    //      Source (Mock) Replies
-    /////////////////////////////////////////////////////////
-    void ReplyAskForCheckpointSummariesMsg() {
-      const uint64_t toCheckpoint = testParams_.lastReachedcheckpointNum;
-      const uint64_t fromCheckpoint = testParams_.lastReachedcheckpointNum - maxNumOfRequiredStoredCheckpoints + 1;
-      vector<unique_ptr<CheckpointSummaryMsg>> checkpointSummaryReplies;
-
-      // Generate all the blocks until lastBlock of the last checkpoint
-      auto lastBlockId = (toCheckpoint + 1) * checkpointWindowSize;
-      GenerateBlocks(app_state_.getGenesisBlockNum() + 1, lastBlockId);
-
-      // Compute digest of last block
-      StateTransferDigest lastBlockDigest;
-      const auto& lastBlk = generatedBlocks_[lastBlockId];
-      computeBlockDigest(
-          lastBlockId, reinterpret_cast<const char*>(lastBlk.get()), lastBlk->totalBlockSize, &lastBlockDigest);
-
-      // build a single copy of all replied messages, push to a vector
-      const auto& firstMsg = replica_.sent_messages_.front();
-      auto firstAskForCheckpointSummariesMsg = reinterpret_cast<AskForCheckpointSummariesMsg*>(firstMsg.data_.get());
-      for (uint64_t i = toCheckpoint; i >= fromCheckpoint; i--) {
-        unique_ptr<CheckpointSummaryMsg> reply = make_unique<CheckpointSummaryMsg>();
-        reply->checkpointNum = i;
-        reply->lastBlock = (i + 1) * checkpointWindowSize;
-        auto digestBytes = reply->digestOfLastBlock.getForUpdate();
-        if (i == toCheckpoint)
-          memcpy(digestBytes, &lastBlockDigest, sizeof(lastBlockDigest));
-        else {
-          auto blk = generatedBlocks_[reply->lastBlock + 1];
-          memcpy(digestBytes, &blk->digestPrev, sizeof(blk->digestPrev));
-        }
-        GenerateReservedPages(i);
-        DataStore::ResPagesDescriptor* resPagesDesc = mockedDatastore_->getResPagesDescriptor(i);
-        Digest digestOfResPagesDescriptor;
-        BCStateTran::computeDigestOfPagesDescriptor(resPagesDesc, digestOfResPagesDescriptor);
-
-        reply->digestOfResPagesDescriptor = digestOfResPagesDescriptor;
-        reply->requestMsgSeqNum = firstAskForCheckpointSummariesMsg->msgSeqNum;
-        checkpointSummaryReplies.push_back(move(reply));
-      }
-=======
   }
   ASSERT_EQ(rvtA.max_rvb_index_, rvtB.max_rvb_index_);
   ASSERT_EQ(rvtA.min_rvb_index_, rvtB.min_rvb_index_);
@@ -802,7 +756,6 @@
     ASSERT_EQ(rvtA.root_->insertion_counter_, rvtB.root_->insertion_counter_);
   }
 }
->>>>>>> 59182889
 
 void BcStTestDelegator::clearPreferredReplicas(const std::set<uint16_t>& replicasToKeep) {
   stateTransfer_->sourceSelector_.preferredReplicas_ = replicasToKeep;
@@ -1013,22 +966,6 @@
   testedReplicaIf_.sent_messages_.pop_front();
 }
 
-<<<<<<< HEAD
-   protected:
-    void GenerateReservedPages(uint64_t checkpointNumber) {
-      uint32_t idx = 0;
-      std::unique_ptr<char[]> buffer(new char[config_.sizeOfReservedPage]);
-      for (uint32_t pageId{0}; pageId < maxNumberOfUpdatedReservedPages; ++pageId) {
-        ConcordAssertLT(idx, maxNumberOfUpdatedReservedPages);
-        Digest pageDigest;
-        fillRandomBytes(buffer.get(), config_.sizeOfReservedPage);
-        BCStateTran::computeDigestOfPage(
-            pageId, checkpointNumber, buffer.get(), config_.sizeOfReservedPage, pageDigest);
-        ASSERT_TRUE(!pageDigest.isZero());
-        mockedDatastore_->setResPage(pageId, checkpointNumber, pageDigest, buffer.get());
-        idx++;
-      }
-=======
 // To ASSERT_ / EXPECT_  inside this function, we must pass output as a parameter
 void FakeSources::replyResPagesMsg(bool& outDoneSending) {
   ASSERT_EQ(testedReplicaIf_.sent_messages_.size(), 1);
@@ -1067,7 +1004,6 @@
                                               resPagesDesc->d[pageId].pageDigest,
                                               targetConfig_.sizeOfReservedPage);
       idx++;
->>>>>>> 59182889
     }
   }
   ASSERT_TRUE(rawVBlock_.get());
