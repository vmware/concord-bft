--- conflicted
+++ resolved
@@ -72,15 +72,9 @@
     fileStorage->atomicWrite(objId1, objOutBuf, sizeof(objOut));
     verifyData(*fileStorage, objId1);
 
-<<<<<<< HEAD
-    const uint16_t objId2 = 2;
-    const uint16_t objId3 = 3;
-    const uint16_t objId4 = 4;
-=======
     const uint32_t objId2 = 2;
     const uint32_t objId3 = 3;
     const uint32_t objId4 = 4;
->>>>>>> f5ccba6a
     fileStorage->beginAtomicWriteOnlyTransaction();
     fileStorage->writeInTransaction(objId2, objOutBuf, sizeof(objOut));
     fileStorage->writeInTransaction(objId3, objOutBuf, sizeof(objOut));
