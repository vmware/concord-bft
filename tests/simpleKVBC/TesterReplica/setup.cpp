// Concord
//
// Copyright (c) 2019-2020 VMware, Inc. All Rights Reserved.
//
// This product is licensed to you under the Apache 2.0 license (the "License").
// You may not use this product except in compliance with the Apache 2.0
// License.
//
// This product may include a number of subcomponents with separate copyright
// notices and license terms. Your use of these subcomponents is subject to the
// terms and conditions of the subcomponent's license, as noted in the LICENSE
// file.

#include <thread>
#include <sys/param.h>
#include <string>
#include <cstring>
#include <getopt.h>
#include <unistd.h>
#include <tuple>
#include <chrono>
#include <memory>

#include "Logger.hpp"
#include "setup.hpp"
#include "communication/CommFactory.hpp"
#include "config/test_comm_config.hpp"
#include "commonKVBTests.hpp"
#include "memorydb/client.h"
#include "string.hpp"
#include "config/config_file_parser.hpp"
#include "direct_kv_storage_factory.h"
#include "merkle_tree_storage_factory.h"
#include "secrets_manager_plain.h"

#include <boost/algorithm/string.hpp>
#include <experimental/filesystem>

#include "strategy/ByzantineStrategy.hpp"
#include "strategy/ShufflePrePrepareMsgStrategy.hpp"
#include "strategy/MangledPreProcessResultMsgStrategy.hpp"
#include "WrapCommunication.hpp"

namespace fs = std::experimental::filesystem;

namespace concord::kvbc {

using bft::communication::WrapCommunication;

std::unique_ptr<TestSetup> TestSetup::ParseArgs(int argc, char** argv) {
  std::stringstream args;
  for (int i{1}; i < argc; ++i) {
    args << argv[i] << " ";
  }
  LOG_INFO(GL, "Parsing" << KVLOG(argc) << " arguments, args:" << args.str());
  try {
    // used to get info from parsing the key file
    bftEngine::ReplicaConfig& replicaConfig = bftEngine::ReplicaConfig::instance();
    replicaConfig.numOfClientProxies = 0;
    replicaConfig.numOfExternalClients = 30;
    replicaConfig.concurrencyLevel = 3;
    replicaConfig.debugStatisticsEnabled = true;
    replicaConfig.viewChangeTimerMillisec = 45 * 1000;
    replicaConfig.statusReportTimerMillisec = 10 * 1000;
    replicaConfig.preExecutionFeatureEnabled = true;
    replicaConfig.clientBatchingEnabled = true;
    replicaConfig.pruningEnabled_ = true;
    replicaConfig.numBlocksToKeep_ = 10;
    replicaConfig.timeServiceEnabled = true;
    replicaConfig.set("sourceReplicaReplacementTimeoutMilli", 6000);
    replicaConfig.set("concord.bft.st.runInSeparateThread", true);
    replicaConfig.set("concord.bft.keyExchage.clientKeysEnabled", false);
    replicaConfig.preExecutionResultAuthEnabled = false;
    const auto persistMode = PersistencyMode::RocksDB;
    std::string keysFilePrefix;
    std::string commConfigFile;
    std::string s3ConfigFile;
    std::string certRootPath = "certs";
    std::string logPropsFile = "logging.properties";
    std::string principalsMapping;
    std::string txnSigningKeysPath;
    std::optional<std::uint32_t> cronEntryNumberOfExecutes;
    std::string byzantineStrategies;
    bool is_separate_communication_mode = false;

    static struct option longOptions[] = {{"replica-id", required_argument, 0, 'i'},
                                          {"key-file-prefix", required_argument, 0, 'k'},
                                          {"network-config-file", required_argument, 0, 'n'},
                                          {"status-report-timeout", required_argument, 0, 's'},
                                          {"view-change-timeout", required_argument, 0, 'v'},
                                          {"auto-primary-rotation-timeout", required_argument, 0, 'a'},
                                          {"s3-config-file", required_argument, 0, '3'},
                                          {"log-props-file", required_argument, 0, 'l'},
                                          {"key-exchange-on-start", required_argument, 0, 'e'},
                                          {"publish-client-keys", required_argument, 0, 'w'},
                                          {"cert-root-path", required_argument, 0, 'c'},
                                          {"consensus-batching-policy", required_argument, 0, 'b'},
                                          {"consensus-batching-max-reqs-size", required_argument, 0, 'm'},
                                          {"consensus-batching-max-req-num", required_argument, 0, 'q'},
                                          {"consensus-batching-flush-period", required_argument, 0, 'z'},
                                          {"consensus-concurrency-level", required_argument, 0, 'y'},
                                          {"replica-block-accumulation", no_argument, 0, 'u'},
                                          {"send-different-messages-to-different-replica", no_argument, 0, 'd'},
                                          {"principals-mapping", optional_argument, 0, 'p'},
                                          {"txn-signing-key-path", optional_argument, 0, 't'},
                                          {"operator-public-key-path", optional_argument, 0, 'o'},
                                          {"cron-entry-number-of-executes", optional_argument, 0, 'r'},
                                          {"replica-byzantine-strategies", optional_argument, 0, 'g'},
                                          {"pre-exec-result-auth", no_argument, 0, 'x'},
                                          {0, 0, 0, 0}};
    int o = 0;
    int optionIndex = 0;
    LOG_INFO(GL, "Command line options:");
<<<<<<< HEAD
    while ((o = getopt_long(argc, argv, "i:k:n:s:v:a:3:l:e:w:c:b:m:q:z:y:up:t:o:r:g:x:f:", longOptions, &optionIndex)) !=
=======
    while ((o = getopt_long(argc, argv, "i:k:n:s:v:a:3:l:e:w:c:b:m:q:z:y:udp:t:o:r:g:x", longOptions, &optionIndex)) !=
>>>>>>> 9bf45f07
           -1) {
      switch (o) {
        case 'i': {
          replicaConfig.replicaId = concord::util::to<std::uint16_t>(std::string(optarg));
        } break;
        case 'k': {
          if (optarg[0] == '-') throw std::runtime_error("invalid argument for --key-file-prefix");
          keysFilePrefix = optarg;
        } break;
        case 'n': {
          if (optarg[0] == '-') throw std::runtime_error("invalid argument for --network-config-file");
          commConfigFile = optarg;
        } break;
        case 's': {
          replicaConfig.statusReportTimerMillisec = concord::util::to<std::uint16_t>(std::string(optarg));
        } break;
        case 'v': {
          replicaConfig.viewChangeTimerMillisec = concord::util::to<std::uint16_t>(std::string(optarg));
          replicaConfig.viewChangeProtocolEnabled = true;
        } break;
        case 'a': {
          replicaConfig.autoPrimaryRotationTimerMillisec = concord::util::to<std::uint16_t>(std::string(optarg));
          replicaConfig.autoPrimaryRotationEnabled = true;
        } break;
        case '3': {
          if (optarg[0] == '-') throw std::runtime_error("invalid argument for --s3-config-file");
          s3ConfigFile = optarg;
        } break;
        case 'e': {
          replicaConfig.keyExchangeOnStart = true;
        } break;
        case 'w': {
          replicaConfig.set("concord.bft.keyExchage.clientKeysEnabled", true);
        } break;
        case 'y': {
          const auto concurrencyLevel = concord::util::to<std::uint16_t>(std::string(optarg));
          if (concurrencyLevel < 1 || concurrencyLevel > 30)
            throw std::runtime_error{"invalid argument for --consensus-concurrency-level"};
          replicaConfig.concurrencyLevel = concurrencyLevel;
        } break;
        case 'u': {
          replicaConfig.blockAccumulation = true;
          break;
        }
        case 'd': {
          is_separate_communication_mode = true;
          break;
        }
        case 'l': {
          logPropsFile = optarg;
          break;
        }
        case 'c': {
          certRootPath = optarg;
          break;
        }
        case 'b': {
          auto policy = concord::util::to<std::uint32_t>(std::string(optarg));
          if (policy < bftEngine::BATCH_SELF_ADJUSTED || policy > bftEngine::BATCH_ADAPTIVE)
            throw std::runtime_error{"invalid argument for --consensus-batching-policy"};
          replicaConfig.batchingPolicy = policy;
          break;
        }
        case 'm': {
          replicaConfig.maxBatchSizeInBytes = concord::util::to<std::uint32_t>(std::string(optarg));
          break;
        }
        case 'q': {
          replicaConfig.maxNumOfRequestsInBatch = concord::util::to<std::uint32_t>(std::string(optarg));
          break;
        }
        case 'z': {
          const auto batchFlushPeriod = concord::util::to<std::uint32_t>(std::string(optarg));
          if (!batchFlushPeriod) throw std::runtime_error{"invalid argument for --consensus-batching-flush-period"};
          replicaConfig.batchFlushPeriod = batchFlushPeriod;
          break;
        }
        case 'p': {
          principalsMapping = optarg;
          break;
        }
        case 't': {
          txnSigningKeysPath = optarg;
          break;
        }
        case 'o': {
          replicaConfig.pathToOperatorPublicKey_ = optarg;
          break;
        }
        case 'r': {
          cronEntryNumberOfExecutes = concord::util::to<std::uint32_t>(optarg);
          break;
        }
        case 'f': {
          bool time_service_option = concord::util::to<bool>(std::string(optarg));
          replicaConfig.timeServiceEnabled = time_service_option;
        case 'g': {
          byzantineStrategies = optarg;
          break;
        }
        case 'x': {
          replicaConfig.preExecutionResultAuthEnabled = true;
          break;
        }
        case '?': {
          throw std::runtime_error("invalid arguments");
        } break;

        default:
          break;
      }
    }

    if (keysFilePrefix.empty()) throw std::runtime_error("missing --key-file-prefix");

    // If -p and -t are set, enable clientTransactionSigningEnabled. If only one of them is set, throw an error
    if (!principalsMapping.empty() && !txnSigningKeysPath.empty()) {
      replicaConfig.clientTransactionSigningEnabled = true;
      TestSetup::setPublicKeysOfClients(principalsMapping, txnSigningKeysPath, replicaConfig.publicKeysOfClients);
    } else if (principalsMapping.empty() != txnSigningKeysPath.empty()) {
      throw std::runtime_error("Params principals-mapping and txn-signing-key-path must be set simultaneously.");
    }

    logging::Logger logger = logging::getLogger("skvbctest.replica");

    TestCommConfig testCommConfig(logger);
    testCommConfig.GetReplicaConfig(replicaConfig.replicaId, keysFilePrefix, &replicaConfig);
    uint16_t numOfReplicas =
        (uint16_t)(3 * replicaConfig.fVal + 2 * replicaConfig.cVal + 1 + replicaConfig.numRoReplicas);
    auto numOfClients =
        replicaConfig.numOfClientProxies ? replicaConfig.numOfClientProxies : replicaConfig.numOfExternalClients;
#ifdef USE_COMM_PLAIN_TCP
    bft::communication::PlainTcpConfig conf =
        testCommConfig.GetTCPConfig(true, replicaConfig.replicaId, numOfClients, numOfReplicas, commConfigFile);
#elif USE_COMM_TLS_TCP
    bft::communication::TlsTcpConfig conf = testCommConfig.GetTlsTCPConfig(
        true, replicaConfig.replicaId, numOfClients, numOfReplicas, commConfigFile, certRootPath);
#else
    bft::communication::PlainUdpConfig conf =
        testCommConfig.GetUDPConfig(true, replicaConfig.replicaId, numOfClients, numOfReplicas, commConfigFile);
#endif

    std::unique_ptr<bft::communication::ICommunication> comm(bft::communication::CommFactory::create(conf));

    if (!byzantineStrategies.empty()) {
      // Initialise all the strategies here at once.
      const std::vector<std::shared_ptr<concord::kvbc::strategy::IByzantineStrategy>> allStrategies = {
          std::make_shared<concord::kvbc::strategy::ShufflePrePrepareMsgStrategy>(logger),
          std::make_shared<concord::kvbc::strategy::MangledPreProcessResultMsgStrategy>(logger)};
      WrapCommunication::addStrategies(byzantineStrategies, ',', allStrategies);

      std::unique_ptr<bft::communication::ICommunication> wrappedComm =
          std::make_unique<WrapCommunication>(std::move(comm), is_separate_communication_mode, logger);
      comm.swap(wrappedComm);
      LOG_INFO(logger,
               "Starting the replica with strategies : " << byzantineStrategies << " and randomized send : "
                                                         << is_separate_communication_mode);
    }

    uint16_t metricsPort = conf.listenPort + 1000;

    LOG_INFO(logger, "\nReplica Configuration: \n" << replicaConfig);

    return std::unique_ptr<TestSetup>(new TestSetup{replicaConfig,
                                                    std::move(comm),
                                                    logger,
                                                    metricsPort,
                                                    persistMode == PersistencyMode::RocksDB,
                                                    s3ConfigFile,
                                                    logPropsFile,
                                                    cronEntryNumberOfExecutes});

  } catch (const std::exception& e) {
    LOG_FATAL(GL, "failed to parse command line arguments: " << e.what());
    throw;
  }
}

#ifdef USE_S3_OBJECT_STORE
concord::storage::s3::StoreConfig TestSetup::ParseS3Config(const std::string& s3ConfigFile) {
  ConfigFileParser parser(logger_, s3ConfigFile);
  if (!parser.Parse()) throw std::runtime_error("failed to parse" + s3ConfigFile);

  auto get_config_value = [&s3ConfigFile, &parser](const std::string& key) {
    std::vector<std::string> v = parser.GetValues(key);
    if (v.size()) {
      return v[0];
    } else {
      throw std::runtime_error("failed to parse " + s3ConfigFile + ": " + key + " is not set.");
    }
  };

  concord::storage::s3::StoreConfig config;
  config.bucketName = get_config_value("s3-bucket-name");
  config.accessKey = get_config_value("s3-access-key");
  config.protocol = get_config_value("s3-protocol");
  config.url = get_config_value("s3-url");
  config.secretKey = get_config_value("s3-secret-key");
  try {
    // TesterReplica is used for Apollo tests. Each test is executed against new blockchain, so we need brand new
    // bucket for the RO replica. To achieve this we use a hack - set the prefix to a uniqe value so each RO replica
    // writes in the same bucket but in different directory.
    // So if s3-path-prefix is NOT SET it is initialised to a unique value based on current time.
    config.pathPrefix = get_config_value("s3-path-prefix");
  } catch (std::runtime_error& e) {
    config.pathPrefix = std::to_string(std::chrono::high_resolution_clock::now().time_since_epoch().count());
  }

  LOG_INFO(logger_,
           "\nS3 Configuration:"
               << "\nbucket:\t\t" << config.bucketName << "\nprotocol:\t" << config.protocol << "\nurl:\t\t"
               << config.url);
  return config;
}
#endif

std::unique_ptr<IStorageFactory> TestSetup::GetStorageFactory() {
  // TODO handle persistancy mode
  std::stringstream dbPath;
  dbPath << BasicRandomTests::DB_FILE_PREFIX << GetReplicaConfig().replicaId;

#ifdef USE_S3_OBJECT_STORE
  if (GetReplicaConfig().isReadOnly) {
    if (s3ConfigFile_.empty()) throw std::runtime_error("--s3-config-file must be provided");
    const auto s3Config = ParseS3Config(s3ConfigFile_);
    return std::make_unique<v1DirectKeyValue::S3StorageFactory>(dbPath.str(), s3Config);
  }
#endif
  return std::make_unique<v2MerkleTree::RocksDBStorageFactory>(dbPath.str());
}

std::vector<std::string> TestSetup::getKeyDirectories(const std::string& path) {
  std::vector<std::string> result;
  if (!fs::exists(path) || !fs::is_directory(path)) {
    throw std::invalid_argument{"Transaction signing keys path doesn't exist at " + path};
  }
  for (auto& dir : fs::directory_iterator(path)) {
    if (fs::exists(dir) && fs::is_directory(dir)) {
      result.push_back(dir.path().string());
    }
  }
  return result;
}

void TestSetup::setPublicKeysOfClients(
    const std::string& principalsMapping,
    const std::string& keysRootPath,
    std::set<std::pair<const std::string, std::set<uint16_t>>>& publicKeysOfClients) {
  // The string principalsMapping looks like:
  // "11 12;13 14;15 16;17 18;19 20", for 10 client ids divided into 5 participants.

  LOG_INFO(GL, "" << KVLOG(principalsMapping, keysRootPath));
  std::vector<std::string> keysDirectories = TestSetup::getKeyDirectories(keysRootPath);
  std::vector<std::string> clientIdChunks;
  boost::split(clientIdChunks, principalsMapping, boost::is_any_of(";"));

  if (clientIdChunks.size() != keysDirectories.size()) {
    std::stringstream msg;
    msg << "Number of keys directory should match the number of sets of clientIds mappings in principals "
           "mapping string "
        << KVLOG(keysDirectories.size(), clientIdChunks.size(), principalsMapping);
    throw std::runtime_error(msg.str());
  }

  // Sort keysDirectories just to ensure ordering of the folders
  std::sort(keysDirectories.begin(), keysDirectories.end());

  // Build publicKeysOfClients of replicaConfig
  for (std::size_t i = 0; i < clientIdChunks.size(); ++i) {
    std::string keyFilePath =
        keysDirectories.at(i) + "/transaction_signing_pub.pem";  // Will be "../1/transaction_signing_pub.pem" etc.

    secretsmanager::SecretsManagerPlain smp;
    std::optional<std::string> keyPlaintext;
    keyPlaintext = smp.decryptFile(keyFilePath);
    if (keyPlaintext.has_value()) {
      // Each clientIdChunk would look like "11 12 13 14"
      std::vector<std::string> clientIds;
      boost::split(clientIds, clientIdChunks.at(i), boost::is_any_of(" "));
      std::set<uint16_t> clientIdsSet;
      for (const std::string& clientId : clientIds) {
        clientIdsSet.insert(std::stoi(clientId));
      }
      const std::string key = keyPlaintext.value();
      publicKeysOfClients.insert(std::pair<const std::string, std::set<uint16_t>>(key, clientIdsSet));
    } else {
      throw std::runtime_error("Key public_key.pem not found in directory " + keysDirectories.at(i));
    }
  }
}

}  // namespace concord::kvbc<|MERGE_RESOLUTION|>--- conflicted
+++ resolved
@@ -111,11 +111,7 @@
     int o = 0;
     int optionIndex = 0;
     LOG_INFO(GL, "Command line options:");
-<<<<<<< HEAD
-    while ((o = getopt_long(argc, argv, "i:k:n:s:v:a:3:l:e:w:c:b:m:q:z:y:up:t:o:r:g:x:f:", longOptions, &optionIndex)) !=
-=======
-    while ((o = getopt_long(argc, argv, "i:k:n:s:v:a:3:l:e:w:c:b:m:q:z:y:udp:t:o:r:g:x", longOptions, &optionIndex)) !=
->>>>>>> 9bf45f07
+    while ((o = getopt_long(argc, argv, "i:k:n:s:v:a:3:l:e:w:c:b:m:q:z:y:udp:t:o:r:g:x:f:", longOptions, &optionIndex)) !=
            -1) {
       switch (o) {
         case 'i': {
