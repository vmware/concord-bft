// Concord
//
// Copyright (c) 2019-2020 VMware, Inc. All Rights Reserved.
//
// This product is licensed to you under the Apache 2.0 license (the "License").
// You may not use this product except in compliance with the Apache 2.0
// License.
//
// This product may include a number of subcomponents with separate copyright
// notices and license terms. Your use of these subcomponents is subject to the
// terms and conditions of the subcomponent's license, as noted in the LICENSE
// file.

#include <thread>
#include <sys/param.h>
#include <string>
#include <cstring>
#include <getopt.h>
#include <unistd.h>
#include <tuple>
#include <chrono>
#include <memory>

#include "Logger.hpp"
#include "setup.hpp"
#include "communication/CommFactory.hpp"
#include "config/test_comm_config.hpp"
#include "commonKVBTests.hpp"
#include "memorydb/client.h"
#include "string.hpp"
#include "config/config_file_parser.hpp"
#include "direct_kv_storage_factory.h"
#include "merkle_tree_storage_factory.h"
#include "secrets_manager_plain.h"

#include <boost/algorithm/string.hpp>
#include <experimental/filesystem>

#include "WrapCommunication.hpp"

namespace fs = std::experimental::filesystem;

namespace concord::kvbc {

using bft::communication::WrapCommunication;

std::unique_ptr<TestSetup> TestSetup::ParseArgs(int argc, char** argv) {
  std::stringstream args;
  for (int i{1}; i < argc; ++i) {
    args << argv[i] << " ";
  }
  LOG_INFO(GL, "Parsing" << KVLOG(argc) << " arguments, args:" << args.str());
  try {
    // used to get info from parsing the key file
    bftEngine::ReplicaConfig& replicaConfig = bftEngine::ReplicaConfig::instance();
    replicaConfig.numOfClientProxies = 0;
    replicaConfig.numOfExternalClients = 30;
    replicaConfig.concurrencyLevel = 3;
    replicaConfig.debugStatisticsEnabled = true;
    replicaConfig.viewChangeTimerMillisec = 45 * 1000;
    replicaConfig.statusReportTimerMillisec = 10 * 1000;
    replicaConfig.preExecutionFeatureEnabled = true;
    replicaConfig.clientBatchingEnabled = true;
    replicaConfig.pruningEnabled_ = true;
    replicaConfig.numBlocksToKeep_ = 10;
    replicaConfig.timeServiceEnabled = true;
    replicaConfig.set("sourceReplicaReplacementTimeoutMilli", 6000);
    replicaConfig.set("concord.bft.st.runInSeparateThread", true);
    replicaConfig.set("concord.bft.keyExchage.clientKeysEnabled", false);
    replicaConfig.preExecutionResultAuthEnabled = false;
    const auto persistMode = PersistencyMode::RocksDB;
    std::string keysFilePrefix;
    std::string commConfigFile;
    std::string s3ConfigFile;
    std::string certRootPath = "certs";
    std::string logPropsFile = "logging.properties";
    std::string principalsMapping;
    std::string txnSigningKeysPath;
    std::optional<std::uint32_t> cronEntryNumberOfExecutes;
    std::string byzantineStrategies;

    static struct option longOptions[] = {{"replica-id", required_argument, 0, 'i'},
                                          {"key-file-prefix", required_argument, 0, 'k'},
                                          {"network-config-file", required_argument, 0, 'n'},
                                          {"status-report-timeout", required_argument, 0, 's'},
                                          {"view-change-timeout", required_argument, 0, 'v'},
                                          {"auto-primary-rotation-timeout", required_argument, 0, 'a'},
                                          {"s3-config-file", required_argument, 0, '3'},
                                          {"log-props-file", required_argument, 0, 'l'},
                                          {"key-exchange-on-start", required_argument, 0, 'e'},
                                          {"publish-client-keys", required_argument, 0, 'w'},
                                          {"cert-root-path", required_argument, 0, 'c'},
                                          {"consensus-batching-policy", required_argument, 0, 'b'},
                                          {"consensus-batching-max-reqs-size", required_argument, 0, 'm'},
                                          {"consensus-batching-max-req-num", required_argument, 0, 'q'},
                                          {"consensus-batching-flush-period", required_argument, 0, 'z'},
                                          {"consensus-concurrency-level", required_argument, 0, 'y'},
                                          {"replica-block-accumulation", no_argument, 0, 'u'},
                                          {"principals-mapping", optional_argument, 0, 'p'},
                                          {"txn-signing-key-path", optional_argument, 0, 't'},
                                          {"operator-public-key-path", optional_argument, 0, 'o'},
                                          {"cron-entry-number-of-executes", optional_argument, 0, 'r'},
                                          {"replica-byzantine-strategies", optional_argument, 0, 'g'},
                                          {"pre-exec-result-auth", no_argument, 0, 'x'},
                                          {0, 0, 0, 0}};
    int o = 0;
    int optionIndex = 0;
    LOG_INFO(GL, "Command line options:");
<<<<<<< HEAD
    while ((o = getopt_long(argc, argv, "i:k:n:s:v:a:3:l:e:c:b:m:q:z:y:u:p:t:o:r:w:f:", longOptions, &optionIndex)) !=
=======
    while ((o = getopt_long(argc, argv, "i:k:n:s:v:a:3:l:e:w:c:b:m:q:z:y:up:t:o:r:g:x", longOptions, &optionIndex)) !=
>>>>>>> cdc53f9d
           -1) {
      switch (o) {
        case 'i': {
          replicaConfig.replicaId = concord::util::to<std::uint16_t>(std::string(optarg));
        } break;
        case 'k': {
          if (optarg[0] == '-') throw std::runtime_error("invalid argument for --key-file-prefix");
          keysFilePrefix = optarg;
        } break;
        case 'n': {
          if (optarg[0] == '-') throw std::runtime_error("invalid argument for --network-config-file");
          commConfigFile = optarg;
        } break;
        case 's': {
          replicaConfig.statusReportTimerMillisec = concord::util::to<std::uint16_t>(std::string(optarg));
        } break;
        case 'v': {
          replicaConfig.viewChangeTimerMillisec = concord::util::to<std::uint16_t>(std::string(optarg));
          replicaConfig.viewChangeProtocolEnabled = true;
        } break;
        case 'a': {
          replicaConfig.autoPrimaryRotationTimerMillisec = concord::util::to<std::uint16_t>(std::string(optarg));
          replicaConfig.autoPrimaryRotationEnabled = true;
        } break;
        case '3': {
          if (optarg[0] == '-') throw std::runtime_error("invalid argument for --s3-config-file");
          s3ConfigFile = optarg;
        } break;
        case 'e': {
          replicaConfig.keyExchangeOnStart = true;
        } break;
        case 'w': {
          replicaConfig.set("concord.bft.keyExchage.clientKeysEnabled", true);
        } break;
        case 'y': {
          const auto concurrencyLevel = concord::util::to<std::uint16_t>(std::string(optarg));
          if (concurrencyLevel < 1 || concurrencyLevel > 30)
            throw std::runtime_error{"invalid argument for --consensus-concurrency-level"};
          replicaConfig.concurrencyLevel = concurrencyLevel;
        } break;
        case 'u': {
          replicaConfig.blockAccumulation = true;
          break;
        }
        case 'l': {
          logPropsFile = optarg;
          break;
        }
        case 'c': {
          certRootPath = optarg;
          break;
        }
        case 'b': {
          auto policy = concord::util::to<std::uint32_t>(std::string(optarg));
          if (policy < bftEngine::BATCH_SELF_ADJUSTED || policy > bftEngine::BATCH_ADAPTIVE)
            throw std::runtime_error{"invalid argument for --consensus-batching-policy"};
          replicaConfig.batchingPolicy = policy;
          break;
        }
        case 'm': {
          replicaConfig.maxBatchSizeInBytes = concord::util::to<std::uint32_t>(std::string(optarg));
          break;
        }
        case 'q': {
          replicaConfig.maxNumOfRequestsInBatch = concord::util::to<std::uint32_t>(std::string(optarg));
          break;
        }
        case 'z': {
          const auto batchFlushPeriod = concord::util::to<std::uint32_t>(std::string(optarg));
          if (!batchFlushPeriod) throw std::runtime_error{"invalid argument for --consensus-batching-flush-period"};
          replicaConfig.batchFlushPeriod = batchFlushPeriod;
          break;
        }
        case 'p': {
          principalsMapping = optarg;
          break;
        }
        case 't': {
          txnSigningKeysPath = optarg;
          break;
        }
        case 'o': {
          replicaConfig.pathToOperatorPublicKey_ = optarg;
          break;
        }
        case 'r': {
          cronEntryNumberOfExecutes = concord::util::to<std::uint32_t>(optarg);
          break;
        }
<<<<<<< HEAD
        case 'f': {
          bool time_service_option = concord::util::to<bool>(std::string(optarg));
          replicaConfig.timeServiceEnabled = time_service_option;
=======
        case 'g': {
          byzantineStrategies = optarg;
          break;
        }
        case 'x': {
          replicaConfig.preExecutionResultAuthEnabled = true;
>>>>>>> cdc53f9d
          break;
        }
        case '?': {
          throw std::runtime_error("invalid arguments");
        } break;

        default:
          break;
      }
    }

    if (keysFilePrefix.empty()) throw std::runtime_error("missing --key-file-prefix");

    // If -p and -t are set, enable clientTransactionSigningEnabled. If only one of them is set, throw an error
    if (!principalsMapping.empty() && !txnSigningKeysPath.empty()) {
      replicaConfig.clientTransactionSigningEnabled = true;
      TestSetup::setPublicKeysOfClients(principalsMapping, txnSigningKeysPath, replicaConfig.publicKeysOfClients);
    } else if (principalsMapping.empty() != txnSigningKeysPath.empty()) {
      throw std::runtime_error("Params principals-mapping and txn-signing-key-path must be set simultaneously.");
    }

    logging::Logger logger = logging::getLogger("skvbctest.replica");

    TestCommConfig testCommConfig(logger);
    testCommConfig.GetReplicaConfig(replicaConfig.replicaId, keysFilePrefix, &replicaConfig);
    uint16_t numOfReplicas =
        (uint16_t)(3 * replicaConfig.fVal + 2 * replicaConfig.cVal + 1 + replicaConfig.numRoReplicas);
    auto numOfClients =
        replicaConfig.numOfClientProxies ? replicaConfig.numOfClientProxies : replicaConfig.numOfExternalClients;
#ifdef USE_COMM_PLAIN_TCP
    bft::communication::PlainTcpConfig conf =
        testCommConfig.GetTCPConfig(true, replicaConfig.replicaId, numOfClients, numOfReplicas, commConfigFile);
#elif USE_COMM_TLS_TCP
    bft::communication::TlsTcpConfig conf = testCommConfig.GetTlsTCPConfig(
        true, replicaConfig.replicaId, numOfClients, numOfReplicas, commConfigFile, certRootPath);
#else
    bft::communication::PlainUdpConfig conf =
        testCommConfig.GetUDPConfig(true, replicaConfig.replicaId, numOfClients, numOfReplicas, commConfigFile);
#endif

    std::unique_ptr<bft::communication::ICommunication> comm(bft::communication::CommFactory::create(conf));

    if (!byzantineStrategies.empty()) {
      // Initialise all the strategies here at once.
      const std::vector<std::shared_ptr<concord::kvbc::strategy::IByzantineStrategy>> allStrategies = {
          std::make_shared<concord::kvbc::strategy::ShufflePrePrepareMsgStrategy>()};
      WrapCommunication::addStrategies(byzantineStrategies, ',', allStrategies);

      std::unique_ptr<bft::communication::ICommunication> wrappedComm =
          std::make_unique<WrapCommunication>(std::move(comm));
      comm.swap(wrappedComm);
    }

    uint16_t metricsPort = conf.listenPort + 1000;

    LOG_INFO(logger, "\nReplica Configuration: \n" << replicaConfig);

    return std::unique_ptr<TestSetup>(new TestSetup{replicaConfig,
                                                    std::move(comm),
                                                    logger,
                                                    metricsPort,
                                                    persistMode == PersistencyMode::RocksDB,
                                                    s3ConfigFile,
                                                    logPropsFile,
                                                    cronEntryNumberOfExecutes});

  } catch (const std::exception& e) {
    LOG_FATAL(GL, "failed to parse command line arguments: " << e.what());
    throw;
  }
}

#ifdef USE_S3_OBJECT_STORE
concord::storage::s3::StoreConfig TestSetup::ParseS3Config(const std::string& s3ConfigFile) {
  ConfigFileParser parser(logger_, s3ConfigFile);
  if (!parser.Parse()) throw std::runtime_error("failed to parse" + s3ConfigFile);

  auto get_config_value = [&s3ConfigFile, &parser](const std::string& key) {
    std::vector<std::string> v = parser.GetValues(key);
    if (v.size()) {
      return v[0];
    } else {
      throw std::runtime_error("failed to parse " + s3ConfigFile + ": " + key + " is not set.");
    }
  };

  concord::storage::s3::StoreConfig config;
  config.bucketName = get_config_value("s3-bucket-name");
  config.accessKey = get_config_value("s3-access-key");
  config.protocol = get_config_value("s3-protocol");
  config.url = get_config_value("s3-url");
  config.secretKey = get_config_value("s3-secret-key");
  try {
    // TesterReplica is used for Apollo tests. Each test is executed against new blockchain, so we need brand new
    // bucket for the RO replica. To achieve this we use a hack - set the prefix to a uniqe value so each RO replica
    // writes in the same bucket but in different directory.
    // So if s3-path-prefix is NOT SET it is initialised to a unique value based on current time.
    config.pathPrefix = get_config_value("s3-path-prefix");
  } catch (std::runtime_error& e) {
    config.pathPrefix = std::to_string(std::chrono::high_resolution_clock::now().time_since_epoch().count());
  }

  LOG_INFO(logger_,
           "\nS3 Configuration:"
               << "\nbucket:\t\t" << config.bucketName << "\nprotocol:\t" << config.protocol << "\nurl:\t\t"
               << config.url);
  return config;
}
#endif

std::unique_ptr<IStorageFactory> TestSetup::GetStorageFactory() {
  // TODO handle persistancy mode
  std::stringstream dbPath;
  dbPath << BasicRandomTests::DB_FILE_PREFIX << GetReplicaConfig().replicaId;

#ifdef USE_S3_OBJECT_STORE
  if (GetReplicaConfig().isReadOnly) {
    if (s3ConfigFile_.empty()) throw std::runtime_error("--s3-config-file must be provided");
    const auto s3Config = ParseS3Config(s3ConfigFile_);
    return std::make_unique<v1DirectKeyValue::S3StorageFactory>(dbPath.str(), s3Config);
  }
#endif
  return std::make_unique<v2MerkleTree::RocksDBStorageFactory>(dbPath.str());
}

std::vector<std::string> TestSetup::getKeyDirectories(const std::string& path) {
  std::vector<std::string> result;
  if (!fs::exists(path) || !fs::is_directory(path)) {
    throw std::invalid_argument{"Transaction signing keys path doesn't exist at " + path};
  }
  for (auto& dir : fs::directory_iterator(path)) {
    if (fs::exists(dir) && fs::is_directory(dir)) {
      result.push_back(dir.path().string());
    }
  }
  return result;
}

void TestSetup::setPublicKeysOfClients(
    const std::string& principalsMapping,
    const std::string& keysRootPath,
    std::set<std::pair<const std::string, std::set<uint16_t>>>& publicKeysOfClients) {
  // The string principalsMapping looks like:
  // "11 12;13 14;15 16;17 18;19 20", for 10 client ids divided into 5 participants.

  LOG_INFO(GL, "" << KVLOG(principalsMapping, keysRootPath));
  std::vector<std::string> keysDirectories = TestSetup::getKeyDirectories(keysRootPath);
  std::vector<std::string> clientIdChunks;
  boost::split(clientIdChunks, principalsMapping, boost::is_any_of(";"));

  if (clientIdChunks.size() != keysDirectories.size()) {
    std::stringstream msg;
    msg << "Number of keys directory should match the number of sets of clientIds mappings in principals "
           "mapping string "
        << KVLOG(keysDirectories.size(), clientIdChunks.size(), principalsMapping);
    throw std::runtime_error(msg.str());
  }

  // Sort keysDirectories just to ensure ordering of the folders
  std::sort(keysDirectories.begin(), keysDirectories.end());

  // Build publicKeysOfClients of replicaConfig
  for (std::size_t i = 0; i < clientIdChunks.size(); ++i) {
    std::string keyFilePath =
        keysDirectories.at(i) + "/transaction_signing_pub.pem";  // Will be "../1/transaction_signing_pub.pem" etc.

    secretsmanager::SecretsManagerPlain smp;
    std::optional<std::string> keyPlaintext;
    keyPlaintext = smp.decryptFile(keyFilePath);
    if (keyPlaintext.has_value()) {
      // Each clientIdChunk would look like "11 12 13 14"
      std::vector<std::string> clientIds;
      boost::split(clientIds, clientIdChunks.at(i), boost::is_any_of(" "));
      std::set<uint16_t> clientIdsSet;
      for (const std::string& clientId : clientIds) {
        clientIdsSet.insert(std::stoi(clientId));
      }
      const std::string key = keyPlaintext.value();
      publicKeysOfClients.insert(std::pair<const std::string, std::set<uint16_t>>(key, clientIdsSet));
    } else {
      throw std::runtime_error("Key public_key.pem not found in directory " + keysDirectories.at(i));
    }
  }
}

}  // namespace concord::kvbc<|MERGE_RESOLUTION|>--- conflicted
+++ resolved
@@ -106,11 +106,7 @@
     int o = 0;
     int optionIndex = 0;
     LOG_INFO(GL, "Command line options:");
-<<<<<<< HEAD
-    while ((o = getopt_long(argc, argv, "i:k:n:s:v:a:3:l:e:c:b:m:q:z:y:u:p:t:o:r:w:f:", longOptions, &optionIndex)) !=
-=======
-    while ((o = getopt_long(argc, argv, "i:k:n:s:v:a:3:l:e:w:c:b:m:q:z:y:up:t:o:r:g:x", longOptions, &optionIndex)) !=
->>>>>>> cdc53f9d
+    while ((o = getopt_long(argc, argv, "i:k:n:s:v:a:3:l:e:w:c:b:m:q:z:y:up:t:o:r:g:x:f:", longOptions, &optionIndex)) !=
            -1) {
       switch (o) {
         case 'i': {
@@ -200,18 +196,15 @@
           cronEntryNumberOfExecutes = concord::util::to<std::uint32_t>(optarg);
           break;
         }
-<<<<<<< HEAD
         case 'f': {
           bool time_service_option = concord::util::to<bool>(std::string(optarg));
           replicaConfig.timeServiceEnabled = time_service_option;
-=======
         case 'g': {
           byzantineStrategies = optarg;
           break;
         }
         case 'x': {
           replicaConfig.preExecutionResultAuthEnabled = true;
->>>>>>> cdc53f9d
           break;
         }
         case '?': {
