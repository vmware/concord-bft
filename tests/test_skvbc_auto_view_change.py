--- conflicted
+++ resolved
@@ -65,11 +65,7 @@
             err_msg="Make sure automatic view change has occurred."
         )
 
-<<<<<<< HEAD
         await tracker.tracked_read_your_writes()
-=======
-        await skvbc.read_your_writes(self)
->>>>>>> ae78e931
 
     @with_trio
     @with_bft_network(start_replica_cmd)
@@ -97,11 +93,7 @@
             err_msg="Make sure automatic view change has occurred."
         )
 
-<<<<<<< HEAD
         await tracker.tracked_read_your_writes()
-=======
-        await skvbc.read_your_writes(self)
->>>>>>> ae78e931
 
     @with_trio
     @with_bft_network(start_replica_cmd)
@@ -135,8 +127,4 @@
         await skvbc.assert_kv_write_executed(key, val)
         await bft_network.assert_fast_path_prevalent()
 
-<<<<<<< HEAD
-        await tracker.tracked_read_your_writes()
-=======
-        await skvbc.read_your_writes(self)
->>>>>>> ae78e931
+        await tracker.tracked_read_your_writes()