# Concord
#
# Copyright (c) 2020 VMware, Inc. All Rights Reserved.
#
# This product is licensed to you under the Apache 2.0 license (the "License").
# You may not use this product except in compliance with the Apache 2.0 License.
#
# This product may include a number of subcomponents with separate copyright
# notices and license terms. Your use of these subcomponents is subject to the
# terms and conditions of the subcomponent's license, as noted in the LICENSE
# file.
import os.path
import unittest
import time
from shutil import copy2
from typing import Set, Optional, Callable

import trio
import difflib

from util.test_base import ApolloTest, parameterize
from util import skvbc as kvbc
from util.bft import with_trio, with_bft_network, KEY_FILE_PREFIX, TestConfig
from util import operator
from util.object_store import ObjectStore, start_replica_cmd_prefix
import sys
from util import eliot_logging as log
import concord_msgs as cmf_msgs
from util import bft_network_partitioning as net

sys.path.append(os.path.abspath("../../util/pyclient"))

import bft_client
from bft_config import BFTConfig

def start_replica_cmd_with_object_store(builddir, replica_id, config):
    """
    Return a command that starts an skvbc replica when passed to
    subprocess.Popen.

    Note each arguments is an element in a list.
    """
    ret = start_replica_cmd_prefix(builddir, replica_id, config)
    if os.environ.get('TIME_SERVICE_ENABLED', default="FALSE").lower() == "true" :
        time_service_enabled = "1"
    else :
        time_service_enabled = "0"
    
    batch_size = "1"
    ret.extend(["-f", time_service_enabled, "-b", "2", "-q", batch_size, "-o", builddir + "/operator_pub.pem"])
    return ret

def start_replica_cmd_with_object_store_and_ke(builddir, replica_id, config):
    """
    Return a command that starts an skvbc replica when passed to
    subprocess.Popen.

    Note each arguments is an element in a list.
    """
    ret = start_replica_cmd_prefix(builddir, replica_id, config)
    if os.environ.get('TIME_SERVICE_ENABLED', default="FALSE").lower() == "true" :
        time_service_enabled = "1"
    else :
        time_service_enabled = "0"
        
    batch_size = "1"
    ret.extend(["-f", time_service_enabled, "-b", "2", "-q", batch_size, "-e", str(True), "-o", builddir + "/operator_pub.pem", "--publish-master-key-on-startup"])
    return ret

def start_replica_cmd(builddir, replica_id):
    """
    Return a command that starts an skvbc replica when passed to
    subprocess.Popen.

    Note each arguments is an element in a list.
    """
    statusTimerMilli = "500"
    viewChangeTimeoutMilli = "10000"
    path = os.path.join(builddir, "tests", "simpleKVBC", "TesterReplica", "skvbc_replica")
    if os.environ.get('TIME_SERVICE_ENABLED', default="FALSE").lower() == "true" :
        time_service_enabled = "1"
    else :
        time_service_enabled = "0"
        
    batch_size = "1"
    return [path,
            "-k", KEY_FILE_PREFIX,
            "-i", str(replica_id),
            "-s", statusTimerMilli,
            "-v", viewChangeTimeoutMilli,
            "-l", os.path.join(builddir, "tests", "simpleKVBC", "scripts", "logging.properties"),
            "-f", time_service_enabled,
            "-b", "2",
            "-q", batch_size,
            "-o", builddir + "/operator_pub.pem",
            "--publish-master-key-on-startup"]


def start_replica_cmd_with_key_exchange(builddir, replica_id):
    """
    Return a command that starts an skvbc replica when passed to
    subprocess.Popen.

    Note each arguments is an element in a list.
    """
    statusTimerMilli = "500"
    viewChangeTimeoutMilli = "10000"
    path = os.path.join(builddir, "tests", "simpleKVBC", "TesterReplica", "skvbc_replica")
    if os.environ.get('TIME_SERVICE_ENABLED', default="FALSE").lower() == "true" :
        time_service_enabled = "1"
    else :
        time_service_enabled = "0"
    
    batch_size = "1"
    return [path,
            "-k", KEY_FILE_PREFIX,
            "-i", str(replica_id),
            "-s", statusTimerMilli,
            "-v", viewChangeTimeoutMilli,
            "-l", os.path.join(builddir, "tests", "simpleKVBC", "scripts", "logging.properties"),
            "-f", time_service_enabled,
            "-b", "2",
            "-q", batch_size,
            "-e", str(True),
            "-o", builddir + "/operator_pub.pem",
            "--publish-master-key-on-startup"]

class SkvbcReconfigurationTest(ApolloTest):
    @classmethod
    def setUpClass(cls):
        cls.object_store = ObjectStore()

    @classmethod
    def tearDownClass(cls):
        pass

    @with_trio
    @with_bft_network(start_replica_cmd, selected_configs=lambda n, f, c: n == 7, with_cre=True, publish_master_keys=True)
    async def test_clients_add_remove_cmd(self, bft_network):
        """
            sends a clientsAddRemoveCommand and test the the status for the CRE client is correct
        """
        bft_network.start_all_replicas()
        bft_network.start_cre()

        skvbc = kvbc.SimpleKVBCProtocol(bft_network)
        for i in range(100):
            await skvbc.send_write_kv_set()

        client = bft_network.random_client()

        op = operator.Operator(bft_network.config, client, bft_network.builddir)
        config_desc = "123456789"
        rep = await op.clients_addRemove_command(config_desc)
        rep = cmf_msgs.ReconfigurationResponse.deserialize(rep)[0]
        assert rep.success is True

        with trio.fail_after(60):
            succ = False
            while not succ:
                rep = await op.clients_addRemoveStatus_command()
                rsi_rep = client.get_rsi_replies()
                data = cmf_msgs.ReconfigurationResponse.deserialize(rep)[0]
                if not data.success:
                    continue
                succ = True
                for r in rsi_rep.values():
                    res = cmf_msgs.ReconfigurationResponse.deserialize(r)
                    if len(res[0].response.clients_status) == 0:
                        succ = False
                    for k,v in res[0].response.clients_status:
                        assert(k ==  bft_network.cre_id)
                        assert(v == config_desc)

    @unittest.skip("Skipping for single case repro")
    @with_trio
    @with_bft_network(start_replica_cmd, selected_configs=lambda n, f, c: n == 7, with_cre=True, publish_master_keys=True)
    async def test_client_key_exchange_command(self, bft_network):
        """
            Operator sends client key exchange command for all the clients
        """
        with log.start_action(action_type="test_client_key_exchange_command"):
            bft_network.start_all_replicas()
            bft_network.start_cre()
            await bft_network.check_initial_master_key_publication(bft_network.all_replicas())
            skvbc = kvbc.SimpleKVBCProtocol(bft_network)
            await self.run_client_key_exchange_cycle(bft_network)
            pub_key_a, ts_a = await self.get_last_client_keys_data(bft_network, bft_network.cre_id, tls=False)
            assert pub_key_a is not None
            assert ts_a is not None

            await self.run_client_key_exchange_cycle(bft_network, pub_key_a, ts_a)
            pub_key_b, ts_b = await self.get_last_client_keys_data(bft_network, bft_network.cre_id, tls=False)
            assert pub_key_b is not None
            assert ts_b is not None

            assert pub_key_a != pub_key_b
            assert ts_a < ts_b
            skvbc = kvbc.SimpleKVBCProtocol(bft_network)

            for i in range(100):
                await skvbc.send_write_kv_set()

    @unittest.skip("Skipping for single case repro")
    @with_trio
    @with_bft_network(start_replica_cmd, selected_configs=lambda n, f, c: n == 7, with_cre=True, publish_master_keys=True)
    async def test_client_key_exchange_command_with_st(self, bft_network):
        """
            Operator sends client key exchange command for all the clients
        """
        with log.start_action(action_type="test_client_key_exchange_command_with_st"):
            crashed_replicas = {6}
            live_replicas = bft_network.all_replicas(without=crashed_replicas)
            bft_network.start_replicas(live_replicas)
            bft_network.start_cre()
            skvbc = kvbc.SimpleKVBCProtocol(bft_network)
            for i in range(100):
                await skvbc.send_write_kv_set()

            await self.run_client_key_exchange_cycle(bft_network)
            pub_key_a, ts_a = await self.get_last_client_keys_data(bft_network, bft_network.cre_id, tls=False)
            assert pub_key_a is not None
            assert ts_a is not None

            for i in range(350):
                await skvbc.send_write_kv_set()

            bft_network.start_replicas(crashed_replicas)
            await bft_network.wait_for_state_transfer_to_start()
            for r in crashed_replicas:
                await bft_network.wait_for_state_transfer_to_stop(0,
            r,
            stop_on_stable_seq_num=False)

    async def run_client_key_exchange_cycle(self, bft_network, prev_data="", prev_ts=0):
        key_before_exchange = None
        priv_key_path = os.path.join(bft_network.txn_signing_keys_base_path, "transaction_signing_keys", str(bft_network.principals_to_participant_map[bft_network.cre_id]), "transaction_signing_priv.pem")
        with open(priv_key_path) as orig_key:
            key_before_exchange = orig_key.read()
        await self.run_client_ke_command(bft_network, False, prev_data, prev_ts)
        with trio.fail_after(30):
            succ = False
            while not succ:
                await trio.sleep(1)
                succ = True
                new_key_text = None
                with open(priv_key_path) as new_key:
                    new_key_text = new_key.read()
                diff = difflib.unified_diff(key_before_exchange, new_key_text, fromfile="old", tofile="new", lineterm='')
                lines = sum(1 for l in diff)
                if lines == 0:
                    succ = False
        bft_network.stop_cre()
        bft_network.start_cre()
        bft_network.restart_clients(generate_tx_signing_keys=False, restart_replicas=False)


    @unittest.skip("Skipping for single case repro")
    @with_trio
    @with_bft_network(start_replica_cmd, selected_configs=lambda n, f, c: n == 7, with_cre=True, publish_master_keys=True)
    async def test_tls_exchange_client_replica(self, bft_network):
        """
            Operator sends client key exchange command for cre client
        """
        with log.start_action(action_type="test_tls_exchange_client_replica"):
            bft_network.start_all_replicas()
            bft_network.start_cre()
            skvbc = kvbc.SimpleKVBCProtocol(bft_network)
            for i in range(100):
                await skvbc.send_write_kv_set()
            await self.run_client_tls_key_exchange_cycle(bft_network)
            await self.run_client_tls_key_exchange_cycle(bft_network)

            for i in range(100):
                await skvbc.send_write_kv_set()

    @with_trio
    @with_bft_network(start_replica_cmd, selected_configs=lambda n, f, c: n == 7, with_cre=True, publish_master_keys=True)
    async def test_tls_exchange_client_replica_with_st(self, bft_network):
        """
            Operator sends client key exchange command for cre client
        """
        with log.start_action(action_type="test_tls_exchange_client_replica_with_st"):
            bft_network.start_all_replicas()
            bft_network.start_cre()
            skvbc = kvbc.SimpleKVBCProtocol(bft_network)
            for i in range(100):
                await skvbc.send_write_kv_set()
            initial_prim = 0
            next_primary = 1
            await trio.sleep(1)
            bft_network.stop_replica(next_primary)
            next_prime_cert = self.collect_client_certificates(bft_network, [next_primary])
            await self.run_client_tls_key_exchange_cycle(bft_network, list(bft_network.all_replicas(without={next_primary})) + [bft_network.cre_id])
            for i in range(500):
                await skvbc.send_write_kv_set()
            current_view = await bft_network.wait_for_view(0)
            await trio.sleep(1)
            # Let the next primary complete state transfer
            bft_network.start_replica(next_primary)
            await bft_network.wait_for_state_transfer_to_start()
            await bft_network.wait_for_state_transfer_to_stop(initial_prim,
                                                              next_primary,
                                                              stop_on_stable_seq_num=False)
            new_cert = self.collect_client_certificates(bft_network, [next_primary])
            diff = difflib.unified_diff(next_prime_cert[next_primary], new_cert[next_primary], fromfile="old", tofile="new", lineterm='')
            lines = sum(1 for l in diff)
            assert lines > 0
            # Now, stop the primary and wait for VC to happen
            bft_network.stop_replica(initial_prim)
            async with trio.open_nursery() as nursery:
                nursery.start_soon(skvbc.send_indefinite_ops, 1)
                with trio.fail_after(60):
                    while current_view != 1:
                        current_view = await bft_network.wait_for_view(1, expected=lambda v: v == 1)
                nursery.cancel_scope.cancel()

            # Now lets run another Client TLS key exchange and make sure the new primary is able
            # to communicate with the client after its state transfer
            await self.run_client_tls_key_exchange_cycle(bft_network, list(bft_network.all_replicas(without={initial_prim})) + [bft_network.cre_id])

            for i in range(100):
                await skvbc.send_write_kv_set()

    @unittest.skip("Skipping for single case repro")
    @with_trio
    @with_bft_network(start_replica_cmd, selected_configs=lambda n, f, c: n == 7, with_cre=True, publish_master_keys=True)
    async def test_client_restart_command(self, bft_network):
        """
            Operator sends client restart command for all the clients
        """
        with log.start_action(action_type="test_client_restart_command"):
            bft_network.start_all_replicas()
            bft_network.start_cre()
            skvbc = kvbc.SimpleKVBCProtocol(bft_network)
            for i in range(100):
                await skvbc.send_write_kv_set()
            ts = await self.get_last_client_restart_status(bft_network, bft_network.cre_id)
            assert ts == None
            client = bft_network.random_client()   
            op = operator.Operator(bft_network.config, client,  bft_network.builddir)
            await op.clients_clientRestart_command()
            with trio.fail_after(30):
                while ts is None:
                    await trio.sleep(1)
                    ts = await self.get_last_client_restart_status(bft_network, bft_network.cre_id)
            assert ts != None
            

    async def run_client_ke_command(self, bft_network, tls, prev_data="", prev_ts=0):
        client = bft_network.random_client()
        op = operator.Operator(bft_network.config, client, bft_network.builddir)
        rep = await op.client_key_exchange_command([bft_network.cre_id], tls=tls)
        rep = cmf_msgs.ReconfigurationResponse.deserialize(rep)[0]
        assert rep.success is True

    def collect_client_certificates(self, bft_network, targets):
        certs = {}
        for t in targets:
            client_cert_path = os.path.join(bft_network.certdir, str(t), str(bft_network.cre_id))
            if bft_network.use_unified_certs:
                client_cert_path = os.path.join(client_cert_path, "node.cert")
            else:
                client_cert_path = os.path.join(client_cert_path, "client", "client.cert")
            with open(client_cert_path) as orig_cert:
                orig_cert_text = orig_cert.read()
                certs[t] = orig_cert_text
        return certs

    async def run_client_tls_key_exchange_cycle(self, bft_network, effected = None, certs=None):
        effected = list(bft_network.all_replicas()) + [bft_network.cre_id] if effected is None else effected
        certs_in_effected = {}
        if certs is None:
            certs_in_effected = self.collect_client_certificates(bft_network, effected)
        else:
            certs_in_effected = certs
        await self.run_client_ke_command(bft_network, True)
        with trio.fail_after(60):
            client_cert_path = os.path.join(bft_network.certdir, str(bft_network.cre_id), str(bft_network.cre_id))
            if bft_network.use_unified_certs:
                client_cert_path = os.path.join(client_cert_path, "node.cert")
            else:
                client_cert_path = os.path.join(client_cert_path, "client", "client.cert")
            succ = False
            while not succ:
                succ = True
                await trio.sleep(1)
                with open(client_cert_path) as orig_cert:
                    orig_cert_text = orig_cert.read()
                    diff = difflib.unified_diff(certs_in_effected[bft_network.cre_id], orig_cert_text, fromfile=client_cert_path, tofile=client_cert_path, lineterm='')
                    lines = sum(1 for l in diff)
                    if lines == 0:
                        succ = False

        with trio.fail_after(60):
            succ = False
            while not succ:
                await trio.sleep(1)
                succ = True
                new_certs = self.collect_client_certificates(bft_network, effected)
                for p in effected:
                    diff = difflib.unified_diff(certs_in_effected[p], new_certs[p], fromfile="old", tofile="new", lineterm='')
                    lines = sum(1 for l in diff)
                    if lines == 0:
                        succ = False
                        break


    async def get_last_client_keys_data(self, bft_network, client_id, tls):
        client = bft_network.random_client()
        op = operator.Operator(bft_network.config, client, bft_network.builddir)
        rep = await op.clients_clientKeyExchangeStatus_command(tls=tls)
        rsi_rep = client.get_rsi_replies()
        data = cmf_msgs.ReconfigurationResponse.deserialize(rep)[0]
        if not data.success:
            return None, None
        keys = None
        ts = None
        for r in rsi_rep.values():
            res = cmf_msgs.ReconfigurationResponse.deserialize(r)
            if len(res[0].response.clients_data) == 0:
                return None, None
            for k,v in res[0].response.clients_data:
                if k != client_id:
                    continue
                if keys is None:
                    keys = v
                if keys != v:
                    return None, None # Not all live replicas have managed to complete the procedure yet
            for k,v in res[0].response.timestamps:
                if k != client_id:
                    continue
                if ts is None:
                    ts = v
                if ts != v:
                    return None, None # Not all live replicas have managed to complete the procedure yet
        return keys, ts

    async def get_last_client_restart_status(self, bft_network, client_id):
        client = bft_network.random_client()
        op = operator.Operator(bft_network.config, client, bft_network.builddir)
        rep = await op.clients_clientRestart_status()
        rsi_rep = client.get_rsi_replies()
        data = cmf_msgs.ReconfigurationResponse.deserialize(rep)[0]
        if not data.success:
            return None, None
        ts = None
        for r in rsi_rep.values():
            res = cmf_msgs.ReconfigurationResponse.deserialize(r)
            for k,v in res[0].response.timestamps:
                if k != client_id:
                    continue
                if ts is None:
                    ts = v
                if ts != v:
                    return None
        return ts

    @unittest.skip("Skipping for single case repro")
    @with_trio
    @with_bft_network(start_replica_cmd, selected_configs=lambda n, f, c: n == 7, with_cre=True, publish_master_keys=True)
    async def test_tls_exchange_replicas_replicas_and_replicas_client(self, bft_network):
        """
            Test that tls key exchange where primary is included and make sure CRE is also able to get the update
        """
        with log.start_action(action_type="test_tls_exchange_replicas_replicas_and_replicas_client"):
            bft_network.start_all_replicas()
            bft_network.start_cre()
            await bft_network.check_initial_master_key_publication(bft_network.all_replicas())
            await self.wait_until_cre_gets_replicas_master_keys(bft_network, bft_network.all_replicas())
            skvbc = kvbc.SimpleKVBCProtocol(bft_network)
            initial_prim = 0
            for i in range(100):
                await skvbc.send_write_kv_set()
            fast_paths = {}
            for r in bft_network.all_replicas():
                nb_fast_path = await bft_network.get_metric(r, bft_network, "Counters", "totalFastPaths")
                fast_paths[r] = nb_fast_path
            exchanged_replicas = bft_network.all_replicas()
            await self.run_replica_tls_key_exchange_cycle(bft_network, exchanged_replicas, list(bft_network.all_replicas()) + [bft_network.cre_id])
            # Manually copy the new certs from the last replica of the replicas to clients and restart clients
            bft_network.copy_certs_from_server_to_clients(6)
            bft_network.restart_clients(False, False)
            skvbc = kvbc.SimpleKVBCProtocol(bft_network)
            for i in range(100):
                await skvbc.send_write_kv_set()
            for r in bft_network.all_replicas():
                nb_fast_path = await bft_network.get_metric(r, bft_network, "Counters", "totalFastPaths")
                self.assertGreater(nb_fast_path, fast_paths[r])

    @unittest.skip("Skipping for single case repro")
    @with_trio
    @with_bft_network(start_replica_cmd, selected_configs=lambda n, f, c: n == 7, with_cre=True, publish_master_keys=True)
    async def test_tls_exchange_replicas_replicas_and_replicas_clients_with_st(self, bft_network):
        """
            Operator sends client key exchange command to all replicas
        """
        with log.start_action(action_type="test_tls_exchange_replicas_replicas_and_replicas_client_with_st"):
            bft_network.start_all_replicas()
            bft_network.start_cre()
            await self.wait_until_cre_gets_replicas_master_keys(bft_network, bft_network.all_replicas())
            skvbc = kvbc.SimpleKVBCProtocol(bft_network)
            initial_prim = 0
            crashed_replica = list(bft_network.random_set_of_replicas(1, {initial_prim}))
            exchanged_replicas = list(bft_network.all_replicas(without={crashed_replica[0]}))
            for i in range(100):
                await skvbc.send_write_kv_set()
            fast_paths = {}
            for r in bft_network.all_replicas():
                nb_fast_path = await bft_network.get_metric(r, bft_network, "Counters", "totalFastPaths")
                fast_paths[r] = nb_fast_path

            bft_network.stop_replicas(crashed_replica)

            live_replicas =  bft_network.all_replicas(without=set(crashed_replica))
            await self.run_replica_tls_key_exchange_cycle(bft_network, exchanged_replicas, live_replicas + [bft_network.cre_id])
            # Manually copy the new certs from one of the replicas to clients and restart clients
            max_live_replica = max(live_replicas)
            bft_network.copy_certs_from_server_to_clients(max_live_replica)
            bft_network.restart_clients(False, False)
            skvbc = kvbc.SimpleKVBCProtocol(bft_network)
            for i in range(700):
                await skvbc.send_write_kv_set()

            bft_network.start_replicas(crashed_replica)
            await bft_network.wait_for_state_transfer_to_start()
            for r in crashed_replica:
                await bft_network.wait_for_state_transfer_to_stop(initial_prim,
                                                              r,
                                                              stop_on_stable_seq_num=False)

            for i in range(500):
                await skvbc.send_write_kv_set()
            for r in bft_network.all_replicas():
                nb_fast_path = await bft_network.get_metric(r, bft_network, "Counters", "totalFastPaths")
                self.assertGreater(nb_fast_path, fast_paths[r])

    @unittest.skip("Skipping for single case repro")
    @with_trio
    @with_bft_network(start_replica_cmd=start_replica_cmd_with_object_store_and_ke, num_ro_replicas=1, rotate_keys=True,
                      selected_configs=lambda n, f, c: n == 7, publish_master_keys=True)
    async def test_tls_exchange_replicas_replicas_with_ror(self, bft_network):
        """
            Run TLS key exchange and make sure a ror is able to get updates
        """
        bft_network.start_all_replicas()
        ro_replica_id = bft_network.config.n
        bft_network.start_replica(ro_replica_id)
        skvbc = kvbc.SimpleKVBCProtocol(bft_network)
        for i in range(301): # Produce 301 new blocks
            await skvbc.send_write_kv_set()
        # Now, lets switch keys to all replicas
        exchanged_replicas = bft_network.all_replicas()
        await self.run_replica_tls_key_exchange_cycle(bft_network, exchanged_replicas, affected_replicas=[r for r in range(bft_network.config.n + 1)])
        bft_network.copy_certs_from_server_to_clients(7)
        bft_network.restart_clients(False, False)
        skvbc = kvbc.SimpleKVBCProtocol(bft_network)
        # Make sure that the read only replica is able to complete another state transfer
        for i in range(500): # Produce 500 new blocks
            await skvbc.send_write_kv_set()
        await self._wait_for_st(bft_network, ro_replica_id, 600)



    async def run_replica_tls_key_exchange_cycle(self, bft_network, replicas, affected_replicas=[]):
        reps_data = {}
        if len(affected_replicas) == 0:
            affected_replicas = bft_network.all_replicas()
        for rep in affected_replicas:
            reps_data[rep] = {}
            for r in replicas:
                val = []
                cert_path = os.path.join(bft_network.certdir + "/" + str(rep), str(r))
                if bft_network.use_unified_certs:
                    cert_path = os.path.join(cert_path, "node.cert")
                else:
                    cert_path = os.path.join(cert_path, "server", "server.cert")

                with open(cert_path) as orig_key:
                    cert_text = orig_key.readlines()
                    val += [cert_text]
                cert_path = os.path.join(bft_network.certdir + "/" + str(rep), str(r))
                if bft_network.use_unified_certs:
                    cert_path = os.path.join(cert_path, "node.cert")
                else:
                    cert_path = os.path.join(cert_path, "client", "client.cert")
                with open(cert_path) as orig_key:
                    cert_text = orig_key.readlines()
                    val += [cert_text]
                reps_data[rep][r] = val
        client = bft_network.random_client()
        op = operator.Operator(bft_network.config, client, bft_network.builddir)

        try:
            await op.key_exchange(replicas, tls=True)
        except trio.TooSlowError:
            # As we rotate the TLS keys immediately, the call may return with timeout
            pass
        with trio.fail_after(60):
            succ = False
            while not succ:
                await trio.sleep(1)
                succ = True
                for rep in affected_replicas:
                    for r in replicas:
                        cert_path = os.path.join(bft_network.certdir + "/" + str(rep), str(r))
                        if bft_network.use_unified_certs:
                            cert_path = os.path.join(cert_path, "node.cert")
                        else:
                            cert_path = os.path.join(cert_path, "server", "server.cert")
                        with open(cert_path) as orig_key:
                            cert_text = orig_key.readlines()
                            diff = difflib.unified_diff(reps_data[rep][r][0], cert_text, fromfile="new", tofile="old", lineterm='')
                            lines = sum(1 for l in diff)
                            if lines > 0:
                                continue
                        cert_path = os.path.join(bft_network.certdir + "/" + str(rep), str(r))
                        if bft_network.use_unified_certs:
                            cert_path = os.path.join(cert_path, "node.cert")
                        else:
                            cert_path = os.path.join(cert_path, "client", "client.cert")
                        with open(cert_path) as orig_key:
                            cert_text = orig_key.readlines()
                            diff = difflib.unified_diff(reps_data[rep][r][1], cert_text, fromfile="new", tofile="old", lineterm='')
                            lines = sum(1 for l in diff)
                            if lines > 0:
                                continue
                        succ = False
                        break

    @unittest.skip("Skipping for single case repro")
    @with_trio
    @with_bft_network(start_replica_cmd, selected_configs=lambda n, f, c: n == 7, publish_master_keys=True)
    async def test_key_exchange(self, bft_network):
        """
            No initial key rotation
            Operator sends key exchange command to replica 0
            New keys for replica 0 should get effective at checkpoint 2, i.e. seqnum 300
        """
        bft_network.start_all_replicas()
        client = bft_network.random_client()
        skvbc = kvbc.SimpleKVBCProtocol(bft_network)
         
        await self.send_and_check_key_exchange(target_replica=0, bft_network=bft_network, client=client)

        await skvbc.fill_and_wait_for_checkpoint(initial_nodes=bft_network.all_replicas(), 
                                                 num_of_checkpoints_to_add=3, 
                                                 verify_checkpoint_persistency=False)

    @unittest.skip("Skipping for single case repro")
    @with_trio
    @with_bft_network(start_replica_cmd=start_replica_cmd_with_key_exchange, 
                      selected_configs=lambda n, f, c: n == 7,
                      rotate_keys=True, publish_master_keys=True)
    async def test_key_exchange_with_restart(self, bft_network):
        """
            - With initial key rotation (keys get effective at checkpoint 2)
            - Reach checkpoint 2 since key cannot be generated twice within a 2 checkpoints window
            - Operator sends key exchange command to replica 1 + validate execution
              (New keys for replica 1 should get effective at checkpoint 4, i.e. seqnum 600)
            - Reach checkpoint 4
            - Stop replica 1
            - Client sends 50 requests
            - Start replica 1
            - Reach checkpoint 6 and validate replica 1 is back on track
        """

        bft_network.start_all_replicas()
        client = bft_network.random_client()
        skvbc = kvbc.SimpleKVBCProtocol(bft_network)
        
        await skvbc.fill_and_wait_for_checkpoint(initial_nodes=bft_network.all_replicas(), 
                                                 num_of_checkpoints_to_add=2, 
                                                 verify_checkpoint_persistency=False)
        
        await self.send_and_check_key_exchange(target_replica=1, bft_network=bft_network, client=client)
        
        await skvbc.fill_and_wait_for_checkpoint(initial_nodes=bft_network.all_replicas(), 
                                                 num_of_checkpoints_to_add=2, 
                                                 verify_checkpoint_persistency=False)
        
        bft_network.stop_replica(1)
        
        for i in range(50):
            await skvbc.send_write_kv_set()
        key, val = await skvbc.send_write_kv_set()
        await skvbc.assert_kv_write_executed(key, val)
        
        bft_network.start_replica(1)
        await skvbc.fill_and_wait_for_checkpoint(initial_nodes=bft_network.all_replicas(without={1}), 
                                                 num_of_checkpoints_to_add=2, 
                                                 verify_checkpoint_persistency=False)

    @unittest.skip("Skipping for single case repro")
    @with_trio
    @with_bft_network(start_replica_cmd=start_replica_cmd_with_key_exchange, 
                      bft_configs=[BFTConfig(n=4, f=1, c=0)],
                      rotate_keys=True, publish_master_keys=True)
    async def test_key_exchange_with_file_backup(self, bft_network):
        """
            - With initial key rotation (keys get effective at checkpoint 2)
            - Reach checkpoint 2 since key cannot be generated twice within a 2 checkpoints window
            - Send key exchange command to replica 1 + validate execution
              (New keys for replica 1 should get effective at checkpoint 4, i.e. seqnum 600)
            - Backup the generated private key file at replica 1.
            - Reach checkpoint 4
            - Send key exchange command to replica 1 + validate execution again
            - Stop replica 1
            - Restore backed up file
            - Start replica 1
              (Replica's 1 published public key now doesn't match its private key. If there's no assertion, replica 1
              will send invalid sugnatires and will be malicious)
            - Reach checkpoint 6 and validate all replicas except replica 1 are back on track.
        """

        bft_network.start_all_replicas()
        client = bft_network.random_client()
        skvbc = kvbc.SimpleKVBCProtocol(bft_network)
        
        await skvbc.fill_and_wait_for_checkpoint(initial_nodes=bft_network.all_replicas(), 
                                                 num_of_checkpoints_to_add=2, 
                                                 verify_checkpoint_persistency=False)
        
        await self.send_and_check_key_exchange(target_replica=1, bft_network=bft_network, client=client)
        
        await skvbc.fill_and_wait_for_checkpoint(initial_nodes=bft_network.all_replicas(), 
                                                 num_of_checkpoints_to_add=2, 
                                                 verify_checkpoint_persistency=False)
        
        #backup gen-sec.1 file
        copy2(bft_network.testdir + "/gen-sec.1" , bft_network.testdir + "/gen-sec.1.bak")
        await self.send_and_check_key_exchange(target_replica=1, bft_network=bft_network, client=client)
        bft_network.stop_replica(1)
        # restore gen-sec.1 file
        copy2(bft_network.testdir + "/gen-sec.1.bak" , bft_network.testdir + "/gen-sec.1")
        bft_network.start_replica(1)
        
        await skvbc.fill_and_wait_for_checkpoint(initial_nodes=bft_network.all_replicas(without={1}), 
                                                 num_of_checkpoints_to_add=2, 
                                                 verify_checkpoint_persistency=False,
                                                 assert_state_transfer_not_started=False)
        
    async def send_and_check_key_exchange(self, target_replica, bft_network, client):
        with log.start_action(action_type="send_and_check_key_exchange",
                              target_replica=target_replica):
            sent_key_exchange_counter_before = 0
            self_key_exchange_counter_before = 0
            with trio.fail_after(seconds=15):
                try:
                    sent_key_exchange_counter_before = await bft_network.metrics.get(target_replica, *["KeyExchangeManager", "Counters", "sent_key_exchange"])
                    self_key_exchange_counter_before = await bft_network.metrics.get(target_replica, *["KeyExchangeManager", "Counters", "self_key_exchange"])
                    # public_key_exchange_for_peer_counter_before = await bft_network.metrics.get(0, *["KeyExchangeManager", "Counters", "public_key_exchange_for_peer"])
                except:
                    log.log_message(message_type=f"Replica {target_replica} was unable to query KeyExchangeMetrics, assuming zero")
                    
            log.log_message(f"sending key exchange command to replica {target_replica}")
            op = operator.Operator(bft_network.config, client, bft_network.builddir)
            await op.key_exchange([target_replica])
            
            with trio.fail_after(seconds=15):
                while True:
                    with trio.move_on_after(seconds=2):
                        try:
                            sent_key_exchange_counter = await bft_network.metrics.get(target_replica, *["KeyExchangeManager", "Counters", "sent_key_exchange"])
                            self_key_exchange_counter = await bft_network.metrics.get(target_replica, *["KeyExchangeManager", "Counters", "self_key_exchange"])
                            #public_key_exchange_for_peer_counter = await bft_network.metrics.get(0, *["KeyExchangeManager", "Counters", "public_key_exchange_for_peer"])
                            if  sent_key_exchange_counter == sent_key_exchange_counter_before or \
                                self_key_exchange_counter == self_key_exchange_counter_before:
                                continue
                        except (trio.TooSlowError, AssertionError) as e:
                            log.log_message(message_type=f"{e}: Replica {target_replica} was unable to query KeyExchangeMetrics")
                            raise KeyExchangeError
                        else:
                            assert sent_key_exchange_counter >= sent_key_exchange_counter_before + 1
                            #assert public_key_exchange_for_peer_counter ==  public_key_exchange_for_peer_counter_before + 1
                            break

    @unittest.skip("Skipping for single case repro")
    @with_trio
    @with_bft_network(start_replica_cmd, selected_configs=lambda n, f, c: n == 7, publish_master_keys=True)
    async def test_wedge_command(self, bft_network):
        """
             Sends a wedge command and checks that the system stops processing new requests.
             Note that in this test we assume no failures and synchronized network.
             The test does the following:
             1. A client sends a wedge command
             2. The client verifies that the system reached a super stable checkpoint.
             3. The client tries to initiate a new write bft command and fails
         """
        bft_network.start_all_replicas()
        skvbc = kvbc.SimpleKVBCProtocol(bft_network)
        client = min(bft_network.get_all_clients(), key=lambda client: client.client_id)
        # We increase the default request timeout because we need to have around 300 consensuses which occasionally may take more than 5 seconds
        client.config._replace(req_timeout_milli=10000)
        checkpoint_before = await bft_network.wait_for_checkpoint(replica_id=0)
        op = operator.Operator(bft_network.config, client,  bft_network.builddir)
        await op.wedge()
        await self.verify_replicas_are_in_wedged_checkpoint(bft_network, checkpoint_before, range(bft_network.config.n))
        await self.verify_last_executed_seq_num(bft_network, checkpoint_before)
        await self.validate_stop_on_super_stable_checkpoint(bft_network, skvbc)

    @unittest.skip("Skipping for single case repro")
    @with_trio
    @with_bft_network(start_replica_cmd, selected_configs=lambda n, f, c: n == 7, publish_master_keys=True)
    async def test_unwedge_command(self, bft_network):
        """
             Sends a wedge command and checks that the system stops processing new requests.
             Note that in this test we assume no failures and synchronized network.
             The test does the following:
             1. A client sends a wedge command
             2. The client verifies that the system reached a super stable checkpoint.
             3. The client tries to initiate a new write bft command and fails
             4. The client sends an unwedge command
             5. The client sends a write request and then reads the written value
         """
        bft_network.start_all_replicas()
        skvbc = kvbc.SimpleKVBCProtocol(bft_network)
        client = bft_network.random_client()
        # We increase the default request timeout because we need to have around 300 consensuses which occasionally may take more than 5 seconds
        client.config._replace(req_timeout_milli=10000)
        checkpoint_before = await bft_network.wait_for_checkpoint(replica_id=0)
        op = operator.Operator(
            bft_network.config, client,  bft_network.builddir)
        await op.wedge()
        await self.verify_replicas_are_in_wedged_checkpoint(bft_network, checkpoint_before, range(bft_network.config.n))
        await self.verify_last_executed_seq_num(bft_network, checkpoint_before)
        await self.validate_stop_on_super_stable_checkpoint(bft_network, skvbc)
        await op.unwedge()
        await self.validate_start_on_unwedge(bft_network,skvbc,fullWedge=True)
        # To make sure that revocery doesn't remove the new epoch block, lets manually restart the replicas
        bft_network.stop_all_replicas()
        bft_network.start_all_replicas()
        protocol = kvbc.SimpleKVBCProtocol(bft_network)

        key = protocol.random_key()
        value = protocol.random_value()
        kv_pair = [(key, value)]
        await client.write(protocol.write_req([], kv_pair, 0))

        read_result = await client.read(protocol.read_req([key]))
        value_read = (protocol.parse_reply(read_result))[key]
        self.assertEqual(value, value_read, "A BFT Client failed to read a key-value pair from a "
                         "SimpleKVBC cluster matching the key-value pair it wrote "
                         "immediately prior to the read.")
        for r in bft_network.all_replicas():
            epoch = await bft_network.get_metric(r, bft_network, "Gauges", "epoch_number", component="epoch_manager")
            self.assertEqual(epoch, 1)

    @unittest.skip("Skipping for single case repro")
    @with_trio
    @with_bft_network(start_replica_cmd, selected_configs=lambda n, f, c: n == 7, publish_master_keys=True)
    async def test_wedge_command_with_state_transfer(self, bft_network):
        """
            This test checks that even a replica that received the super stable checkpoint via the state transfer mechanism
            is able to stop at the super stable checkpoint.
            The test does the following:
            1. Start all replicas but 1
            2. A client sends a wedge command
            3. Validate that all started replicas reached to the next next checkpoint
            4. Start the late replica
            5. Validate that the late replica completed the state transfer
            6. Validate that all replicas stopped at the super stable checkpoint and that new commands are not being processed
        """
        initial_prim = 0
        late_replicas = bft_network.random_set_of_replicas(1, {initial_prim})
        on_time_replicas = bft_network.all_replicas(without=late_replicas)
        bft_network.start_replicas(on_time_replicas)

        skvbc = kvbc.SimpleKVBCProtocol(bft_network)
        await skvbc.wait_for_liveness()


        client = bft_network.random_client()
        # We increase the default request timeout because we need to have around 300 consensuses which occasionally may take more than 5 seconds
        client.config._replace(req_timeout_milli=10000)
        op = operator.Operator(bft_network.config, client,  bft_network.builddir)
        await op.wedge()
        await self.validate_stop_on_wedge_point(bft_network=bft_network, skvbc=skvbc, fullWedge=False)
        await self.try_to_unwedge(bft_network=bft_network, bft=True, restart=False)
        bft_network.start_replicas(late_replicas)
        await bft_network.wait_for_state_transfer_to_start()
        for r in late_replicas:
            await bft_network.wait_for_state_transfer_to_stop(initial_prim,
                                                              r,
                                                              stop_on_stable_seq_num=False)
        await self.try_to_unwedge(bft_network=bft_network, bft=False, restart=False)
        for i in range(100):
            await skvbc.send_write_kv_set()


    @unittest.skip("Skipping for single case repro")
    @with_trio
    @with_bft_network(start_replica_cmd, selected_configs=lambda n, f, c: n == 7, publish_master_keys=True)
    async def test_unwedge_command_with_state_transfer(self, bft_network):
        """
            This test checks that a replica that is stopped after wedge manages to catch up with the unwedged ones with ST
            The test does the following:
            1. Start all replicas 
            2. A client sends a wedge command
            3. Validate that all started replicas reached to the next next checkpoint
            4. Stop one replica
            5. The client sends a unwedge command
            6. Start the late replica
            7. Validate that the late replica completed the state transfer
        """
        initial_prim = 0
        on_time_replicas = bft_network.all_replicas()

        bft_network.start_replicas(on_time_replicas)

        skvbc = kvbc.SimpleKVBCProtocol(bft_network)
        await skvbc.wait_for_liveness()

        checkpoint_before = await bft_network.wait_for_checkpoint(replica_id=0)

        client = bft_network.random_client()
        # We increase the default request timeout because we need to have around 300 consensuses which occasionally may take more than 5 seconds
        client.config._replace(req_timeout_milli=10000)
        with log.start_action(action_type="send_wedge_cmd",
                              checkpoint_before=checkpoint_before):
            op = operator.Operator(
                bft_network.config, client,  bft_network.builddir)
            await op.wedge()

        await self.validate_stop_on_wedge_point(bft_network,skvbc)

        replicas_to_stop = bft_network.random_set_of_replicas(1, {
                                                              initial_prim})
        bft_network.stop_replicas(replicas_to_stop)

        with log.start_action(action_type="send_unwedge_cmd",
                              checkpoint_before=checkpoint_before,
                              stopped_replicas=list(replicas_to_stop)):
            op = operator.Operator(
                bft_network.config, client,  bft_network.builddir)
            await op.unwedge(bft=True)

        await self.validate_start_on_unwedge(bft_network,skvbc,fullWedge=False)

        # Make sure the system is able to make progress
        for i in range(500):
            await skvbc.send_write_kv_set()

        bft_network.start_replicas(replicas_to_stop)

        await bft_network.wait_for_state_transfer_to_start()
        for r in replicas_to_stop:
            await bft_network.wait_for_state_transfer_to_stop(initial_prim,
                                                              r,
                                                              stop_on_stable_seq_num=False)
        await skvbc.wait_for_liveness()


    @unittest.skip("Skipping for single case repro")
    @with_trio
    @with_bft_network(start_replica_cmd, selected_configs=lambda n, f, c: n == 7, publish_master_keys=True)
    async def test_unwedge_command_with_f_failures(self, bft_network):
        """
            This test checks that unwedge is executed with f failures
            The test does the following:
            1. Start all replicas
            2. A client sends a wedge command
            3. Validate that all started replicas have reached the wedge point
            4. Stop f of the replicas
            5. Send unwedge command
            6. Verify that system is able to make progress
        """
        initial_prim = 0
        replicas_to_stop = bft_network.random_set_of_replicas(
            bft_network.config.f, {initial_prim})
        on_time_replicas = bft_network.all_replicas(without=replicas_to_stop)
        bft_network.start_replicas(bft_network.all_replicas())

        skvbc = kvbc.SimpleKVBCProtocol(bft_network)
        await skvbc.wait_for_liveness()

        checkpoint_before = await bft_network.wait_for_checkpoint(replica_id=0)

        client = bft_network.random_client()
        # We increase the default request timeout because we need to have around 300 consensuses which occasionally may take more than 5 seconds
        client.config._replace(req_timeout_milli=10000)
        with log.start_action(action_type="send_wedge_cmd",
                              checkpoint_before=checkpoint_before,
                              stopped_replicas=list(replicas_to_stop)):
            op = operator.Operator(
                bft_network.config, client,  bft_network.builddir)
            await op.wedge()

        await self.validate_stop_on_wedge_point(bft_network,skvbc, fullWedge= False)

        bft_network.stop_replicas(replicas_to_stop)

        with log.start_action(action_type="send_unwedge_cmd",
                              checkpoint_before=checkpoint_before,
                              stopped_replicas=list(replicas_to_stop)):
            op = operator.Operator(
                bft_network.config, client,  bft_network.builddir)
            await op.unwedge(bft=True)

        await self.validate_start_on_unwedge(bft_network,skvbc,fullWedge=False)

        # Make sure the system is able to make progress
        for i in range(100):
            await skvbc.send_write_kv_set()

    @unittest.skip("Skipping for single case repro")
    @with_trio
    @with_bft_network(start_replica_cmd, selected_configs=lambda n, f, c: n == 7, publish_master_keys=True)
    async def test_wedge_status_command(self, bft_network):
        """
             Tests that the wedge command returns correct status after wedge and unwedge
             The test does the following:
             1. A client sends a wedge command
             2. The client sends a wedge_status command and verifies that all replicas are reported as wedged
             3. The client sends an unwedge command
             4. The client sends a wedge_status command and verifies that all replicas are reported as unwedged
         """
        bft_network.start_all_replicas()
        skvbc = kvbc.SimpleKVBCProtocol(bft_network)
        client = bft_network.random_client()
        # We increase the default request timeout because we need to have around 300 consensuses which occasionally may take more than 5 seconds
        client.config._replace(req_timeout_milli=10000)

        op = operator.Operator(
            bft_network.config, client,  bft_network.builddir)
        await op.wedge()

        await self.validate_stop_on_wedge_point(bft_network,skvbc, fullWedge= False)

        await self.validate_stop_on_super_stable_checkpoint(bft_network, skvbc)

        op = operator.Operator(
            bft_network.config, client,  bft_network.builddir)
        await op.unwedge()

        await self.validate_start_on_unwedge(bft_network,skvbc,fullWedge=False)


    @unittest.skip("Skipping for single case repro")
    @with_trio
    @with_bft_network(start_replica_cmd, selected_configs=lambda n, f, c: n == 7, publish_master_keys=True)
    async def test_get_latest_pruneable_block(self, bft_network):

        bft_network.start_all_replicas()
        skvbc = kvbc.SimpleKVBCProtocol(bft_network)
        client = bft_network.random_client()

        # Create 100 blocks in total, including the genesis block we have 101 blocks
        k, v = await skvbc.send_write_kv_set()
        for i in range(99):
            v = skvbc.random_value()
            await client.write(skvbc.write_req([], [(k, v)], 0))

        # Get the minimal latest pruneable block among all replicas
        op = operator.Operator(bft_network.config, client,  bft_network.builddir)
        await op.latest_pruneable_block()

        rsi_rep = client.get_rsi_replies()
        min_prunebale_block = 1000
        for r in rsi_rep.values():
            lpab = cmf_msgs.ReconfigurationResponse.deserialize(r)[0]
            if lpab.response.block_id < min_prunebale_block:
                min_prunebale_block = lpab.response.block_id

        # Create another 100 blocks
        k, v = await skvbc.send_write_kv_set()
        for i in range(99):
            v = skvbc.random_value()
            await client.write(skvbc.write_req([], [(k, v)], 0))

        # Get the new minimal latest pruneable block
        await op.latest_pruneable_block()

        rsi_rep = client.get_rsi_replies()
        min_prunebale_block_b = 1000
        for r in rsi_rep.values():
            lpab = cmf_msgs.ReconfigurationResponse.deserialize(r)[0]
            if lpab.response.block_id < min_prunebale_block_b:
                min_prunebale_block_b = lpab.response.block_id
        assert min_prunebale_block < min_prunebale_block_b

    @unittest.skip("Skipping for single case repro")
    @with_trio
    @with_bft_network(start_replica_cmd, selected_configs=lambda n, f, c: n == 7, publish_master_keys=True)
    async def test_pruning_command(self, bft_network):
        with log.start_action(action_type="test_pruning_command"):
            bft_network.start_all_replicas()
            skvbc = kvbc.SimpleKVBCProtocol(bft_network)
            client = bft_network.random_client()

            # Create 100 blocks in total, including the genesis block we have 101 blocks
            k, v = await skvbc.send_write_kv_set()
            for i in range(99):
                v = skvbc.random_value()
                await client.write(skvbc.write_req([], [(k, v)], 0))

            # Get the minimal latest pruneable block among all replicas
            op = operator.Operator(bft_network.config, client,  bft_network.builddir)
            await op.latest_pruneable_block()

            latest_pruneable_blocks = []
            rsi_rep = client.get_rsi_replies()
            for r in rsi_rep.values():
                lpab = cmf_msgs.ReconfigurationResponse.deserialize(r)[0]
                latest_pruneable_blocks += [lpab.response]

            rep = await op.prune(latest_pruneable_blocks)
            data = cmf_msgs.ReconfigurationResponse.deserialize(rep)[0]
            pruned_block = int(data.additional_data.decode('utf-8'))
            log.log_message(message_type=f"pruned_block {pruned_block}")
            assert pruned_block <= 97

    @unittest.skip("Skipping for single case repro")
    @with_trio
    @with_bft_network(start_replica_cmd, selected_configs=lambda n, f, c: n == 7, publish_master_keys=True)
    async def test_pruning_command_with_failures(self, bft_network):
        with log.start_action(action_type="test_pruning_command_with_faliures"):
            bft_network.start_all_replicas()
            skvbc = kvbc.SimpleKVBCProtocol(bft_network)
            client = bft_network.random_client()

            # Create 100 blocks in total, including the genesis block we have 101 blocks
            k, v = await skvbc.send_write_kv_set()
            for i in range(99):
                v = skvbc.random_value()
                await client.write(skvbc.write_req([], [(k, v)], 0))

            # Get the minimal latest pruneable block among all replicas
            op = operator.Operator(bft_network.config, client,  bft_network.builddir)
            await op.latest_pruneable_block()

            latest_pruneable_blocks = []
            rsi_rep = client.get_rsi_replies()
            for r in rsi_rep.values():
                lpab = cmf_msgs.ReconfigurationResponse.deserialize(r)[0]
                latest_pruneable_blocks += [lpab.response]

            # Now, crash one of the non-primary replicas
            crashed_replica = 3
            bft_network.stop_replica(crashed_replica)
            
            rep = await op.prune(latest_pruneable_blocks)
            data = cmf_msgs.ReconfigurationResponse.deserialize(rep)[0]
            pruned_block = int(data.additional_data.decode('utf-8'))
            log.log_message(message_type=f"pruned_block {pruned_block}")
            assert pruned_block <= 97

            # creates 1000 new blocks
            for i in range(1000):
                v = skvbc.random_value()
                await client.write(skvbc.write_req([], [(k, v)], 0))

            # Now, restart the crashed replica and wait for it to finish state transfer.
            # The total number of seq numbers is 1101 (1000 + 100 writes + 1 prune request).
            # This translates to 7 checkpoints and, therefore, 7 * 150 = 1050.
            bft_network.start_replica(crashed_replica)
            await self._wait_for_st(bft_network, crashed_replica, 1050)

            # We expect the late replica to catch up with the state and to perform pruning
            with trio.fail_after(seconds=30):
                while True:
                    num_replies = 0
                    await op.prune_status()
                    rsi_rep = client.get_rsi_replies()
                    for r in rsi_rep.values():
                        status = cmf_msgs.ReconfigurationResponse.deserialize(r)[0]
                        last_prune_blockid = status.response.last_pruned_block
                        log.log_message(message_type=f"last_prune_blockid {last_prune_blockid}, status.response.sender {status.response.sender}")
                        if status.response.in_progress is False and last_prune_blockid <= 97 and last_prune_blockid > 0:
                            num_replies += 1
                    if num_replies == bft_network.config.n:
                        break
            # Validate the crashed replica has managed to updates its metrics
            with trio.fail_after(60):
                while True:
                    with trio.move_on_after(seconds=.5):
                        try:
                            key = ['kv_blockchain_deletes', 'Counters', 'numOfVersionedKeysDeleted']
                            deletes = await bft_network.metrics.get(crashed_replica, *key)

                            key = ['kv_blockchain_deletes', 'Counters', 'numOfImmutableKeysDeleted']
                            deletes += await bft_network.metrics.get(crashed_replica, *key)

                            key = ['kv_blockchain_deletes', 'Counters', 'numOfMerkleKeysDeleted']
                            deletes += await bft_network.metrics.get(crashed_replica, *key)

                        except KeyError:#might be using the v4 storage
                            try:
                                key = ['v4_blockchain', 'Gauges', 'numOfBlocksDeleted']
                                deletes = await bft_network.metrics.get(crashed_replica, *key)
                                log.log_message(message_type=f"pruning_merics {key}, count {deletes}")
                            except KeyError:
                                continue
                            else:
                                # success!
                                if deletes >= 0:
                                    break
                        else:
                            # success!
                            if deletes >= 0:
                                break
            # Now, crash the same replica again.
            crashed_replica = 3
            bft_network.stop_replica(crashed_replica)

            # Execute 1000 writes.
            for i in range(1000):
              v = skvbc.random_value()
              await client.write(skvbc.write_req([], [(k, v)], 0))

            # Make sure ST completes again. Wait for 2100 = 14 checkpoints * 150 seq numbers.
            bft_network.start_replica(crashed_replica)
            await self._wait_for_st(bft_network, crashed_replica, 2100)
    
    @unittest.skip("Skipping for single case repro")
    @with_trio
    @with_bft_network(start_replica_cmd, selected_configs=lambda n, f, c: n == 7, publish_master_keys=True)
    async def test_pruning_status_command(self, bft_network):

        bft_network.start_all_replicas()
        skvbc = kvbc.SimpleKVBCProtocol(bft_network)
        client = bft_network.random_client()

        op = operator.Operator(bft_network.config, client,  bft_network.builddir)
        await op.prune_status()

        rsi_rep = client.get_rsi_replies()
        for r in rsi_rep.values():
            status = cmf_msgs.ReconfigurationResponse.deserialize(r)[0]
            assert status.response.in_progress is False
            assert status.response.last_pruned_block == 0

        # Create 100 blocks in total, including the genesis block we have 101 blocks
        k, v = await skvbc.send_write_kv_set()
        for i in range(99):
            v = skvbc.random_value()
            await client.write(skvbc.write_req([], [(k, v)], 0))

        # Get the minimal latest pruneable block among all replicas
        await op.latest_pruneable_block()

        latest_pruneable_blocks = []
        rsi_rep = client.get_rsi_replies()
        for r in rsi_rep.values():
            lpab = cmf_msgs.ReconfigurationResponse.deserialize(r)[0]
            latest_pruneable_blocks += [lpab.response]

        await op.prune(latest_pruneable_blocks)

        # Verify the system is able to get new write requests (which means that pruning has done)
        with trio.fail_after(30):
            await skvbc.send_write_kv_set()

        await op.prune_status()

        rsi_rep = client.get_rsi_replies()
        for r in rsi_rep.values():
            status = cmf_msgs.ReconfigurationResponse.deserialize(r)[0]
            assert status.response.in_progress is False
            assert status.response.last_pruned_block <= 97

    @unittest.skip("Skipping for single case repro")
    @with_trio
    @with_bft_network(start_replica_cmd=start_replica_cmd_with_object_store, num_ro_replicas=1, selected_configs=lambda n, f, c: n == 7, publish_master_keys=True)
    async def test_pruning_with_ro_replica(self, bft_network):

        bft_network.start_all_replicas()
        ro_replica_id = bft_network.config.n
        bft_network.start_replica(ro_replica_id)

        skvbc = kvbc.SimpleKVBCProtocol(bft_network)
        client = bft_network.random_client()

        op = operator.Operator(bft_network.config, client,  bft_network.builddir)

        # Create more than 150 blocks in total, including the genesis block we have 101 blocks
        k, v = await skvbc.send_write_kv_set()
        for i in range(200):
            v = skvbc.random_value()
            await client.write(skvbc.write_req([], [(k, v)], 0))

        # Wait for the read only replica to catch with the state
        await self._wait_for_st(bft_network, ro_replica_id, 150)

        # Get the minimal latest pruneable block among all replicas
        await op.latest_pruneable_block()

        latest_pruneable_blocks = []
        rsi_rep = client.get_rsi_replies()
        for r in rsi_rep.values():
            lpab = cmf_msgs.ReconfigurationResponse.deserialize(r)[0]
            latest_pruneable_blocks += [lpab.response]

        await op.prune(latest_pruneable_blocks)

        # Verify the system is able to get new write requests (which means that pruning has done)
        with trio.fail_after(30):
            await skvbc.send_write_kv_set()

        await op.prune_status()

        rsi_rep = client.get_rsi_replies()
        for r in rsi_rep.values():
            status = cmf_msgs.ReconfigurationResponse.deserialize(r)[0]
            assert status.response.in_progress is False
            assert status.response.last_pruned_block == 150


    @unittest.skip("Skipping for single case repro")
    @with_trio
    @with_bft_network(start_replica_cmd=start_replica_cmd_with_object_store, num_ro_replicas=1, selected_configs=lambda n, f, c: n == 7, publish_master_keys=True)
    async def test_pruning_with_ro_replica_failure(self, bft_network):

        bft_network.start_all_replicas()
        ro_replica_id = bft_network.config.n
        bft_network.start_replica(ro_replica_id)

        skvbc = kvbc.SimpleKVBCProtocol(bft_network)
        client = bft_network.random_client()

        op = operator.Operator(bft_network.config, client,  bft_network.builddir)

        # Create more than 150 blocks in total, including the genesis block we have 101 blocks
        k, v = await skvbc.send_write_kv_set()
        for i in range(200):
            v = skvbc.random_value()
            await client.write(skvbc.write_req([], [(k, v)], 0))

        # Wait for the read only replica to catch with the state
        await self._wait_for_st(bft_network, ro_replica_id, 150)

        # Get the minimal latest pruneable block among all replicas
        await op.latest_pruneable_block()

        latest_pruneable_blocks = []
        rsi_rep = client.get_rsi_replies()
        for r in rsi_rep.values():
            lpab = cmf_msgs.ReconfigurationResponse.deserialize(r)[0]
            latest_pruneable_blocks += [lpab.response]

        # Remove the read only latest pruneable block from the list
        for m in latest_pruneable_blocks:
            if m.replica >= bft_network.config.n:
                latest_pruneable_blocks.remove(m)

        assert len(latest_pruneable_blocks) == bft_network.config.n

        # Now, issue a prune request. we expect to receive an error as the read only latest prunebale block is missing
        rep = await op.prune(latest_pruneable_blocks)
        rep = cmf_msgs.ReconfigurationResponse.deserialize(rep)[0]
        assert rep.success is False

    async def send_restart_with_params(self, bft_network: 'BftTestNetwork', bft: bool, restart: bool,
                                       faulty_replica_ids: Optional[Set[int]] = None,
                                       post_restart: Optional[Callable] = None,
                                       pre_restart_epoch_id: int = 0,
                                       kv_count: int = 10):
        """
        Send a restart command and verify that replicas have stopped and removed their metadata in two cases
        @param bft_network:
        @param bft: flag for restart command
        @param restart: flag for restart command
        @param faulty_replica_ids:
        @param post_restart: A coroutine which is called after the restart operation is received by the network
        @param pre_restart_epoch_id: The epoch id before the restart operation
        @param kv_count: kvs to send for liveness checks
        """

        if faulty_replica_ids is None:
            faulty_replica_ids = set()

        live_replicas = bft_network.all_replicas(without=faulty_replica_ids)
        bft_network.start_replicas(live_replicas)
        skvbc = kvbc.SimpleKVBCProtocol(bft_network)
        await self.validate_epoch_number(bft_network, pre_restart_epoch_id, live_replicas)
        await skvbc.send_n_kvs_sequentially(kv_count)
        op = operator.Operator(bft_network.config, bft_network.random_client(), bft_network.builddir)
        await op.restart(f"test_restart", bft=bft, restart=restart)
        if post_restart:
            await post_restart(skvbc)
        await self.validate_epoch_number(bft_network, pre_restart_epoch_id + 1, live_replicas)
        await skvbc.send_n_kvs_sequentially(kv_count)

    @unittest.skip("Skipping for single case repro")
    @with_trio
    @parameterize(bft=[True, False])
    @with_bft_network(start_replica_cmd, selected_configs=lambda n, f, c: n == 7, publish_master_keys=True)
    async def test_restart_no_restart_flag(self, bft_network, bft):
        async def post_restart(skvbc):
            await self.validate_stop_on_wedge_point(skvbc.bft_network, skvbc, fullWedge=True)
            bft_network.stop_all_replicas()
            bft_network.start_all_replicas()

        await self.send_restart_with_params(bft_network, bft=bft, restart=False, post_restart=post_restart)

    @with_trio
    @with_bft_network(start_replica_cmd, selected_configs=lambda n, f, c: n == 7, publish_master_keys=True)
    async def test_restart_no_bft_with_restart_flag(self, bft_network):
        await self.send_restart_with_params(bft_network, bft=False, restart=True)

    @unittest.skip("Skipping for single case repro")   
    @with_trio
    @with_bft_network(start_replica_cmd, selected_configs=lambda n, f, c: n == 7, publish_master_keys=True)
    async def test_restart_with_bft_with_restart_flag(self, bft_network):
        bft_config = bft_network.config
        assert bft_config.f >= 2, f"Insufficient fault tolerance factory {bft_config.f}"
        replica_count = bft_config.n
        # For simplicity, we crash the last two replicas
        crashed_replicas = set(range(replica_count - 2, replica_count))
        await self.send_restart_with_params(bft_network, bft=True, restart=True, faulty_replica_ids=crashed_replicas)

<<<<<<< HEAD
    @unittest.skip("Skipping for single case repro")
=======
>>>>>>> fc0bbe62
    @with_trio
    @with_bft_network(start_replica_cmd_with_key_exchange, selected_configs=lambda n, f, c: n == 7, rotate_keys=True, publish_master_keys=True)
    async def test_remove_nodes(self, bft_network):
        """
             Sends a addRemove command and checks that new configuration is written to blockchain.
             Note that in this test we assume no failures and synchronized network.
             The test does the following:
             1. A client sends a remove command which will also wedge the system on next next checkpoint
             2. Validate that all replicas have stopped
             3. Load  a new configuration to the bft network
             4. Rerun the cluster with only 4 nodes and make sure they succeed to perform transactions in fast path
             In addition, we verify the correct epoch number on each epoch change
         """
        bft_network.start_all_replicas()
        skvbc = kvbc.SimpleKVBCProtocol(bft_network)
        for i in range(100):
            await skvbc.send_write_kv_set()
        key, val = await skvbc.send_write_kv_set()
        client = bft_network.random_client()
        client.config._replace(req_timeout_milli=10000)
        op = operator.Operator(bft_network.config, client,  bft_network.builddir)
        test_config = 'new_configuration_n_4_f_1_c_0'
        stopped_replicas = {4, 5, 6}
        conf = TestConfig(n=4,
                          f=1,
                          c=0,
                          num_clients=10,
                          key_file_prefix=KEY_FILE_PREFIX,
                          start_replica_cmd=start_replica_cmd_with_key_exchange,
                          stop_replica_cmd=None,
                          num_ro_replicas=0)
        await bft_network.change_configuration(conf)
        await op.add_remove_with_wedge(test_config, bft=False)
        await self.validate_epoch_number(bft_network, 1, bft_network.all_replicas())
        bft_network.stop_replicas(stopped_replicas) # to have clean logs
        bft_network.restart_clients()
        skvbc = kvbc.SimpleKVBCProtocol(bft_network)
        for i in range(100):
            await skvbc.send_write_kv_set()
        for r in bft_network.all_replicas():
            nb_fast_path = await bft_network.get_metric(r, bft_network, "Counters", "totalFastPaths")
            self.assertGreater(nb_fast_path, 0)

    @unittest.skip("Skipping for single case repro")
    @with_trio
    @with_bft_network(start_replica_cmd_with_key_exchange, selected_configs=lambda n, f, c: n == 7, rotate_keys=True, publish_master_keys=True)
    async def test_remove_nodes_with_f_failures(self, bft_network):
        """
        In this test we show how a system operator can remove nodes (and thus reduce the cluster) from 7 nodes cluster
        to 4 nodes cluster even when f nodes are not responding
        For that the operator performs the following steps:
        1. Stop 2 nodes (f=2)
        2. Send a remove_node command - this command also wedges the system
        3. Verify that all live nodes have stopped
        4. Load  a new configuration to the bft network
        5. Rerun the cluster with only 4 nodes and make sure they succeed to perform transactions in fast path
        In addition, we verify the correct epoch number on each epoch change
        """
        bft_network.start_all_replicas()
        skvbc = kvbc.SimpleKVBCProtocol(bft_network)
        client = bft_network.random_client()
        for i in range(100):
            await skvbc.send_write_kv_set()
        # choose two replicas to crash and crash them
        crashed_replicas = {5, 6} # For simplicity, we crash the last two replicas
        bft_network.stop_replicas(crashed_replicas)
        live_replicas = bft_network.all_replicas(without=crashed_replicas)

        client = bft_network.random_client()
        client.config._replace(req_timeout_milli=10000)
        op = operator.Operator(bft_network.config, client,  bft_network.builddir)
        test_config = 'new_configuration_n_4_f_1_c_0'
        conf = TestConfig(n=4,
                          f=1,
                          c=0,
                          num_clients=10,
                          key_file_prefix=KEY_FILE_PREFIX,
                          start_replica_cmd=start_replica_cmd_with_key_exchange,
                          stop_replica_cmd=None,
                          num_ro_replicas=0)
        await bft_network.change_configuration(conf)
        await op.add_remove_with_wedge(test_config, bft=True, restart=True)
        await self.validate_epoch_number(bft_network, 1, bft_network.all_replicas())
        bft_network.stop_replica(4, force_kill=True) # to have clean logs
        bft_network.restart_clients()
        skvbc = kvbc.SimpleKVBCProtocol(bft_network)
        for i in range(100):
            await skvbc.send_write_kv_set()
        for r in bft_network.all_replicas():
            nb_fast_path = await bft_network.get_metric(r, bft_network, "Counters", "totalFastPaths")
            self.assertGreater(nb_fast_path, 0)

    @unittest.skip("Skipping for single case repro")
    @with_trio
    @with_bft_network(start_replica_cmd, selected_configs=lambda n, f, c: n == 7, publish_master_keys=True)
    async def test_remove_nodes_with_unwedge(self, bft_network):
        """
            Sends a addRemove command and checks that new configuration is written to blockchain.
            Note that in this test we assume no failures and synchronized network.
            The test does the following:
            1. A client sends a remove command which will also wedge the system on next next checkpoint
            2. Validate that all replicas have stopped
            3. Load  a new configuration to the bft network
            4. Rerun the cluster with only 4 nodes and make sure they succeed to perform transactions in fast path
            In addition, we verify the correct epoch number on each epoch change
        """
        bft_network.start_all_replicas()
        skvbc = kvbc.SimpleKVBCProtocol(bft_network)
        for i in range(100):
            await skvbc.send_write_kv_set()
        key, val = await skvbc.send_write_kv_set()
        client = bft_network.random_client()
        client.config._replace(req_timeout_milli=10000)
        op = operator.Operator(bft_network.config, client,  bft_network.builddir)
        test_config = 'new_configuration_n_4_f_1_c_0'
        stopped_replicas = {4, 5, 6}
        conf = TestConfig(n=4,
                          f=1,
                          c=0,
                          num_clients=10,
                          key_file_prefix=KEY_FILE_PREFIX,
                          start_replica_cmd=start_replica_cmd_with_key_exchange,
                          stop_replica_cmd=None,
                          num_ro_replicas=0)
        await bft_network.change_configuration(conf)
        await op.add_remove_with_wedge(test_config, bft=False, restart=False)
        await self.validate_stop_on_wedge_point(bft_network, skvbc, fullWedge=True)
        await op.unwedge(restart=True)
        bft_network.stop_replicas(stopped_replicas) # to have clean logs
        bft_network.restart_clients()
        skvbc = kvbc.SimpleKVBCProtocol(bft_network)
        for i in range(100):
            await skvbc.send_write_kv_set()
        for r in bft_network.all_replicas():
            nb_fast_path = await bft_network.get_metric(r, bft_network, "Counters", "totalFastPaths")
            self.assertGreater(nb_fast_path, 0)
        await self.validate_epoch_number(bft_network, 1, bft_network.all_replicas())

    @unittest.skip("Skipping for single case repro")
    @with_trio
    @with_bft_network(start_replica_cmd, bft_configs=[BFTConfig(n=4, f=1, c=0)], publish_master_keys=True)
    async def test_add_nodes(self, bft_network):
        """
             Sends a addRemove command and checks that new configuration is written to blockchain.
             Note that in this test we assume no failures and synchronized network.
             The test does the following:
             1. A client sends a add node command which will also wedge the system on next next checkpoint
             2. Validate that all replicas have stopped
             3. Load a new configuration to the bft network
             4. Copy the db files to the new replicas
             5. Rerun the cluster with only new configuration and make sure they succeed to perform transactions in fast path
             In addition, we verify the correct epoch number on each epoch change
         """
        bft_network.start_all_replicas()
        skvbc = kvbc.SimpleKVBCProtocol(bft_network)
        for i in range(100):
            await skvbc.send_write_kv_set()
        client = bft_network.random_client()
        client.config._replace(req_timeout_milli=10000)
        op = operator.Operator(bft_network.config, client,  bft_network.builddir)
        test_config = 'new_configuration_n_7_f_2_c_0'
        await op.add_remove_with_wedge(test_config, bft=False, restart=False)
        await self.validate_stop_on_wedge_point(bft_network, skvbc, fullWedge=True)
        new_replicas = {4, 5, 6}
        source = list(bft_network.random_set_of_replicas(1)).pop()
        bft_network.stop_all_replicas()
        bft_network.transfer_db_files(source, new_replicas)
        conf = TestConfig(n=7,
                          f=2,
                          c=0,
                          num_clients=10,
                          key_file_prefix=KEY_FILE_PREFIX,
                          start_replica_cmd=start_replica_cmd,
                          stop_replica_cmd=None,
                          num_ro_replicas=0)
        await bft_network.change_configuration(conf, generate_tls=True)
        bft_network.restart_clients()
        await self.validate_epoch_number(bft_network, 1, bft_network.all_replicas())
        for i in range(100):
            await skvbc.send_write_kv_set()
        for r in bft_network.all_replicas():
            nb_fast_path = await bft_network.get_metric(r, bft_network, "Counters", "totalFastPaths")
            self.assertGreater(nb_fast_path, 0)
   
    @unittest.skip("Skipping for single case repro") 
    @with_trio
    @with_bft_network(start_replica_cmd, bft_configs=[BFTConfig(n=4, f=1, c=0)], publish_master_keys=True)
    async def test_add_nodes_with_failures(self, bft_network):
        """
             Sends a addRemove command and checks that new configuration is written to blockchain.
             We add nodes to 4 nodes cluster in phases to make it a 7 node cluster even when f nodes are not responding
             The test does the following:
             1. Stop one node and send a add node command which will also wedge the system on next next checkpoint
             2. Verify that all live nodes have stopped
             3. Load a new configuration to the bft network
             4. Add node is done in phases, (n=4,f=1,c=0)->(n=6,f=1,c=0)->(n=7,f=2,c=0)
                Note: For new replicas to catch up with exiting replicas through ST, existing replicas must
                      move the checkpoint window, that means for n=7 configuration, there must be 5 non-faulty
                      replicas to move the checkpoint window, hence new replicas are added in two phases
             5. Rerun the cluster with only new configuration and make sure they succeed to perform transactions in fast path
             In addition, we verify the correct epoch number on each epoch change
         """
        with log.start_action(action_type="test_add_nodes_with_failures"):
            initial_prim = 0
            crashed_replica = bft_network.random_set_of_replicas(1, {initial_prim})
            log.log_message(message_type=f"crashed replica is {crashed_replica}")
            bft_network.start_all_replicas()
            skvbc = kvbc.SimpleKVBCProtocol(bft_network)
            await bft_network.check_initial_master_key_publication(bft_network.all_replicas())
            for i in range(100):
                await skvbc.send_write_kv_set()
            # This is a loop to make sure that all replicas are up before interfering them
            with trio.fail_after(30):
                nb_fast_path = await bft_network.get_metric(initial_prim, bft_network, "Counters", "totalFastPaths")
                while nb_fast_path <= 0:
                    for i in range(100):
                        await skvbc.send_write_kv_set()
                    nb_fast_path = await bft_network.get_metric(initial_prim, bft_network, "Counters", "totalFastPaths")
            with net.ReplicaSubsetIsolatingAdversary(bft_network, crashed_replica) as adversary:
                adversary.interfere()

                for i in range(601):
                    await skvbc.send_write_kv_set()
                client = bft_network.random_client()
                client.config._replace(req_timeout_milli=10000)
                op = operator.Operator(bft_network.config, client,  bft_network.builddir)
                test_config = 'new_configuration_n_7_f_2_c_0'
                await op.add_remove_with_wedge(test_config, bft=True, restart=False)
            new_replicas = {4, 5, 6}
            replicas_for_st = {6}
            source = list(bft_network.random_set_of_replicas(1, without=crashed_replica)).pop()
            await self.validate_stop_on_wedge_point(bft_network, skvbc, fullWedge=False)
            await bft_network.wait_for_state_transfer_to_start()

            # Lets wait until the late replica gets the new configuration
            with trio.fail_after(30):
                for r in crashed_replica:
                    while True:
                        await trio.sleep(1)
                        configurations_file = os.path.join(bft_network.testdir, "configurations." + str(r))
                        if not os.path.isfile(configurations_file):
                            continue
                        with open(configurations_file, "r") as file:
                            done = False
                            for l in file.readlines():
                                if test_config in l:
                                    done = True
                            if done:
                                break

            bft_network.stop_all_replicas()
            bft_network.transfer_db_files(source, new_replicas - replicas_for_st)

            # Change the cluster's configuration
            conf = TestConfig(n=7,
                              f=2,
                              c=0,
                              num_clients=10,
                              key_file_prefix=KEY_FILE_PREFIX,
                              start_replica_cmd=start_replica_cmd_with_key_exchange,
                              stop_replica_cmd=None,
                              num_ro_replicas=0)
            await bft_network.change_configuration(conf, generate_tls=True)
            bft_network.restart_clients(generate_tx_signing_keys=True, restart_replicas=False)

            live_replicas = bft_network.all_replicas(without=replicas_for_st.union(crashed_replica))
            await bft_network.check_initital_key_exchange(stop_replicas=False, full_key_exchange=False, replicas_to_start=live_replicas)
            for i in range(601):
                await skvbc.send_write_kv_set()
            bft_network.start_replicas(crashed_replica)
            await self.validate_initial_key_exchange(bft_network, crashed_replica, metrics_id="self_key_exchange", expected=0)
            for r in crashed_replica:
                await bft_network.wait_for_state_transfer_to_stop(initial_prim,
                                                                  r,
                                                                  stop_on_stable_seq_num=False)
            live_replicas = bft_network.all_replicas(without=replicas_for_st)
            await self.validate_epoch_number(bft_network, 1, live_replicas)
            await self.validate_initial_key_exchange(bft_network, crashed_replica, metrics_id="self_key_exchange", expected=1)
            bft_network.start_replicas(replicas_for_st)
            await self.validate_initial_key_exchange(bft_network, replicas_for_st, metrics_id="self_key_exchange", expected=0)
            for i in range(601):
                await skvbc.send_write_kv_set()

            await bft_network.wait_for_state_transfer_to_start()
            for r in replicas_for_st:
                await bft_network.wait_for_state_transfer_to_stop(initial_prim,
                                                                  r,
                                                                  stop_on_stable_seq_num=False)

            await self.validate_epoch_number(bft_network, 1, bft_network.all_replicas())
            await self.validate_initial_key_exchange(bft_network, replicas_for_st, metrics_id="self_key_exchange", expected=1)
            for i in range(300):
                await skvbc.send_write_kv_set()
            for r in bft_network.all_replicas():
                nb_fast_path = await bft_network.get_metric(r, bft_network, "Counters", "totalFastPaths")
                self.assertGreater(nb_fast_path, 0)
            await self.validate_initial_key_exchange(bft_network, bft_network.all_replicas(), metrics_id="self_key_exchange", expected=bft_network.config.n)



    @unittest.skip("Skipping for single case repro")
    @with_trio
    @with_bft_network(start_replica_cmd, selected_configs=lambda n, f, c: n == 7, publish_master_keys=True)
    async def test_addRemoveStatusError(self, bft_network):
        """
             Sends a addRemoveStatus command without adding new configuration 
             and checks that replicas respond with valid error message.
             Note that in this test we assume no failures and synchronized network.
             The test does the following:
             1. A client sends a addRemoveStatus command
             2. The client verifies status returns a valid error message
         """
        bft_network.start_all_replicas()
        skvbc = kvbc.SimpleKVBCProtocol(bft_network)
        for i in range(100):
            await skvbc.send_write_kv_set()
        client = bft_network.random_client()
        checkpoint_before = await bft_network.wait_for_checkpoint(replica_id=0)
        op = operator.Operator(bft_network.config, client,  bft_network.builddir)
        await op.add_remove_status()
        rsi_rep = client.get_rsi_replies()
        for r in rsi_rep.values():
            status = cmf_msgs.ReconfigurationResponse.deserialize(r)[0]
            assert status.response.error_msg == 'key_not_found'
            assert status.success is False

    @with_trio
    @with_bft_network(start_replica_cmd=start_replica_cmd_with_object_store_and_ke, num_ro_replicas=1, rotate_keys=True,
                      selected_configs=lambda n, f, c: n == 7, publish_master_keys=True)
    async def test_reconfiguration_with_ror(self, bft_network):
        """
             Sends a addRemove command and checks that new configuration is written to blockchain.
             Note that in this test we assume no failures and synchronized network.
             The test does the following:
             1. A client sends a reconfiguration command which will also wedge the system on next next checkpoint
             2. Validate that all replicas have stopped
             3. Wait for read only replica to done with state transfer
             3. Load  a new configuration to the bft network
             4. Rerun the cluster with only 4 nodes and make sure they succeed to perform transactions in fast path
             5. Make sure the read only replica is able to catch up with the new state
         """
        bft_network.start_all_replicas()
        ro_replica_id = bft_network.config.n
        bft_network.start_replica(ro_replica_id)
        skvbc = kvbc.SimpleKVBCProtocol(bft_network)
        for i in range(100): # Produce 149 new blocks
            await skvbc.send_write_kv_set()
        key, val = await skvbc.send_write_kv_set()
        client = bft_network.random_client()
        client.config._replace(req_timeout_milli=10000)
        op = operator.Operator(bft_network.config, client,  bft_network.builddir)
        test_config = 'new_configuration_1'
        await op.add_remove_with_wedge(test_config, bft=False, restart=False)
        await self.validate_stop_on_wedge_point(bft_network, skvbc, fullWedge=True)
        blockIdreplica = await bft_network.get_metric(0, bft_network, "Gauges",
                                            "reconfiguration_cmd_blockid", component="reconfiguration_cmd_blockid")
        await self._wait_for_st(bft_network, ro_replica_id, 300)
        blockIdRor = await bft_network.get_metric(ro_replica_id, bft_network, "Gauges",
                                            "last_known_block", component="client_reconfiguration_engine")
        self.assertEqual(blockIdRor, blockIdreplica)

        bft_network.stop_all_replicas()
        # We now expect the replicas to start with a fresh new configuration
        # Metadata is erased on replicas startup
        conf = TestConfig(n=7,
                          f=2,
                          c=0,
                          num_clients=10,
                          key_file_prefix=KEY_FILE_PREFIX,
                          start_replica_cmd=start_replica_cmd_with_object_store_and_ke,
                          stop_replica_cmd=None,
                          num_ro_replicas=1)
        await bft_network.change_configuration(conf)
        ro_replica_id = bft_network.config.n
        await bft_network.check_initital_key_exchange(stop_replicas=False)
        bft_network.start_replica(ro_replica_id)
        for r in bft_network.all_replicas():
            last_stable_checkpoint = await bft_network.get_metric(r, bft_network, "Gauges", "lastStableSeqNum")
            self.assertEqual(last_stable_checkpoint, 0)
        await self.validate_state_consistency(skvbc, key, val)
        for i in range(150):
            await skvbc.send_write_kv_set()
        key, val = await skvbc.send_write_kv_set()
        for r in bft_network.all_replicas():
            nb_fast_path = await bft_network.get_metric(r, bft_network, "Counters", "totalFastPaths")
            self.assertGreater(nb_fast_path, 0)
        await self._wait_for_st(bft_network, ro_replica_id, 150)
        blockIdRor = await bft_network.get_metric(ro_replica_id, bft_network, "Gauges",
                                            "reconfiguration_cmd_blockid", component="reconfiguration_cmd_blockid")
        #validate the reconfiguration blockId is same as before loading this new config
        self.assertEqual(blockIdRor, blockIdreplica)
        bft_network.stop_replica(ro_replica_id)
        test_config = 'new_configuration_2'
        client = bft_network.random_client()
        client.config._replace(req_timeout_milli=10000)
        op = operator.Operator(bft_network.config, client,  bft_network.builddir)
        await op.add_remove_with_wedge(test_config, bft=False, restart=False)
        await self.validate_stop_on_wedge_point(bft_network, skvbc, fullWedge=True)
        blockIdreplica = await bft_network.get_metric(0, bft_network, "Gauges",
                                            "reconfiguration_cmd_blockid", component="reconfiguration_cmd_blockid")
        bft_network.stop_all_replicas()
        conf = TestConfig(n=7,
                          f=2,
                          c=0,
                          num_clients=10,
                          key_file_prefix=KEY_FILE_PREFIX,
                          start_replica_cmd=start_replica_cmd_with_object_store_and_ke,
                          stop_replica_cmd=None,
                          num_ro_replicas=1)
        await bft_network.change_configuration(conf)
        ro_replica_id = bft_network.config.n
        await bft_network.check_initital_key_exchange(stop_replicas=False)
        for r in bft_network.all_replicas():
            last_stable_checkpoint = await bft_network.get_metric(r, bft_network, "Gauges", "lastStableSeqNum")
            self.assertEqual(last_stable_checkpoint, 0)
        await self.validate_state_consistency(skvbc, key, val)
        for i in range(150):
            await skvbc.send_write_kv_set()
        for r in bft_network.all_replicas():
            nb_fast_path = await bft_network.get_metric(r, bft_network, "Counters", "totalFastPaths")
            self.assertGreater(nb_fast_path, 0)
        bft_network.start_replica(ro_replica_id)
        await self._wait_for_st(bft_network, ro_replica_id, 150)
        blockIdRor = await bft_network.get_metric(ro_replica_id, bft_network, "Gauges",
                                            "last_known_block", component="client_reconfiguration_engine")
        #validate the blockId is same as the 2nd reconfiguration command block
        self.assertEqual(blockIdRor, blockIdreplica)

    @unittest.skip("Skipping for single case repro")
    @with_trio
    @with_bft_network(start_replica_cmd_with_key_exchange, selected_configs=lambda n, f, c: n == 7, rotate_keys=True, publish_master_keys=True)
    async def test_install_command(self, bft_network):
        """
             Sends a install command and checks that new version is written to blockchain.
             The test does the following:
             1. A client sends a install command which will also wedge the system on next next checkpoint
             2. Validate that all replicas have stopped
             3. Validate that replicas get restart proof message for the install command
         """
        bft_network.start_all_replicas()
        skvbc = kvbc.SimpleKVBCProtocol(bft_network)
        for i in range(100):
            await skvbc.send_write_kv_set()
        key, val = await skvbc.send_write_kv_set()
        client = bft_network.random_client()
        client.config._replace(req_timeout_milli=10000)
        version = 'version1'
        op = operator.Operator(bft_network.config, client,  bft_network.builddir)
        await op.install_cmd(version, bft=False)
        await self.validate_stop_on_wedge_point(bft_network=bft_network, skvbc=skvbc, fullWedge=True)
        await self.verify_restart_ready_proof_msg(bft_network, bft=False)
        await self.try_to_unwedge(bft_network=bft_network, bft=False, restart=True)
        for i in range(100):
            await skvbc.send_write_kv_set()
        initial_prim = 0
        crashed_replica = bft_network.random_set_of_replicas(1, {initial_prim})
        bft_network.stop_replicas(crashed_replica)
        for i in range(151):
            await skvbc.send_write_kv_set()
        version = 'version2'
        await op.install_cmd(version, bft=True)
        await self.validate_stop_on_wedge_point(bft_network=bft_network, skvbc=skvbc, fullWedge=False)
        await self.verify_restart_ready_proof_msg(bft_network, bft=True)  
        bft_network.start_replicas(crashed_replica)
        await bft_network.wait_for_state_transfer_to_start()
        for r in crashed_replica:
            await bft_network.wait_for_state_transfer_to_stop(initial_prim,
                                                              r,
                                                              stop_on_stable_seq_num=False)
        await self.validate_stop_on_wedge_point(bft_network=bft_network, skvbc=skvbc, fullWedge=True)
        await self.try_to_unwedge(bft_network=bft_network, bft=False, restart=False)
        for i in range(100):
            await skvbc.send_write_kv_set()
    
    async def try_to_unwedge(self, bft_network, bft, restart, quorum=None):
        with trio.fail_after(seconds=60):
            client = bft_network.random_client()
            client.config._replace(req_timeout_milli=10000)
            op = operator.Operator(bft_network.config, client,  bft_network.builddir)
            while True:
                try:
                    rep = await op.unwedge(restart=restart, bft=bft, quorum=quorum)
                    data = cmf_msgs.ReconfigurationResponse.deserialize(rep)[0]
                    if data.success:
                        break
                except trio.TooSlowError:
                    pass


    async def validate_stop_on_wedge_point(self, bft_network, skvbc, fullWedge=False):
        with log.start_action(action_type="validate_stop_on_stable_checkpoint") as action:
            with trio.fail_after(seconds=90):
                client = bft_network.random_client()
                client.config._replace(req_timeout_milli=10000)
                op = operator.Operator(bft_network.config, client,  bft_network.builddir)
                done = False
                quorum = None if fullWedge is True else bft_client.MofNQuorum.LinearizableQuorum(bft_network.config, [r.id for r in bft_network.replicas])
                while done is False:
                    stopped_replicas = 0
                    await op.wedge_status(quorum=quorum, fullWedge=fullWedge)
                    rsi_rep = client.get_rsi_replies()
                    done = True
                    for r in rsi_rep.values():
                        res = cmf_msgs.ReconfigurationResponse.deserialize(r)
                        status = res[0].response.stopped
                        if status:
                            stopped_replicas += 1
                    stop_condition = bft_network.config.n if fullWedge is True else (bft_network.config.n - bft_network.config.f)
                    if stopped_replicas < stop_condition:
                        done = False
                with log.start_action(action_type='expect_kv_failure_due_to_wedge'):
                    with self.assertRaises(trio.TooSlowError):
                        await skvbc.send_write_kv_set()

    async def validate_start_on_unwedge(self, bft_network, skvbc, fullWedge=False):
        with log.start_action(action_type="validate_start_on_unwedge") as action:
            with trio.fail_after(seconds=90):
                client = bft_network.random_client()
                client.config._replace(req_timeout_milli=10000)
                op = operator.Operator(bft_network.config, client,  bft_network.builddir)
                done = False
                quorum = None if fullWedge is True else bft_client.MofNQuorum.LinearizableQuorum(bft_network.config, [r.id for r in bft_network.replicas])
                while done is False:
                    started_replicas = 0
                    await op.wedge_status(quorum=quorum, fullWedge=fullWedge)
                    rsi_rep = client.get_rsi_replies()
                    done = True
                    for r in rsi_rep.values():
                        res = cmf_msgs.ReconfigurationResponse.deserialize(r)
                        status = res[0].response.stopped
                        if not status:
                            started_replicas += 1
                    stop_condition = bft_network.config.n if fullWedge is True else (bft_network.config.n - bft_network.config.f)
                    if started_replicas < stop_condition:
                        done = False


    async def validate_stop_on_super_stable_checkpoint(self, bft_network, skvbc):
          with log.start_action(action_type="validate_stop_on_super_stable_checkpoint") as action:
            with trio.fail_after(seconds=120):
                for replica_id in range(bft_network.config.n):
                    while True:
                        with trio.move_on_after(seconds=1):
                            try:
                                key = ['replica', 'Gauges', 'OnCallBackOfSuperStableCP']
                                value = await bft_network.metrics.get(replica_id, *key)
                                if value == 0:
                                    action.log(message_type=f"Replica {replica_id} has not reached super stable checkpoint yet")
                                    await trio.sleep(0.5)
                                    continue
                            except trio.TooSlowError:
                                action.log(message_type=
                                    f"Replica {replica_id} was not able to get super stable checkpoint metric within the timeout")
                                raise
                            else:
                                self.assertEqual(value, 1)
                                action.log(message_type=f"Replica {replica_id} has reached super stable checkpoint")
                                break
                with log.start_action(action_type='expect_kv_failure_due_to_wedge'):
                    with self.assertRaises(trio.TooSlowError):
                        await skvbc.send_write_kv_set()


    async def verify_replicas_are_in_wedged_checkpoint(self, bft_network, previous_checkpoint, replicas):
        with log.start_action(action_type="verify_replicas_are_in_wedged_checkpoint", previous_checkpoint=previous_checkpoint):
            for replica_id in replicas:
                with log.start_action(action_type="verify_replica", replica=replica_id):
                    with trio.fail_after(seconds=60):
                        while True:
                            with trio.move_on_after(seconds=1):
                                checkpoint_after = await bft_network.wait_for_checkpoint(replica_id=replica_id)
                                if checkpoint_after == previous_checkpoint + 2:
                                    break
                                else:
                                    await trio.sleep(1)

    async def verify_last_executed_seq_num(self, bft_network, previous_checkpoint):
        expectedSeqNum = (previous_checkpoint  + 2) * 150
        for r in bft_network.all_replicas():
            lastExecSn = await bft_network.get_metric(r, bft_network, "Gauges", "lastExecutedSeqNum")
            self.assertEqual(expectedSeqNum, lastExecSn)
    
    async def verify_restart_ready_proof_msg(self, bft_network, bft=True):
        restartProofCount = 0
        required = bft_network.config.n if bft is False else (bft_network.config.n - bft_network.config.f)
        with log.start_action(action_type="verify_restart_ready_proof_msg", bft=bft):
            for r in bft_network.all_replicas():
                with log.start_action(action_type="verify_replica", replica=r):
                    with trio.move_on_after(seconds=2):
                        while True:
                            with trio.move_on_after(seconds=5):
                                restartProofMsg = await bft_network.get_metric(r, bft_network, "Counters", "receivedRestartProofMsg")
                                if(restartProofMsg > 0):
                                    restartProofCount += 1
                                    break
                                else:
                                    await trio.sleep(0.5)
            self.assertGreaterEqual (restartProofCount, required)
    
    async def verify_add_remove_status(self, bft_network, config_descriptor, restart_flag=True, quorum_all=True ):
        quorum = bft_client.MofNQuorum.All(bft_network.config, [r for r in range(bft_network.config.n)])
        bft_flag = False
        if quorum_all == False:
            quorum = bft_client.MofNQuorum.LinearizableQuorum(bft_network.config, [r.id for r in bft_network.replicas])
            bft_flag = True
        client = bft_network.random_client()
        op = operator.Operator(bft_network.config, client,  bft_network.builddir)
        await op.add_remove_with_wedge_status(quorum)
        rsi_rep = client.get_rsi_replies()
        for r in rsi_rep.values():
            status = cmf_msgs.ReconfigurationResponse.deserialize(r)[0]
            assert status.response.config_descriptor == config_descriptor
            assert status.response.restart_flag == restart_flag
            assert status.response.wedge_status == True
            assert status.response.bft_flag == bft_flag

        


    async def validate_state_consistency(self, skvbc, key, val):
        return await skvbc.assert_kv_write_executed(key, val)

    async def _wait_for_st(self, bft_network, ro_replica_id, seqnum_threshold=150):
        # TODO replace the below function with the library function:
        # await tracker.skvbc.tracked_fill_and_wait_for_checkpoint(
        # initial_nodes=bft_network.all_replicas(),
        # num_of_checkpoints_to_add=1)
        with trio.fail_after(seconds=70):
            # the ro replica should be able to survive these failures
            while True:
                with trio.move_on_after(seconds=.5):
                    try:
                        key = ['replica', 'Gauges', 'lastExecutedSeqNum']
                        lastExecutedSeqNum = await bft_network.metrics.get(ro_replica_id, *key)
                    except KeyError:
                        continue
                    else:
                        # success!
                        if lastExecutedSeqNum >= seqnum_threshold:
                            log.log_message(message_type="Replica" + str(ro_replica_id) + " : lastExecutedSeqNum:" + str(lastExecutedSeqNum))
                            break

    async def validate_epoch_number(self, bft_network, epoch_number, replicas):
        with trio.fail_after(seconds=70):
            succ = False
            # the ro replica should be able to survive these failures
            while not succ:
                succ = True
                for r in replicas:
                    curr_epoch = await bft_network.get_metric(r, bft_network, "Gauges", "epoch_number", component="epoch_manager")
                    if curr_epoch != epoch_number:
                        succ = False
                        break
    async def validate_initial_key_exchange(self, bft_network, replicas, metrics_id, expected):
        total = 0
        with trio.fail_after(seconds=10):
            succ = False
            while not succ:
                succ = True
                total = 0
                for r in replicas:
                    count = await bft_network.get_metric(r, bft_network, 'Counters', metrics_id,"KeyExchangeManager")
                    total += count
                    if total != expected:
                        succ = False
                    else:
                        succ = True
                        break
            assert total == expected

    async def wait_until_cre_gets_replicas_master_keys(self, bft_network, replicas):
        with trio.fail_after(60):
            succ = False
            while succ is False:
                succ = True
                for r in replicas:
                    master_key_path = os.path.join(bft_network.testdir, "replicas_rsa_keys", str(r), "pub_key")
                    if os.path.isfile(master_key_path) is False:
                        succ = False
                        break


if __name__ == '__main__':
    unittest.main()<|MERGE_RESOLUTION|>--- conflicted
+++ resolved
@@ -1409,10 +1409,6 @@
         crashed_replicas = set(range(replica_count - 2, replica_count))
         await self.send_restart_with_params(bft_network, bft=True, restart=True, faulty_replica_ids=crashed_replicas)
 
-<<<<<<< HEAD
-    @unittest.skip("Skipping for single case repro")
-=======
->>>>>>> fc0bbe62
     @with_trio
     @with_bft_network(start_replica_cmd_with_key_exchange, selected_configs=lambda n, f, c: n == 7, rotate_keys=True, publish_master_keys=True)
     async def test_remove_nodes(self, bft_network):
