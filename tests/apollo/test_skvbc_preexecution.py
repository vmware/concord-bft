# Concord
#
# Copyright (c) 2020 VMware, Inc. All Rights Reserved.
#
# This product is licensed to you under the Apache 2.0 license (the "License").
# You may not use this product except in compliance with the Apache 2.0 License.
#
# This product may include a number of subcomponents with separate copyright
# notices and license terms. Your use of these subcomponents is subject to the
# terms and conditions of the subcomponent's license, as noted in the LICENSE
# file.

import os.path
import unittest
import trio
import random

from util.bft import with_trio, with_bft_network, KEY_FILE_PREFIX
from util.skvbc_history_tracker import verify_linearizability
import util.bft_network_partitioning as net

SKVBC_INIT_GRACE_TIME = 2
NUM_OF_SEQ_WRITES = 100
NUM_OF_PARALLEL_WRITES = 1000
MAX_CONCURRENCY = 10
SHORT_REQ_TIMEOUT_MILLI = 3000
LONG_REQ_TIMEOUT_MILLI = 15000

def start_replica_cmd(builddir, replica_id):
    """
    Return a command that starts an skvbc replica when passed to
    subprocess.Popen.

    The replica is started with a short view change timeout and with RocksDB
    persistence enabled (-p).

    Note each arguments is an element in a list.
    """

    status_timer_milli = "500"
    view_change_timeout_milli = "10000"

    path = os.path.join(builddir, "tests", "simpleKVBC", "TesterReplica", "skvbc_replica")
    return [path,
            "-k", KEY_FILE_PREFIX,
            "-i", str(replica_id),
            "-s", status_timer_milli,
            "-v", view_change_timeout_milli,
            "-p",
            "-t", os.environ.get('STORAGE_TYPE')
            ]


class SkvbcPreExecutionTest(unittest.TestCase):

    __test__ = False  # so that PyTest ignores this test scenario

    async def send_single_read(self, skvbc, client):
        req = skvbc.read_req(skvbc.random_keys(1))
        await client.read(req)

    async def send_indefinite_pre_execution_requests(self, skvbc, clients):
        while True:
            client = random.choice(list(clients))
            try:
                await self.send_single_write_with_pre_execution(skvbc, client)
            except:
                pass
            await trio.sleep(.1)

    async def send_single_write_with_pre_execution_and_kv(self, skvbc, write_set, client, long_exec=False):
        reply = await client.write(skvbc.write_req([], write_set, 0, long_exec), pre_process=True)
        reply = skvbc.parse_reply(reply)
        self.assertTrue(reply.success)

    async def send_single_write_with_pre_execution(self, skvbc, client, long_exec=False):
        write_set = [(skvbc.random_key(), skvbc.random_value()),
                     (skvbc.random_key(), skvbc.random_value())]
        await self.send_single_write_with_pre_execution_and_kv(skvbc, write_set, client, long_exec)

    async def run_concurrent_pre_execution_requests(self, skvbc, clients, num_of_requests, write_weight=.90):
        sent = 0
        write_count = 0
        read_count = 0
        while sent < num_of_requests:
            async with trio.open_nursery() as nursery:
                for client in clients:
                    if random.random() <= write_weight:
                        nursery.start_soon(self.send_single_write_with_pre_execution, skvbc, client)
                        write_count += 1
                    else:
                        nursery.start_soon(self.send_single_read, skvbc, client)
                        read_count += 1
            sent += len(clients)
            await trio.sleep(.1)
        return read_count + write_count

    @with_trio
    @with_bft_network(start_replica_cmd)
    @verify_linearizability(pre_exec_enabled=True, no_conflicts=True)
    async def test_sequential_pre_process_requests(self, bft_network, tracker):
        """
        Use a random client to launch one pre-process request in time and ensure that created blocks are as expected.
        """
        bft_network.start_all_replicas()

        for i in range(NUM_OF_SEQ_WRITES):
            client = bft_network.random_client()
            await tracker.send_tracked_write(client, 2)

    @with_trio
    @with_bft_network(start_replica_cmd)
    @verify_linearizability(pre_exec_enabled=True, no_conflicts=True)
    async def test_concurrent_pre_process_requests(self, bft_network, tracker):
        """
        Launch concurrent requests from different clients in parallel. Ensure that created blocks are as expected.
        """
        bft_network.start_all_replicas()

        clients = bft_network.random_clients(MAX_CONCURRENCY)
        num_of_requests = NUM_OF_PARALLEL_WRITES
        rw = await tracker.run_concurrent_ops(num_of_requests, write_weight=0.9)
        self.assertTrue(rw[0] + rw[1] >= num_of_requests)

    @with_trio
    @with_bft_network(start_replica_cmd)
    @verify_linearizability(pre_exec_enabled=True, no_conflicts=True)
    async def test_long_time_executed_pre_process_request(self, bft_network, tracker):
        """
        Launch pre-process request with a long-time execution and ensure that created blocks are as expected
        and no view-change was triggered.
        """
        bft_network.start_all_replicas()

        client = bft_network.random_client()
        client.config = client.config._replace(req_timeout_milli=LONG_REQ_TIMEOUT_MILLI, retry_timeout_milli=1000)
        await tracker.send_tracked_write(client, 2, long_exec=True)

        with trio.move_on_after(seconds=1):
            await tracker.send_indefinite_tracked_ops(write_weight=1)

        initial_primary = 0
        await bft_network.wait_for_view(replica_id=initial_primary,
                                        expected=lambda v: v == initial_primary,
                                        err_msg="Make sure the view did not change.")

    @with_trio
    @with_bft_network(start_replica_cmd)
    @verify_linearizability(pre_exec_enabled=True, no_conflicts=True)
    async def test_view_change(self, bft_network, tracker):
        """
        Crash the primary replica and verify that the system triggers a view change and moves to a new view.
        """
        bft_network.start_all_replicas()

        await trio.sleep(5)

        clients = bft_network.clients.values()
        client = random.choice(list(clients))

        await tracker.send_tracked_write(client, 2)

        initial_primary = 0
        await bft_network.wait_for_view(replica_id=initial_primary,
                                        expected=lambda v: v == initial_primary,
                                        err_msg="Make sure we are in the initial view before crashing the primary.")

        last_block = await tracker.get_last_block_id(client)
        bft_network.stop_replica(initial_primary)

        try:
            with trio.move_on_after(seconds=1):
                await tracker.send_indefinite_tracked_ops(write_weight=1)

        except trio.TooSlowError:
            pass
        finally:
            expected_next_primary = 1
            await bft_network.wait_for_view(replica_id=random.choice(bft_network.all_replicas(without={0})),
                                            expected=lambda v: v == expected_next_primary,
                                            err_msg="Make sure view change has been triggered.")

        new_last_block = 0
        for retry in range(60):
            try:
                new_last_block = await tracker.get_last_block_id(client)
            except trio.TooSlowError:
                continue
            else:
                break

        self.assertEqual(new_last_block, last_block)

    @with_trio
    @with_bft_network(start_replica_cmd)
    @verify_linearizability(pre_exec_enabled=True, no_conflicts=True)
    async def test_parallel_tx_after_f_nonprimary_crash(self, bft_network, tracker):
        '''
        Crash f nonprimary replicas and submit X parallel write submissions.
        Block processing of the network should be unaffected with f-count interruption.
        Final block length should match submitted transactions count exactly.
        '''
        bft_network.start_all_replicas()
        await trio.sleep(SKVBC_INIT_GRACE_TIME)

        read_client = bft_network.random_client()
        submit_clients = bft_network.random_clients(MAX_CONCURRENCY)
        num_of_requests = 10 * len(submit_clients) # each client will send 10 tx
        nonprimaries = bft_network.all_replicas(without={0}) # primary index is 0
        crash_targets = random.sample(nonprimaries, bft_network.config.f) # pick random f to crash
        bft_network.stop_replicas(crash_targets) # crash chosen nonprimary replicas

        rw = await tracker.run_concurrent_ops(num_of_requests, write_weight=1)
        final_block_count = await tracker.get_last_block_id(read_client)

        print("")
        print(f"Randomly picked replica indexes {crash_targets} (nonprimary) to be stopped.")
        print(f"Total of {num_of_requests} write pre-exec tx, "
              f"concurrently submitted through {len(submit_clients)} clients.")
        print(f"Finished at block {final_block_count}.")
        self.assertTrue(rw[0] + rw[1] >= num_of_requests)

    @with_trio
    @with_bft_network(start_replica_cmd)
    @verify_linearizability(pre_exec_enabled=True, no_conflicts=True)
    async def test_primary_isolation_from_replicas(self, bft_network, tracker):
        '''
        Isolate the from the other replicas, wait for view change and ensure the system is still able to make progress
        '''
        with net.PrimaryIsolatingAdversary(bft_network) as adversary:
            bft_network.start_all_replicas()
            read_client = bft_network.random_client()

            start_block = await tracker.get_last_block_id(read_client)

            await adversary.interfere()

            await self.issue_tracked_ops_to_the_system(tracker)

            expected_next_primary = 1
            await bft_network.wait_for_view(replica_id=random.choice(bft_network.all_replicas(without={0})),
                                        expected=lambda v: v == expected_next_primary,
                                        err_msg="Make sure view change has been triggered.")

            await self.issue_tracked_ops_to_the_system(tracker)

            last_block = await tracker.get_last_block_id(read_client)
            assert last_block > start_block

    @with_trio
    @with_bft_network(start_replica_cmd)
    @verify_linearizability(pre_exec_enabled=True, no_conflicts=True)
    async def test_dropping_packets(self, bft_network, tracker):
        '''
        Drop 5% of the packets in the network and make sure the system is able to make progress
        '''
        with net.PacketDroppingAdversary(bft_network, drop_rate_percentage=5) as adversary:
            bft_network.start_all_replicas()
            read_client = bft_network.random_client()

            start_block = await tracker.get_last_block_id(read_client)

            adversary.interfere()
            await self.issue_tracked_ops_to_the_system(tracker)

            last_block = await tracker.get_last_block_id(read_client)
            assert last_block > start_block

    @with_trio
    @with_bft_network(start_replica_cmd)
    @verify_linearizability(pre_exec_enabled=True, no_conflicts=True)
    async def test_f_isolated_non_primaries(self, bft_network, tracker):
        '''
        Isolate f non primaries replicas and make sure the system is able to make progress
        '''
        n = bft_network.config.n
        f = bft_network.config.f
        c = bft_network.config.c

        with net.ReplicaSubsetIsolatingAdversary(bft_network, bft_network.random_set_of_replicas(f, without={0}))\
                as adversary:
            bft_network.start_all_replicas()
            read_client = bft_network.random_client()

            start_block = await tracker.get_last_block_id(read_client)

            adversary.interfere()
            await self.issue_tracked_ops_to_the_system(tracker)

            last_block = await tracker.get_last_block_id(read_client)
            assert last_block > start_block

    @with_trio
    @with_bft_network(start_replica_cmd, selected_configs=lambda n, f, c: f >= 2)
    @verify_linearizability(pre_exec_enabled=True, no_conflicts=True)
    async def test_f_isolated_with_primary(self, bft_network, tracker):
        '''
        Isolate f replicas including the primary and make sure the system is able to make progress
        '''
        n = bft_network.config.n
        f = bft_network.config.f
        c = bft_network.config.c

        initial_primary = 0
        expected_next_primary = 1
        isolated_replicas = bft_network.random_set_of_replicas(f - 1, without={initial_primary, expected_next_primary})
        isolated_replicas.add(initial_primary)

        with net.ReplicaSubsetIsolatingAdversary(bft_network, isolated_replicas) as adversary:
            bft_network.start_all_replicas()
            read_client = bft_network.random_client()

            start_block = await tracker.get_last_block_id(read_client)

            adversary.interfere()
            await self.issue_tracked_ops_to_the_system(tracker)

            await bft_network.wait_for_view(replica_id=expected_next_primary,
                                            expected=lambda v: v == expected_next_primary,
                                            err_msg="Make sure view change has been triggered.")

            await self.issue_tracked_ops_to_the_system(tracker)

            last_block = await tracker.get_last_block_id(read_client)
            assert last_block > start_block

    @with_trio
    @with_bft_network(start_replica_cmd, selected_configs=lambda n, f, c: f >= 2)
    @verify_linearizability(pre_exec_enabled=True, no_conflicts=True)
    async def test_alternate_f_isolated(self, bft_network, tracker):
        '''
        Isolate f replicas and make sure the system is able to make progress.
        Then, isolate a different set of f replicas and make sure the system is able to make progress
        '''
        n = bft_network.config.n
        f = bft_network.config.f
        c = bft_network.config.c

        initial_primary = 0
        isolated_replicas_take_1 = bft_network.random_set_of_replicas(f, without={initial_primary})

        bft_network.start_all_replicas()
        read_client = bft_network.random_client()

        with net.ReplicaSubsetIsolatingAdversary(bft_network, isolated_replicas_take_1) as adversary:
            start_block = await tracker.get_last_block_id(read_client)

            adversary.interfere()
            await self.issue_tracked_ops_to_the_system(tracker)

            last_block = await tracker.get_last_block_id(read_client)
            assert last_block > start_block

        isolated_replicas_take_1.add(initial_primary)
        isolated_replicas_take_2 = bft_network.random_set_of_replicas(f, without=isolated_replicas_take_1)

        with net.ReplicaSubsetIsolatingAdversary(bft_network, isolated_replicas_take_2) as adversary:

            start_block = await tracker.get_last_block_id(read_client)

            adversary.interfere()
            await self.issue_tracked_ops_to_the_system(tracker)

            last_block = await tracker.get_last_block_id(read_client)
            assert last_block > start_block

<<<<<<< HEAD
    @with_trio
    @with_bft_network(start_replica_cmd)
    @verify_linearizability(pre_exec_enabled=True, no_conflicts=False)
    async def test_conflicting_requests(self, bft_network, tracker):
        """
        Launch pre-process conflicting request and make sure that conflicting requests are not committed
        """
        bft_network.start_all_replicas()

        read_client = bft_network.random_client()
        start_block = await tracker.get_last_block_id(read_client)

        ops = 50

        try:
            with trio.move_on_after(seconds=30):
                await tracker.run_concurrent_conflict_ops(ops, write_weight=1)
        except trio.TooSlowError:
            pass

        last_block = await tracker.get_last_block_id(read_client)

        # We produced at least one conflict.
        assert last_block < start_block + ops

=======
>>>>>>> d470e6bb
    async def issue_tracked_ops_to_the_system(self, tracker):
        try:
            with trio.move_on_after(seconds=30):
                await tracker.run_concurrent_ops(50, write_weight=1)
        except trio.TooSlowError:
            pass<|MERGE_RESOLUTION|>--- conflicted
+++ resolved
@@ -364,7 +364,6 @@
             last_block = await tracker.get_last_block_id(read_client)
             assert last_block > start_block
 
-<<<<<<< HEAD
     @with_trio
     @with_bft_network(start_replica_cmd)
     @verify_linearizability(pre_exec_enabled=True, no_conflicts=False)
@@ -390,8 +389,6 @@
         # We produced at least one conflict.
         assert last_block < start_block + ops
 
-=======
->>>>>>> d470e6bb
     async def issue_tracked_ops_to_the_system(self, tracker):
         try:
             with trio.move_on_after(seconds=30):
