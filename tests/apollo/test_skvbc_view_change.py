--- conflicted
+++ resolved
@@ -14,10 +14,7 @@
 import random
 import unittest
 from os import environ
-<<<<<<< HEAD
-=======
-
->>>>>>> 81ecc851
+
 import trio
 
 from util import bft_network_partitioning as net
