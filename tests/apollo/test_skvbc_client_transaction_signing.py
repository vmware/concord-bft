--- conflicted
+++ resolved
@@ -208,11 +208,7 @@
         await self.write_n_times(bft_network, skvbc, NUM_OF_SEQ_WRITES, pre_exec=True)
         await self.assert_metrics(bft_network, expected_num_signatures_verified=NUM_OF_SEQ_WRITES)
 
-<<<<<<< HEAD
-    @unittest.skip("Unstable")
-=======
     @unittest.skip("Disabled until fixed")
->>>>>>> c5079fd2
     @with_trio
     @with_bft_network(start_replica_cmd, selected_configs=lambda n, f, c: n == 7)
     async def test_positive_write_batching_enabled(self, bft_network):
