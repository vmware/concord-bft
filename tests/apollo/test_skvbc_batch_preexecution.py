# Concord
#
# Copyright (c) 2021 VMware, Inc. All Rights Reserved.
#
# This product is licensed to you under the Apache 2.0 license (the "License").
# You may not use this product except in compliance with the Apache 2.0 License.
#
# This product may include a number of subcomponents with separate copyright
# notices and license terms. Your use of these subcomponents is subject to the
# terms and conditions of the subcomponent's license, as noted in the LICENSE
# file.

import os.path
import unittest
import trio
import random

from util.bft import with_trio, with_bft_network, KEY_FILE_PREFIX, with_constant_load
from util.skvbc_history_tracker import verify_linearizability
from util import skvbc as kvbc

import util.bft_network_partitioning as net
import util.eliot_logging as log

SKVBC_INIT_GRACE_TIME = 2
BATCH_SIZE = 4
INDEFINITE_BATCH_WRITES_TIMEOUT = 1 * BATCH_SIZE
NUM_OF_SEQ_WRITES = 25
NUM_OF_PARALLEL_WRITES = 100
MAX_CONCURRENCY = 10
SHORT_REQ_TIMEOUT_MILLI = 3000
LONG_REQ_TIMEOUT_MILLI = 15000

def start_replica_cmd(builddir, replica_id, view_change_timeout_milli="10000"):
    """
    Return a command that starts an skvbc replica when passed to
    subprocess.Popen.
    The replica is started with a short view change timeout and with RocksDB
    persistence enabled (-p).
    Note each arguments is an element in a list.
    """

    status_timer_milli = "500"

    path = os.path.join(builddir, "tests", "simpleKVBC", "TesterReplica", "skvbc_replica")
    return [path,
            "-k", KEY_FILE_PREFIX,
            "-i", str(replica_id),
            "-s", status_timer_milli,
            "-v", view_change_timeout_milli,
            "-p",
            "-t", os.environ.get('STORAGE_TYPE')
            ]

def start_replica_cmd_with_vc_timeout(vc_timeout):
    def wrapper(*args, **kwargs):
        return start_replica_cmd(*args, **kwargs, view_change_timeout_milli=vc_timeout)
    return wrapper


class SkvbcBatchPreExecutionTest(unittest.TestCase):

    __test__ = False  # so that PyTest ignores this test scenario

    async def send_single_batch_write_with_pre_execution_and_kv(self, skvbc, client, batch_size, long_exec=False):
        msg_batch = []
        batch_seq_nums = []
        for i in range(batch_size):
            readset = set()
            writeset = self.writeset(skvbc, 2)
            msg_batch.append(skvbc.write_req(readset, writeset, 0, long_exec))
            seq_num = client.req_seq_num.next()
            batch_seq_nums.append(seq_num)
        replies = await client.write_batch(msg_batch, batch_seq_nums)
        for seq_num, reply_msg in replies.items():
            self.assertTrue(skvbc.parse_reply(reply_msg.get_common_data()).success)

    def writeset(self, skvbc, max_size, keys=None):
        writeset_keys = skvbc.random_keys(random.randint(0, max_size)) if keys is None else keys
        writeset_values = skvbc.random_values(len(writeset_keys))
        return list(zip(writeset_keys, writeset_values))

    @with_trio
    @with_bft_network(start_replica_cmd, selected_configs=lambda n, f, c: n == 7)
    @verify_linearizability(pre_exec_enabled=True, no_conflicts=True)
    async def test_sequential_pre_process_requests(self, bft_network, tracker):
        """
        Use a random client to launch one batch pre-process request at a time and ensure that created blocks are as expected.
        """
        bft_network.start_all_replicas()
        await trio.sleep(SKVBC_INIT_GRACE_TIME)

        for i in range(NUM_OF_SEQ_WRITES):
            client = bft_network.random_client()
            await tracker.send_tracked_write_batch(client, 2, BATCH_SIZE)

        await bft_network.assert_successful_pre_executions_count(0, NUM_OF_SEQ_WRITES * BATCH_SIZE)

    @with_trio
    @with_bft_network(start_replica_cmd, selected_configs=lambda n, f, c: n == 7)
    @verify_linearizability(pre_exec_enabled=True, no_conflicts=True)
    async def test_concurrent_pre_process_requests(self, bft_network, tracker):
        """
        Launch concurrent requests from different clients in parallel. Ensure that created blocks are as expected.
        """
        bft_network.start_all_replicas()
        await trio.sleep(SKVBC_INIT_GRACE_TIME) 

        clients = bft_network.random_clients(MAX_CONCURRENCY)
        num_of_requests = NUM_OF_PARALLEL_WRITES
        wr = await tracker.run_concurrent_batch_ops(num_of_requests, BATCH_SIZE)
        self.assertTrue(wr >= num_of_requests)

        await bft_network.assert_successful_pre_executions_count(0, wr * BATCH_SIZE)

    @with_trio
    @with_bft_network(start_replica_cmd, selected_configs=lambda n, f, c: n == 7)
    @verify_linearizability(pre_exec_enabled=True, no_conflicts=True)
    async def test_long_time_executed_pre_process_request(self, bft_network, tracker):
        """
        Launch pre-process request with a long-time execution and ensure that created blocks are as expected
        and no view-change was triggered.
        """
        bft_network.start_all_replicas()
        await trio.sleep(SKVBC_INIT_GRACE_TIME)

        client = bft_network.random_client()
        client.config = client.config._replace(
            req_timeout_milli=LONG_REQ_TIMEOUT_MILLI,
            retry_timeout_milli=1000
        )

        await tracker.send_tracked_write_batch(client, 2, BATCH_SIZE, long_exec=True)

        last_block = await tracker.get_last_block_id(client)
        self.assertEqual(last_block, BATCH_SIZE)

        await bft_network.assert_successful_pre_executions_count(0, BATCH_SIZE)

        with trio.move_on_after(seconds=1):
            await tracker.send_indefinite_tracked_ops(write_weight=1)

        initial_primary = 0
        with trio.move_on_after(seconds=15):
            while True:
                await bft_network.wait_for_view(replica_id=initial_primary,
                                                expected=lambda v: v == initial_primary,
                                                err_msg="Make sure the view did not change.")
                await trio.sleep(seconds=5)

    @with_trio
    @with_bft_network(start_replica_cmd, selected_configs=lambda n, f, c: n == 7)
    @with_constant_load
    async def test_long_request_with_constant_load(self, bft_network, skvbc, constant_load):
        """
        In this test we make sure a long-running request executes
        concurrently with a constant system load in the background.
        """
        bft_network.start_all_replicas()
        await trio.sleep(SKVBC_INIT_GRACE_TIME)

        client = bft_network.random_client()
        client.config = client.config._replace(
            req_timeout_milli=LONG_REQ_TIMEOUT_MILLI,
            retry_timeout_milli=1000
        )

        await self.send_single_batch_write_with_pre_execution_and_kv(
            skvbc, client, BATCH_SIZE, long_exec=True)

        # Wait for some background "constant load" requests to execute
        await trio.sleep(seconds=5)

        await bft_network.assert_successful_pre_executions_count(0, BATCH_SIZE)

        # Let's just check no view change occurred in the meantime
        initial_primary = 0
        await bft_network.wait_for_view(replica_id=initial_primary,
                                        expected=lambda v: v == initial_primary,
                                        err_msg="Make sure the view did not change.")

    @with_trio
    @with_bft_network(start_replica_cmd, selected_configs=lambda n, f, c: n == 7)
    @verify_linearizability(pre_exec_enabled=True, no_conflicts=True)
    async def test_view_change(self, bft_network, tracker):
        """
        Crash the primary replica and verify that the system triggers a view change and moves to a new view.
        """
        bft_network.start_all_replicas()

        await trio.sleep(5)

        clients = bft_network.clients.values()
        for client in clients:
            await tracker.send_tracked_write_batch(client, 2, BATCH_SIZE)

        await bft_network.assert_successful_pre_executions_count(0, len(clients) * BATCH_SIZE)

        initial_primary = 0
        await bft_network.wait_for_view(replica_id=initial_primary,
                                        expected=lambda v: v == initial_primary,
                                        err_msg="Make sure we are in the initial view before crashing the primary.")

        last_block = await tracker.get_last_block_id(client)
        bft_network.stop_replica(initial_primary)

        try:
<<<<<<< HEAD
            with trio.move_on_after(seconds=3):
                await tracker.send_indefinite_tracked_batch_writes(BATCH_SIZE, .1)
=======
            with trio.move_on_after(seconds=INDEFINITE_BATCH_WRITES_TIMEOUT):
                await tracker.send_indefinite_tracked_batch_writes(BATCH_SIZE)
>>>>>>> 9d91e728

        except trio.TooSlowError:
            pass
        finally:
            expected_next_primary = 1
            await bft_network.wait_for_view(replica_id=random.choice(bft_network.all_replicas(without={0})),
                                            expected=lambda v: v == expected_next_primary,
                                            err_msg="Make sure view change has been triggered.")
            await tracker.send_tracked_write_batch(client, 2, BATCH_SIZE)

    @with_trio
    @with_bft_network(start_replica_cmd, selected_configs=lambda n, f, c: n == 7)
    @verify_linearizability(pre_exec_enabled=True, no_conflicts=True)
    async def test_parallel_tx_after_f_nonprimary_crash(self, bft_network, tracker):
        '''
        Crash f nonprimary replicas and submit X parallel write submissions.
        Block processing of the network should be unaffected with f-count interruption.
        Final block length should match submitted transactions count exactly.
        '''
        bft_network.start_all_replicas()
        await trio.sleep(SKVBC_INIT_GRACE_TIME)

        read_client = bft_network.random_client()
        submit_clients = bft_network.random_clients(MAX_CONCURRENCY)
        num_of_requests = 10 * len(submit_clients) # each client will send 10 tx
        nonprimaries = bft_network.all_replicas(without={0}) # primary index is 0
        crash_targets = random.sample(nonprimaries, bft_network.config.f) # pick random f to crash
        bft_network.stop_replicas(crash_targets) # crash chosen nonprimary replicas

        wr = await tracker.run_concurrent_batch_ops(num_of_requests, BATCH_SIZE)
        final_block_count = await tracker.get_last_block_id(read_client)
        print(f"final_block_count {final_block_count}")

        log.log_message(message_type=f"Randomly picked replica indexes {crash_targets} (nonprimary) to be stopped.")
        log.log_message(message_type=f"Total of {num_of_requests} write pre-exec tx, "
              f"concurrently submitted through {len(submit_clients)} clients.")
        log.log_message(message_type=f"Finished at block {final_block_count}.")
        self.assertTrue(wr >= num_of_requests)

        await bft_network.assert_successful_pre_executions_count(0, wr * BATCH_SIZE)<|MERGE_RESOLUTION|>--- conflicted
+++ resolved
@@ -205,13 +205,8 @@
         bft_network.stop_replica(initial_primary)
 
         try:
-<<<<<<< HEAD
-            with trio.move_on_after(seconds=3):
-                await tracker.send_indefinite_tracked_batch_writes(BATCH_SIZE, .1)
-=======
             with trio.move_on_after(seconds=INDEFINITE_BATCH_WRITES_TIMEOUT):
                 await tracker.send_indefinite_tracked_batch_writes(BATCH_SIZE)
->>>>>>> 9d91e728
 
         except trio.TooSlowError:
             pass
