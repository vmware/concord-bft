// Concord
//
// Copyright (c) 2020 VMware, Inc. All Rights Reserved.
//
// This product is licensed to you under the Apache 2.0 license (the
// "License").  You may not use this product except in compliance with the
// Apache 2.0 License.
//
// This product may include a number of subcomponents with separate copyright
// notices and license terms. Your use of these subcomponents is subject to the
// terms and conditions of the subcomponent's license, as noted in the LICENSE
// file.
//
// This convenience header combines different block implementations.

#include "s3/client.hpp"
#include <cstring>
#include <functional>
#include <mutex>
#include <thread>
#include <functional>
#include "Logger.hpp"
#include "assertUtils.hpp"
#include "storage/db_interface.h"

namespace concord::storage::s3 {

using namespace std;
using namespace concordUtils;

/**
 * @brief Initializing underlying libs3. The S3_initialize function must be
 * called exactly once and only from 1 thread
 *
 * @param readOnly
 */
void Client::init(bool readOnly) {
  std::lock_guard<std::mutex> g(initLock_);
  ConcordAssert(!init_);  // we may return here instead of firing assert failure, but
                          // probably we want to catch bugs?

  // protocol is provided by the user and can be in any case
  std::string s3_protocol;
  for (auto& c : config_.protocol) s3_protocol.push_back(tolower(c));

  context_.hostName = config_.url.c_str();
  if (s3_protocol == "http") {
    context_.protocol = S3ProtocolHTTP;
  } else if (s3_protocol == "https") {
    context_.protocol = S3ProtocolHTTPS;
  } else {
    LOG_FATAL(logger_, "Invalid protocol: " + s3_protocol + ". Supported values are http or https (case insensitive).");
    ConcordAssert("Invalid S3 protocol" && false);
  }

  context_.uriStyle = S3UriStylePath;
  /* In ECS terms, this is your object user */
  context_.accessKeyId = config_.accessKey.c_str();
  context_.secretAccessKey = config_.secretKey.c_str();
  /* The name of a bucket to use */
  context_.bucketName = config_.bucketName.c_str();

  S3Status st = S3_initialize(NULL, S3_INIT_ALL, NULL);
  if (S3Status::S3StatusOK != st) {
    LOG_FATAL(logger_, "libs3 init failed, status: " + to_string(st));
    ConcordAssert("libs3 init failed" && false);
  }
  LOG_INFO(logger_, "libs3 initialized");
  init_ = true;
}

Status Client::del(const Sliver& key) {
  ConcordAssert(init_);
  ResponseData rData;
  S3ResponseHandler rHandler;
  rHandler.completeCallback = responseCompleteCallback;
  rHandler.propertiesCallback = propertiesCallback;
  S3_delete_object(&context_, string(key.data()).c_str(), NULL, &rHandler, &rData);
  LOG_DEBUG(logger_,
            "del key: " << string(key.data()) << ", status: " << rData.status << ", msg: " << rData.errorMessage);
  if (rData.status == S3Status::S3StatusOK)
    return Status::OK();
  else {
    LOG_ERROR(logger_,
              "del key: " << string(key.data()) << ", status: " << rData.status << ", msg: " << rData.errorMessage);
    if (rData.status == S3Status::S3StatusHttpErrorNotFound || rData.status == S3Status::S3StatusErrorNoSuchBucket ||
        rData.status == S3Status::S3StatusErrorNoSuchKey)
      return Status::NotFound("Status: " + to_string(rData.status) + "msg: " + rData.errorMessage);

    return Status::GeneralError("Status: " + to_string(rData.status) + "msg: " + rData.errorMessage);
  }
}

Status Client::get_internal(const Sliver& _key, OUT Sliver& _outValue) const {
  ConcordAssert(init_);
  LOG_DEBUG(logger_, "key: " << _key.toString());
  GetObjectResponseData cbData(kInitialGetBufferSize_);
  S3GetObjectHandler getObjectHandler;
  getObjectHandler.responseHandler = responseHandler;

  // libs3 uses multiple calls to this callaback to append chunks of data from
  // the stream
  auto f = [](int buf_len, const char* buf, void* cb) -> S3Status {
    GetObjectResponseData* cbData = static_cast<GetObjectResponseData*>(cb);
    ConcordAssert(cbData->data != nullptr);
    cbData->Write(buf, buf_len);
    return S3Status::S3StatusOK;
  };
  getObjectHandler.getObjectDataCallback = f;
  S3_get_object(&context_, _key.data(), NULL, 0, 0, NULL, &getObjectHandler, &cbData);
  if (cbData.status == S3Status::S3StatusOK) {
    _outValue = Sliver::copy(reinterpret_cast<const char*>(cbData.data), cbData.readLength);
    return Status::OK();
  } else {
<<<<<<< HEAD
    LOG_ERROR(logger_,
              "key: " << _key.toString() << " status: " << S3_get_status_name(cbData.status) << " ("
                      << cbData.errorMessage << ")");
=======
>>>>>>> eb0e803f
    if (cbData.status == S3Status::S3StatusHttpErrorNotFound || cbData.status == S3Status::S3StatusErrorNoSuchBucket ||
        cbData.status == S3Status::S3StatusErrorNoSuchKey)
      return Status::NotFound("Status: " + std::string(S3_get_status_name(cbData.status)) +
                              "msg: " + cbData.errorMessage);

    return Status::GeneralError("Status: " + std::string(S3_get_status_name(cbData.status)) +
                                "msg: " + cbData.errorMessage);
  }
}

Status Client::put_internal(const Sliver& _key, const Sliver& _value) {
  ConcordAssert(init_);
  LOG_DEBUG(logger_, "key: " << _key.toString());
  PutObjectResponseData cbData(_value.data(), _value.length());
  S3PutObjectHandler putObjectHandler;
  putObjectHandler.responseHandler = responseHandler;

  // libs3 uses multiple calls to this callaback to append chunks of data to
  // the stream
  auto f = [](int buf_len, char* buf, void* cb) {
    PutObjectResponseData* cbData = static_cast<PutObjectResponseData*>(cb);
    int toSend = 0;
    if (cbData->dataLength) {
      toSend = std::min(cbData->dataLength, (size_t)buf_len);
      std::memcpy(buf, cbData->data + cbData->putCount, toSend);
    }
    cbData->putCount += toSend;
    cbData->dataLength -= toSend;
    return toSend;
  };
  putObjectHandler.putObjectDataCallback = f;
  string s = string(_key.data());
  S3_put_object(&context_, string(_key.data()).c_str(), _value.length(), NULL, NULL, &putObjectHandler, &cbData);
  if (cbData.status == S3Status::S3StatusOK) {
    metrics_.num_keys_transferred++;
    metrics_.bytes_transferred += (_key.length() + _value.length());
    metrics_.updateLastSavedBlockId(_key);
    metrics_.metrics_component.UpdateAggregator();
    return Status::OK();
  } else {
    LOG_ERROR(logger_,
              "key: " << _key.toString() << " status: " << S3_get_status_name(cbData.status) << " ("
                      << cbData.errorMessage << ")");
    if (cbData.status == S3Status::S3StatusHttpErrorNotFound || cbData.status == S3Status::S3StatusErrorNoSuchBucket)
      return Status::NotFound("Status: " + to_string(cbData.status) + "msg: " + cbData.errorMessage);

    return Status::GeneralError("Status: " + to_string(cbData.status) + "msg: " + cbData.errorMessage);
  }
}

Status Client::object_exists_internal(const Sliver& key) const {
  ConcordAssert(init_);
  ResponseData rData;
  S3ResponseHandler rHandler;
  rHandler.completeCallback = responseCompleteCallback;
  rHandler.propertiesCallback = propertiesCallback;

  S3_head_object(&context_, string(key.data()).c_str(), NULL, &rHandler, &rData);
  LOG_DEBUG(
      logger_,
      "object_exist key: " << string(key.data()) << ", status: " << rData.status << ", msg: " << rData.errorMessage);
  if (rData.status == S3Status::S3StatusOK)
    return Status::OK();
  else {
    LOG_DEBUG(
        logger_,
        "object_exist key: " << string(key.data()) << ", status: " << rData.status << ", msg: " << rData.errorMessage);
    if (rData.status == S3Status::S3StatusHttpErrorNotFound || rData.status == S3Status::S3StatusErrorNoSuchBucket ||
        rData.status == S3Status::S3StatusErrorNoSuchKey)
      return Status::NotFound("Status: " + to_string(rData.status) + "msg: " + rData.errorMessage);

    return Status::GeneralError("Status: " + to_string(rData.status) + "msg: " + rData.errorMessage);
  }
}

Status Client::test_bucket_internal() {
  ConcordAssert(init_);
  ResponseData rData;
  S3ResponseHandler rHandler;
  rHandler.completeCallback = responseCompleteCallback;
  rHandler.propertiesCallback = propertiesCallback;
  char location[100];

  S3_test_bucket(context_.protocol,
                 context_.uriStyle,
                 context_.accessKeyId,
                 context_.secretAccessKey,
                 context_.hostName,
                 context_.bucketName,
                 100,
                 location,
                 NULL,
                 &rHandler,
                 &rData);
  LOG_DEBUG(
      logger_,
      "test_bucket bucket: " << context_.bucketName << ", status: " << rData.status << ", msg: " << rData.errorMessage);
  if (rData.status == S3Status::S3StatusOK)
    return Status::OK();
  else {
    LOG_ERROR(logger_,
              "test_bucket bucket: " << context_.bucketName << ", status: " << rData.status
                                     << ", msg: " << rData.errorMessage);
    if (rData.status == S3Status::S3StatusHttpErrorNotFound || rData.status == S3Status::S3StatusErrorNoSuchBucket)
      return Status::NotFound("Status: " + to_string(rData.status) + "msg: " + rData.errorMessage);

    return Status::GeneralError("Status: " + to_string(rData.status) + "msg: " + rData.errorMessage);
  }
}

}  // namespace concord::storage::s3<|MERGE_RESOLUTION|>--- conflicted
+++ resolved
@@ -112,12 +112,6 @@
     _outValue = Sliver::copy(reinterpret_cast<const char*>(cbData.data), cbData.readLength);
     return Status::OK();
   } else {
-<<<<<<< HEAD
-    LOG_ERROR(logger_,
-              "key: " << _key.toString() << " status: " << S3_get_status_name(cbData.status) << " ("
-                      << cbData.errorMessage << ")");
-=======
->>>>>>> eb0e803f
     if (cbData.status == S3Status::S3StatusHttpErrorNotFound || cbData.status == S3Status::S3StatusErrorNoSuchBucket ||
         cbData.status == S3Status::S3StatusErrorNoSuchKey)
       return Status::NotFound("Status: " + std::string(S3_get_status_name(cbData.status)) +
