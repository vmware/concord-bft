if (USE_CONAN)
  add_library(logging INTERFACE)
  target_include_directories(logging INTERFACE include/)

  #######################################################################################################################
  # Default CONCORD_LOGGER_NAME to "concord"

  if(NOT CONCORD_LOGGER_NAME)
      set(CONCORD_LOGGER_NAME "concord" CACHE STRING "Set concord logger name" FORCE)
  endif()

  #######################################################################################################################
  #export all the way up to the top level directory
  if(USE_LOG4CPP)
    find_package(log4cplus REQUIRED)
  endif()

  set(current_dir ${CMAKE_CURRENT_SOURCE_DIR})
  while(NOT current_dir STREQUAL "")
    message(STATUS "setting logger compile definitions for [${current_dir}]")
    if(USE_LOG4CPP)
      set_property(DIRECTORY ${current_dir} APPEND PROPERTY LINK_LIBRARIES ${LOG4CPLUS_LIBRARY})
      set_property(DIRECTORY ${current_dir} APPEND PROPERTY INCLUDE_DIRECTORIES ${LOG4CPLUS_INCLUDE_DIRS})
      set_property(DIRECTORY ${current_dir} APPEND PROPERTY COMPILE_DEFINITIONS USE_LOG4CPP)
    endif()
    set_property(DIRECTORY ${current_dir} APPEND PROPERTY COMPILE_DEFINITIONS DEFAULT_LOGGER_NAME="${CONCORD_LOGGER_NAME}")
    set_property(DIRECTORY ${current_dir} APPEND PROPERTY INCLUDE_DIRECTORIES "$<TARGET_PROPERTY:logging,INTERFACE_INCLUDE_DIRECTORIES>")
    set_property(DIRECTORY ${current_dir} APPEND PROPERTY COMPILE_OPTIONS "-Wformat=2")
    set_property(DIRECTORY ${current_dir} APPEND PROPERTY COMPILE_OPTIONS "-Wno-deprecated") # TODO delete when upgrading to a newer version
    get_property(current_dir DIRECTORY ${current_dir} PROPERTY PARENT_DIRECTORY)
  endwhile()
  #######################################################################################################################
  #default logger initialization for tests

  add_library(logging_dev OBJECT src/Logger.cpp)
  #current version of log4cplus uses deprecated std::auto_ptr
  target_compile_options(logging_dev PUBLIC -Wno-deprecated-declarations)
  target_include_directories(logging_dev PUBLIC include/)
else()
  add_library(logging INTERFACE)
  target_include_directories(logging INTERFACE include/)

  #######################################################################################################################
  #  Find log4cplus TODO [TK] drop when use conan
  #  Once done this will define
  #  LOG4CPLUS_FOUND        - System has log4cplus
  #  LOG4CPLUS_INCLUDE_DIRS - The log4cplus include directories
  #  LOG4CPLUS_LIBRARIES    - The libraries needed to use log4cplus
  #  LOG4CPLUS_DEFINITIONS  - Compiler switches required for using log4cplus

  if(USE_LOG4CPP)
<<<<<<< HEAD
    set_property(DIRECTORY ${current_dir} APPEND PROPERTY LINK_LIBRARIES      CONAN_PKG::log4cplus)
    set_property(DIRECTORY ${current_dir} APPEND PROPERTY COMPILE_DEFINITIONS USE_LOG4CPP)
=======
    message(STATUS "USE_LOG4CPP")
    # First try pkg-config piggybacking
    find_package(PkgConfig)
    if (PKG_CONFIG_FOUND)
      message(STATUS "Trying to find log4cplus using PkgConfig")
      pkg_check_modules(PC_LOG4CPLUS log4cplus)
      if (PC_LOG4CPLUS_FOUND)
        if (NOT PC_LOG4CPLUS_LINK_LIBRARIES) # for older cmake versions
          set ( PC_LOG4CPLUS_LINK_LIBRARIES "${PC_LOG4CPLUS_LIBDIR}/lib${PC_LOG4CPLUS_LIBRARIES}.so")
        endif()
        set(LOG4CPLUS_LIBRARIES    ${PC_LOG4CPLUS_LINK_LIBRARIES})
        set(LOG4CPLUS_INCLUDE_DIRS ${PC_LOG4CPLUS_INCLUDE_DIRS}  )
      endif()
    endif()

    if (NOT PC_LOG4CPLUS_FOUND)
      message(STATUS "Trying to find log4cplus without PkgConfig")
      find_path(LOG4CPLUS_INCLUDE_DIRS log4cplus/config.hxx
              HINTS ${CMAKE_INSTALL_PREFIX}
              PATH_SUFFIXES include)

      find_library(LOG4CPLUS_LIBRARIES NAMES log4cplus
              HINTS ${CMAKE_INSTALL_PREFIX}
              PATH_SUFFIXES lib)

      include(FindPackageHandleStandardArgs)
      find_package_handle_standard_args(LOG4CPLUS DEFAULT_MSG LOG4CPLUS_LIBRARIES LOG4CPLUS_INCLUDE_DIRS)
    endif()
  endif()
  #######################################################################################################################
  # Default CONCORD_LOGGER_NAME to "concord"

  if(NOT CONCORD_LOGGER_NAME)
    set(CONCORD_LOGGER_NAME "concord" CACHE STRING "Set concord logger name" FORCE)
>>>>>>> 45374ef8
  endif()

  #######################################################################################################################
  #export all the way up to the top level directory

  set(current_dir ${CMAKE_CURRENT_SOURCE_DIR})
  while(NOT current_dir STREQUAL "")
    message(STATUS "setting logger compile definitions for [${current_dir}]")
    if(USE_LOG4CPP)
      set_property(DIRECTORY ${current_dir} APPEND PROPERTY COMPILE_DEFINITIONS USE_LOG4CPP)
      set_property(DIRECTORY ${current_dir} APPEND PROPERTY LINK_LIBRARIES      ${LOG4CPLUS_LIBRARIES})
      set_property(DIRECTORY ${current_dir} APPEND PROPERTY INCLUDE_DIRECTORIES ${LOG4CPLUS_INCLUDE_DIRS})
    endif()
    set_property(DIRECTORY ${current_dir} APPEND PROPERTY COMPILE_DEFINITIONS DEFAULT_LOGGER_NAME="${CONCORD_LOGGER_NAME}")
    set_property(DIRECTORY ${current_dir} APPEND PROPERTY INCLUDE_DIRECTORIES "$<TARGET_PROPERTY:logging,INTERFACE_INCLUDE_DIRECTORIES>")
    set_property(DIRECTORY ${current_dir} APPEND PROPERTY COMPILE_OPTIONS "-Wformat=2")
    set_property(DIRECTORY ${current_dir} APPEND PROPERTY COMPILE_OPTIONS "-Wno-deprecated") # TODO delete when upgrading to a newer version
    get_property(current_dir DIRECTORY ${current_dir} PROPERTY PARENT_DIRECTORY)
  endwhile()

  #######################################################################################################################
  #default logger initialization for tests

  add_library(logging_dev OBJECT src/Logger.cpp)
  #current version of log4cplus uses deprecated std::auto_ptr
  target_compile_options(logging_dev PUBLIC -Wno-deprecated-declarations)
  target_include_directories(logging_dev PUBLIC include/)
endif()<|MERGE_RESOLUTION|>--- conflicted
+++ resolved
@@ -49,10 +49,9 @@
   #  LOG4CPLUS_DEFINITIONS  - Compiler switches required for using log4cplus
 
   if(USE_LOG4CPP)
-<<<<<<< HEAD
     set_property(DIRECTORY ${current_dir} APPEND PROPERTY LINK_LIBRARIES      CONAN_PKG::log4cplus)
     set_property(DIRECTORY ${current_dir} APPEND PROPERTY COMPILE_DEFINITIONS USE_LOG4CPP)
-=======
+
     message(STATUS "USE_LOG4CPP")
     # First try pkg-config piggybacking
     find_package(PkgConfig)
@@ -87,7 +86,6 @@
 
   if(NOT CONCORD_LOGGER_NAME)
     set(CONCORD_LOGGER_NAME "concord" CACHE STRING "Set concord logger name" FORCE)
->>>>>>> 45374ef8
   endif()
 
   #######################################################################################################################
