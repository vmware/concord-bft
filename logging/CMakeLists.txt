--- conflicted
+++ resolved
@@ -15,11 +15,7 @@
 while(NOT current_dir STREQUAL "")
   message(STATUS "setting logger compile definitions for [${current_dir}]")
   if(USE_LOG4CPP)
-<<<<<<< HEAD
-    set_property(DIRECTORY ${current_dir} APPEND PROPERTY LINK_LIBRARIES      CONAN_PKG::log4cplus)
-=======
     set_property(DIRECTORY ${current_dir} APPEND PROPERTY LINK_LIBRARIES ${LOG4CPLUS_LIBRARY})
->>>>>>> 9433552d
     set_property(DIRECTORY ${current_dir} APPEND PROPERTY COMPILE_DEFINITIONS USE_LOG4CPP)
   endif()
   set_property(DIRECTORY ${current_dir} APPEND PROPERTY COMPILE_DEFINITIONS DEFAULT_LOGGER_NAME="${CONCORD_LOGGER_NAME}")
