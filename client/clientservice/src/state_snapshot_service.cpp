--- conflicted
+++ resolved
@@ -251,9 +251,6 @@
 
   if (return_status.ok() && snapshot_response.data.has_value()) {
     response->set_snapshot_id(snapshot_response.data->snapshot_id);
-<<<<<<< HEAD
-    response->set_event_group_id(snapshot_response.data->event_group_id);
-=======
     switch (snapshot_response.data->blockchain_height_type) {
       case concord::messages::BlockchainHeightType::EventGroupId:
         response->set_event_group_id(snapshot_response.data->blockchain_height);
@@ -262,7 +259,6 @@
         response->set_block_id(snapshot_response.data->blockchain_height);
         break;
     }
->>>>>>> ef489f52
     response->set_key_value_count_estimate(snapshot_response.data->key_value_count_estimate);
     auto* ledger_time = response->mutable_ledger_time();
     if (!google::protobuf::util::TimeUtil::FromString(snapshot_response.data->last_application_transaction_time,
